--- conflicted
+++ resolved
@@ -88,13 +88,8 @@
     "buffer-reverse": "1.0.1",
     "coinselect": "3.1.12",
     "crypto-js": "3.1.9-1",
-<<<<<<< HEAD
     "detox": "17.2.1",
-    "dayjs": "1.8.32",
-=======
     "dayjs": "1.8.33",
-    "detox": "16.9.2",
->>>>>>> d4e48ea4
     "ecurve": "1.0.6",
     "electrum-client": "git+https://github.com/BlueWallet/rn-electrum-client.git#99c75385f99e82b87fbfed2abfb2cccd322fe3e9",
     "electrum-mnemonic": "2.0.0",
@@ -118,11 +113,7 @@
     "react-native": "0.63.2",
     "react-native-biometrics": "git+https://github.com/BlueWallet/react-native-biometrics.git#f62b0b193e10376d4a0e8195c700a364ed4e5aaa",
     "react-native-blue-crypto": "git+https://github.com/Overtorment/react-native-blue-crypto.git",
-<<<<<<< HEAD
     "react-native-camera": "git+https://github.com/BlueWallet/react-native-camera.git#ddf126f888fffa96fde99f44ff7f10ef2d752dfa",
-=======
-    "react-native-camera": "3.38.0",
->>>>>>> d4e48ea4
     "react-native-default-preference": "1.4.3",
     "react-native-device-info": "6.0.1",
     "react-native-document-picker": "git+https://github.com/BlueWallet/react-native-document-picker.git#3684d4fcc2bc0b47c32be39024e4796004c3e428",
@@ -131,12 +122,7 @@
     "react-native-gesture-handler": "1.7.0",
     "react-native-handoff": "git+https://github.com/marcosrdz/react-native-handoff.git",
     "react-native-haptic-feedback": "1.10.0",
-<<<<<<< HEAD
     "react-native-image-picker": "git+https://github.com/BlueWallet/react-native-image-picker.git#da9bd7db9d0b7731b33000c3f07d45d569a21cd9",
-=======
-    "react-native-image-picker": "2.3.3",
-    "react-native-inappbrowser-reborn": "git+https://github.com/BlueWallet/react-native-inappbrowser.git#v3.4.0",
->>>>>>> d4e48ea4
     "react-native-level-fs": "3.0.1",
     "react-native-linear-gradient": "2.5.6",
     "react-native-localize": "  1.4.0",
