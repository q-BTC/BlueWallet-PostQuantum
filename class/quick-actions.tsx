import React, { useContext, useEffect } from 'react';
import AsyncStorage from '@react-native-async-storage/async-storage';
import { CommonActions } from '@react-navigation/native';
import { DeviceEventEmitter, Linking, Platform } from 'react-native';
import QuickActions from 'react-native-quick-actions';

import * as NavigationService from '../NavigationService';
import { BlueStorageContext } from '../blue_modules/storage-context';
import { formatBalance } from '../loc';
import DeeplinkSchemaMatch from './deeplink-schema-match';
<<<<<<< HEAD
import * as NavigationService from '../NavigationService';
import { CommonActions } from '@react-navigation/native';
import { AbstractWallet } from './wallets/abstract-wallet';
import useOnAppLaunch from '../hooks/useOnAppLaunch';
=======
import OnAppLaunch from './on-app-launch';
import { TWallet } from './wallets/types';
>>>>>>> b3fb057d

const DeviceQuickActionsStorageKey = 'DeviceQuickActionsEnabled';

function DeviceQuickActions(): JSX.Element | null {
  const { wallets, walletsInitialized, isStorageEncrypted, preferredFiatCurrency, addWallet, saveToDisk, setSharedCosigner } =
    useContext(BlueStorageContext);
  const { isViewAllWalletsEnabled, getSelectedDefaultWallet } = useOnAppLaunch();

  useEffect(() => {
    if (walletsInitialized) {
      isStorageEncrypted()
        .then((value: boolean | undefined | null) => {
          if (value) {
            removeShortcuts();
          } else {
            setQuickActions();
          }
        })
        .catch(() => removeShortcuts());
    }
    // eslint-disable-next-line react-hooks/exhaustive-deps
  }, [wallets, walletsInitialized, preferredFiatCurrency, isStorageEncrypted]);

  useEffect(() => {
    if (walletsInitialized) {
      DeviceEventEmitter.addListener('quickActionShortcut', walletQuickActions);
      popInitialShortcutAction().then(popInitialAction);
      return () => DeviceEventEmitter.removeAllListeners('quickActionShortcut');
    }
    // eslint-disable-next-line react-hooks/exhaustive-deps
  }, [walletsInitialized]);

  // @ts-ignore: Fix later
  DeviceQuickActions.setEnabled = async (enabled: boolean = true): Promise<void> => {
    await AsyncStorage.setItem(DeviceQuickActionsStorageKey, JSON.stringify(enabled));
    if (!enabled) {
      removeShortcuts();
    } else {
      setQuickActions();
    }
  };

  const popInitialShortcutAction = async (): Promise<any> => {
    const data = await QuickActions.popInitialAction();
    return data;
  };

  // @ts-ignore: Fix later
  DeviceQuickActions.getEnabled = async (): Promise<boolean> => {
    try {
      const isEnabled = await AsyncStorage.getItem(DeviceQuickActionsStorageKey);
      if (isEnabled === null) {
        // @ts-ignore: Fix later
        await DeviceQuickActions.setEnabled(true);
        return true;
      }
      return !!JSON.parse(isEnabled);
    } catch {
      return true;
    }
  };

  const popInitialAction = async (data: any): Promise<void> => {
    if (data) {
      const wallet = wallets.find((w: { getID: () => any }) => w.getID() === data.userInfo.url.split('wallet/')[1]);
      if (wallet) {
        NavigationService.dispatch(
          CommonActions.navigate({
            name: 'WalletTransactions',
            params: {
              walletID: wallet.getID(),
              walletType: wallet.type,
            },
          }),
        );
      }
    } else {
      const url = await Linking.getInitialURL();
      if (url) {
        if (DeeplinkSchemaMatch.hasSchema(url)) {
          handleOpenURL({ url });
        }
      } else {
<<<<<<< HEAD
        if (!(await isViewAllWalletsEnabled())) {
          const selectedDefaultWallet: AbstractWallet = (await getSelectedDefaultWallet()) as AbstractWallet;
=======
        const isViewAllWalletsEnabled = await OnAppLaunch.isViewAllWalletsEnabled();
        if (!isViewAllWalletsEnabled) {
          const selectedDefaultWallet = (await OnAppLaunch.getSelectedDefaultWallet()) as TWallet;
>>>>>>> b3fb057d
          if (selectedDefaultWallet) {
            const wallet = wallets.find(w => w.getID() === selectedDefaultWallet.getID());
            if (wallet) {
              NavigationService.dispatch(
                CommonActions.navigate({
                  name: 'WalletTransactions',
                  params: {
                    walletID: wallet.getID(),
                    walletType: wallet.type,
                  },
                }),
              );
            }
          }
        }
      }
    }
  };

  const handleOpenURL = (event: { url: string }): void => {
    DeeplinkSchemaMatch.navigationRouteFor(event, (value: [string, any]) => NavigationService.navigate(...value), {
      wallets,
      addWallet,
      saveToDisk,
      setSharedCosigner,
    });
  };

  const walletQuickActions = (data: any): void => {
    const wallet = wallets.find((w: { getID: () => any }) => w.getID() === data.userInfo.url.split('wallet/')[1]);
    if (wallet) {
      NavigationService.dispatch(
        CommonActions.navigate({
          name: 'WalletTransactions',
          params: {
            walletID: wallet.getID(),
            walletType: wallet.type,
          },
        }),
      );
    }
  };

  const removeShortcuts = async (): Promise<void> => {
    if (Platform.OS === 'android') {
      QuickActions.clearShortcutItems();
    } else {
      // @ts-ignore: Fix later
      QuickActions.setShortcutItems([{ type: 'EmptyWallets', title: '' }]);
    }
  };

  const setQuickActions = async (): Promise<void> => {
    // @ts-ignore: Fix later
    if (await DeviceQuickActions.getEnabled()) {
      QuickActions.isSupported((error: null, _supported: any) => {
        if (error === null) {
          const shortcutItems = [];
          for (const wallet of wallets.slice(0, 4)) {
            shortcutItems.push({
              type: 'Wallets', // Required
              title: wallet.getLabel(), // Optional, if empty, `type` will be used instead
              subtitle:
                wallet.hideBalance || wallet.getBalance() <= 0
                  ? ''
                  : formatBalance(Number(wallet.getBalance()), wallet.getPreferredBalanceUnit(), true),
              userInfo: {
                url: `bluewallet://wallet/${wallet.getID()}`, // Provide any custom data like deep linking URL
              },
              icon: Platform.select({ android: 'quickactions', ios: 'bookmark' }),
            });
          }
          // @ts-ignore: Fix later
          QuickActions.setShortcutItems(shortcutItems);
        }
      });
    } else {
      removeShortcuts();
    }
  };

  return <></>;
}

export default DeviceQuickActions;<|MERGE_RESOLUTION|>--- conflicted
+++ resolved
@@ -3,20 +3,12 @@
 import { CommonActions } from '@react-navigation/native';
 import { DeviceEventEmitter, Linking, Platform } from 'react-native';
 import QuickActions from 'react-native-quick-actions';
-
 import * as NavigationService from '../NavigationService';
 import { BlueStorageContext } from '../blue_modules/storage-context';
 import { formatBalance } from '../loc';
 import DeeplinkSchemaMatch from './deeplink-schema-match';
-<<<<<<< HEAD
-import * as NavigationService from '../NavigationService';
-import { CommonActions } from '@react-navigation/native';
-import { AbstractWallet } from './wallets/abstract-wallet';
+import { TWallet } from './wallets/types';
 import useOnAppLaunch from '../hooks/useOnAppLaunch';
-=======
-import OnAppLaunch from './on-app-launch';
-import { TWallet } from './wallets/types';
->>>>>>> b3fb057d
 
 const DeviceQuickActionsStorageKey = 'DeviceQuickActionsEnabled';
 
@@ -100,14 +92,8 @@
           handleOpenURL({ url });
         }
       } else {
-<<<<<<< HEAD
         if (!(await isViewAllWalletsEnabled())) {
-          const selectedDefaultWallet: AbstractWallet = (await getSelectedDefaultWallet()) as AbstractWallet;
-=======
-        const isViewAllWalletsEnabled = await OnAppLaunch.isViewAllWalletsEnabled();
-        if (!isViewAllWalletsEnabled) {
-          const selectedDefaultWallet = (await OnAppLaunch.getSelectedDefaultWallet()) as TWallet;
->>>>>>> b3fb057d
+          const selectedDefaultWallet: TWallet = (await getSelectedDefaultWallet()) as TWallet;
           if (selectedDefaultWallet) {
             const wallet = wallets.find(w => w.getID() === selectedDefaultWallet.getID());
             if (wallet) {
