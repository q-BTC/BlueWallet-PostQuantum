import { bech32 } from 'bech32';
import bolt11 from 'bolt11';
<<<<<<< HEAD
import { parse } from 'url'; // eslint-disable-line node/no-deprecated-api
=======
import { parse } from 'url'; // eslint-disable-line n/no-deprecated-api
>>>>>>> c36fb036
import { createHmac } from 'crypto';
import secp256k1 from 'secp256k1';
const CryptoJS = require('crypto-js');
const createHash = require('create-hash');
<<<<<<< HEAD
=======

>>>>>>> c36fb036
const ONION_REGEX = /^(http:\/\/[^/:@]+\.onion(?::\d{1,5})?)(\/.*)?$/; // regex for onion URL

/**
 * @see https://github.com/btcontract/lnurl-rfc/blob/master/lnurl-pay.md
 */
export default class Lnurl {
  static TAG_PAY_REQUEST = 'payRequest'; // type of LNURL
  static TAG_WITHDRAW_REQUEST = 'withdrawRequest'; // type of LNURL
  static TAG_LOGIN_REQUEST = 'login'; // type of LNURL

  constructor(url, AsyncStorage) {
    this._lnurl = url;
    this._lnurlPayServiceBolt11Payload = false;
    this._lnurlPayServicePayload = false;
    this._AsyncStorage = AsyncStorage;
    this._preimage = false;
  }

  static findlnurl(bodyOfText) {
    const res = /^(?:http.*[&?]lightning=|lightning:)?(lnurl1[02-9ac-hj-np-z]+)/.exec(bodyOfText.toLowerCase());
    if (res) {
      return res[1];
    }
    return null;
  }

  static getUrlFromLnurl(lnurlExample) {
    const found = Lnurl.findlnurl(lnurlExample);
    if (!found) {
      if (Lnurl.isLightningAddress(lnurlExample)) {
        const username = lnurlExample.split('@')[0].trim();
        const host = lnurlExample.split('@')[1].trim();
        const proto = host.match(/\.onion$/) ? 'http' : 'https';
        return `${proto}://${host}/.well-known/lnurlp/${username}`;
      } else {
        return false;
      }
    }

    const decoded = bech32.decode(found, 10000);
    return Buffer.from(bech32.fromWords(decoded.words)).toString();
  }

  static isLnurl(url) {
    return Lnurl.findlnurl(url) !== null;
  }

  static isOnionUrl(url) {
    return Lnurl.parseOnionUrl(url) !== null;
  }

  static parseOnionUrl(url) {
    const match = url.match(ONION_REGEX);
    if (match === null) return null;
    const [, baseURI, path] = match;
    return [baseURI, path];
  }

  async fetchGet(url) {
    const resp = await fetch(url, { method: 'GET' });
    if (resp.status >= 300) {
      throw new Error('Bad response from server');
    }
    const reply = await resp.json();
    if (reply.status === 'ERROR') {
      throw new Error('Reply from server: ' + reply.reason);
    }
    return reply;
  }

  decodeInvoice(invoice) {
    const { payeeNodeKey, tags, satoshis, millisatoshis, timestamp } = bolt11.decode(invoice);

    const decoded = {
      destination: payeeNodeKey,
      num_satoshis: satoshis ? satoshis.toString() : '0',
      num_millisatoshis: millisatoshis ? millisatoshis.toString() : '0',
      timestamp: timestamp.toString(),
      fallback_addr: '',
      route_hints: [],
    };

    for (let i = 0; i < tags.length; i++) {
      const { tagName, data } = tags[i];
      switch (tagName) {
        case 'payment_hash':
          decoded.payment_hash = data;
          break;
        case 'purpose_commit_hash':
          decoded.description_hash = data;
          break;
        case 'min_final_cltv_expiry':
          decoded.cltv_expiry = data.toString();
          break;
        case 'expire_time':
          decoded.expiry = data.toString();
          break;
        case 'description':
          decoded.description = data;
          break;
      }
    }

    if (!decoded.expiry) decoded.expiry = '3600'; // default

    if (parseInt(decoded.num_satoshis, 10) === 0 && decoded.num_millisatoshis > 0) {
      decoded.num_satoshis = (decoded.num_millisatoshis / 1000).toString();
    }

    return decoded;
  }

  async requestBolt11FromLnurlPayService(amountSat, comment = '') {
    if (!this._lnurlPayServicePayload) throw new Error('this._lnurlPayServicePayload is not set');
    if (!this._lnurlPayServicePayload.callback) throw new Error('this._lnurlPayServicePayload.callback is not set');
    if (amountSat < this._lnurlPayServicePayload.min || amountSat > this._lnurlPayServicePayload.max)
      throw new Error(
        'The specified amount is invalid, ' +
          amountSat +
          ' it should be between ' +
          this._lnurlPayServicePayload.min +
          ' and ' +
          this._lnurlPayServicePayload.max,
      );
    const nonce = Math.floor(Math.random() * 2e16).toString(16);
    const separator = this._lnurlPayServicePayload.callback.indexOf('?') === -1 ? '?' : '&';
    if (this.getCommentAllowed() && comment && comment.length > this.getCommentAllowed()) {
      comment = comment.substr(0, this.getCommentAllowed());
    }
    if (comment) comment = `&comment=${encodeURIComponent(comment)}`;
    const urlToFetch =
      this._lnurlPayServicePayload.callback + separator + 'amount=' + Math.floor(amountSat * 1000) + '&nonce=' + nonce + comment;
    this._lnurlPayServiceBolt11Payload = await this.fetchGet(urlToFetch);
    if (this._lnurlPayServiceBolt11Payload.status === 'ERROR')
      throw new Error(this._lnurlPayServiceBolt11Payload.reason || 'requestBolt11FromLnurlPayService() error');

    // check pr description_hash, amount etc:
    const decoded = this.decodeInvoice(this._lnurlPayServiceBolt11Payload.pr);
    const metadataHash = createHash('sha256').update(this._lnurlPayServicePayload.metadata).digest('hex');
    if (metadataHash !== decoded.description_hash) {
      throw new Error(`Invoice description_hash doesn't match metadata.`);
    }
    if (parseInt(decoded.num_satoshis, 10) !== Math.round(amountSat)) {
      throw new Error(`Invoice doesn't match specified amount, got ${decoded.num_satoshis}, expected ${Math.round(amountSat)}`);
    }

    return this._lnurlPayServiceBolt11Payload;
  }

  async callLnurlPayService() {
    if (!this._lnurl) throw new Error('this._lnurl is not set');
    const url = Lnurl.getUrlFromLnurl(this._lnurl);
    // calling the url
    const reply = await this.fetchGet(url);

    if (reply.tag !== Lnurl.TAG_PAY_REQUEST) {
      throw new Error('lnurl-pay expected, found tag ' + reply.tag);
    }

    const data = reply;

    // parse metadata and extract things from it
    let image;
    let description;
    const kvs = JSON.parse(data.metadata);
    for (let i = 0; i < kvs.length; i++) {
      const [k, v] = kvs[i];
      switch (k) {
        case 'text/plain':
          description = v;
          break;
        case 'image/png;base64':
        case 'image/jpeg;base64':
          image = 'data:' + k + ',' + v;
          break;
      }
    }

    // setting the payment screen with the parameters
    const min = Math.ceil((data.minSendable || 0) / 1000);
    const max = Math.floor(data.maxSendable / 1000);

    this._lnurlPayServicePayload = {
      callback: data.callback,
      fixed: min === max,
      min,
      max,
      domain: data.callback.match(/^(https|http):\/\/([^/]+)\//)[2],
      metadata: data.metadata,
      description,
      image,
      amount: min,
      commentAllowed: data.commentAllowed,
      // lnurl: uri,
    };
    return this._lnurlPayServicePayload;
  }

  async loadSuccessfulPayment(paymentHash) {
    if (!paymentHash) throw new Error('No paymentHash provided');
    let data;
    try {
      data = await this._AsyncStorage.getItem('lnurlpay_success_data_' + paymentHash);
      data = JSON.parse(data);
    } catch (_) {
      return false;
    }

    if (!data) return false;

    this._lnurlPayServicePayload = data.lnurlPayServicePayload;
    this._lnurlPayServiceBolt11Payload = data.lnurlPayServiceBolt11Payload;
    this._lnurl = data.lnurl;
    this._preimage = data.preimage;

    return true;
  }

  async storeSuccess(paymentHash, preimage) {
    if (typeof preimage === 'object') {
      preimage = Buffer.from(preimage.data).toString('hex');
    }
    this._preimage = preimage;

    await this._AsyncStorage.setItem(
      'lnurlpay_success_data_' + paymentHash,
      JSON.stringify({
        lnurlPayServicePayload: this._lnurlPayServicePayload,
        lnurlPayServiceBolt11Payload: this._lnurlPayServiceBolt11Payload,
        lnurl: this._lnurl,
        preimage,
      }),
    );
  }

  getSuccessAction() {
    return this._lnurlPayServiceBolt11Payload.successAction;
  }

  getDomain() {
    return this._lnurlPayServicePayload.domain;
  }

  getDescription() {
    return this._lnurlPayServicePayload.description;
  }

  getImage() {
    return this._lnurlPayServicePayload.image;
  }

  getLnurl() {
    return this._lnurl;
  }

  getDisposable() {
    return this._lnurlPayServiceBolt11Payload.disposable;
  }

  getPreimage() {
    return this._preimage;
  }

  static decipherAES(ciphertextBase64, preimageHex, ivBase64) {
    const iv = CryptoJS.enc.Base64.parse(ivBase64);
    const key = CryptoJS.enc.Hex.parse(preimageHex);
    return CryptoJS.AES.decrypt(Buffer.from(ciphertextBase64, 'base64').toString('hex'), key, {
      iv,
      mode: CryptoJS.mode.CBC,
      format: CryptoJS.format.Hex,
    }).toString(CryptoJS.enc.Utf8);
  }

  getCommentAllowed() {
    return this?._lnurlPayServicePayload?.commentAllowed ? parseInt(this._lnurlPayServicePayload.commentAllowed, 10) : false;
  }

  getMin() {
    return this?._lnurlPayServicePayload?.min ? parseInt(this._lnurlPayServicePayload.min, 10) : false;
  }

  getMax() {
    return this?._lnurlPayServicePayload?.max ? parseInt(this._lnurlPayServicePayload.max, 10) : false;
  }

  getAmount() {
    return this.getMin();
  }

  authenticate(secret) {
    return new Promise((resolve, reject) => {
      if (!this._lnurl) throw new Error('this._lnurl is not set');

      const url = parse(Lnurl.getUrlFromLnurl(this._lnurl), true);

      const hmac = createHmac('sha256', secret);
      hmac.on('readable', async () => {
        try {
          const privateKey = hmac.read();
          if (!privateKey) return;
          const privateKeyBuf = Buffer.from(privateKey, 'hex');
          const publicKey = secp256k1.publicKeyCreate(privateKeyBuf);
          const signatureObj = secp256k1.sign(Buffer.from(url.query.k1, 'hex'), privateKeyBuf);
          const derSignature = secp256k1.signatureExport(signatureObj.signature);

          const reply = await this.fetchGet(`${url.href}&sig=${derSignature.toString('hex')}&key=${publicKey.toString('hex')}`);
          if (reply.status === 'OK') {
            resolve();
          } else {
            reject(reply.reason);
          }
        } catch (err) {
          reject(err);
        }
      });
      hmac.write(url.hostname);
      hmac.end();
    });
  }

  static isLightningAddress(address) {
    // ensure only 1 `@` present:
    if (address.split('@').length !== 2) return false;
    const splitted = address.split('@');
    return !!splitted[0].trim() && !!splitted[1].trim();
  }
}<|MERGE_RESOLUTION|>--- conflicted
+++ resolved
@@ -1,18 +1,10 @@
 import { bech32 } from 'bech32';
 import bolt11 from 'bolt11';
-<<<<<<< HEAD
-import { parse } from 'url'; // eslint-disable-line node/no-deprecated-api
-=======
 import { parse } from 'url'; // eslint-disable-line n/no-deprecated-api
->>>>>>> c36fb036
 import { createHmac } from 'crypto';
 import secp256k1 from 'secp256k1';
 const CryptoJS = require('crypto-js');
 const createHash = require('create-hash');
-<<<<<<< HEAD
-=======
-
->>>>>>> c36fb036
 const ONION_REGEX = /^(http:\/\/[^/:@]+\.onion(?::\d{1,5})?)(\/.*)?$/; // regex for onion URL
 
 /**
