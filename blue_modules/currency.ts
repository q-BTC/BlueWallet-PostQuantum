<<<<<<< HEAD
import DefaultPreference from 'react-native-default-preference';
import AsyncStorage from '@react-native-async-storage/async-storage';
=======
>>>>>>> 17f0b80a
import BigNumber from 'bignumber.js';
import * as RNLocalize from 'react-native-localize';

import { FiatUnit, FiatUnitType, getFiatRate } from '../models/fiatUnit';

const PREFERRED_CURRENCY_STORAGE_KEY = 'preferredCurrency';
const PREFERRED_CURRENCY_LOCALE_STORAGE_KEY = 'preferredCurrencyLocale';
const EXCHANGE_RATES_STORAGE_KEY = 'exchangeRates';
const LAST_UPDATED = 'LAST_UPDATED';
export const GROUP_IO_BLUEWALLET = 'group.io.bluewallet.bluewallet';
const BTC_PREFIX = 'BTC_';

export interface CurrencyRate {
  LastUpdated: Date | null;
  Rate: number | string | null;
}

interface ExchangeRates {
  [key: string]: number | boolean | undefined;
  LAST_UPDATED_ERROR: boolean;
}

let preferredFiatCurrency: FiatUnitType = FiatUnit.USD;
let exchangeRates: ExchangeRates = { LAST_UPDATED_ERROR: false };
let lastTimeUpdateExchangeRateWasCalled: number = 0;
let skipUpdateExchangeRate: boolean = false;

let currencyFormatter: Intl.NumberFormat | null = null;

// Initialize DefaultPreference with the correct group name
DefaultPreference.setName(GROUP_IO_BLUEWALLET);

/**
 * Migration Function:
 * Transfers data from AsyncStorage to DefaultPreference if present.
 * After migration, removes the data from AsyncStorage.
 */
async function migrateAsyncStorageToDefaultPreference(): Promise<void> {
  try {
    // Migrate Preferred Currency
    const asyncPreferredCurrency = await AsyncStorage.getItem(PREFERRED_CURRENCY_STORAGE_KEY);
    if (asyncPreferredCurrency) {
      try {
        const parsedCurrency = JSON.parse(asyncPreferredCurrency);
        if (FiatUnit[parsedCurrency.endPointKey]) {
          await DefaultPreference.set(PREFERRED_CURRENCY_STORAGE_KEY, parsedCurrency.endPointKey);
          await DefaultPreference.set(PREFERRED_CURRENCY_LOCALE_STORAGE_KEY, parsedCurrency.locale.replace('-', '_'));
          preferredFiatCurrency = FiatUnit[parsedCurrency.endPointKey];
        }
      } catch (error) {
        console.error('Failed to parse preferred currency from AsyncStorage:', error);
      } finally {
        // Remove from AsyncStorage regardless of success to prevent repeated attempts
        await AsyncStorage.removeItem(PREFERRED_CURRENCY_STORAGE_KEY);
        await AsyncStorage.removeItem(PREFERRED_CURRENCY_LOCALE_STORAGE_KEY);
      }
    }

    // Migrate Exchange Rates
    const asyncExchangeRates = await AsyncStorage.getItem(EXCHANGE_RATES_STORAGE_KEY);
    if (asyncExchangeRates) {
      try {
        const parsedRates = JSON.parse(asyncExchangeRates);
        await DefaultPreference.set(EXCHANGE_RATES_STORAGE_KEY, asyncExchangeRates);
        exchangeRates = parsedRates;
      } catch (error) {
        console.error('Failed to parse exchange rates from AsyncStorage:', error);
      } finally {
        // Remove from AsyncStorage regardless of success
        await AsyncStorage.removeItem(EXCHANGE_RATES_STORAGE_KEY);
      }
    }

    // Optionally, handle other keys if necessary
    // ...

    console.log('Migration from AsyncStorage to DefaultPreference completed.');
  } catch (migrationError) {
    console.error('Migration failed:', migrationError);
    // Decide whether to proceed or halt based on the severity
  }
}

function getCurrencyFormatter(): Intl.NumberFormat {
  if (
    !currencyFormatter ||
    currencyFormatter.resolvedOptions().locale !== preferredFiatCurrency.locale ||
    currencyFormatter.resolvedOptions().currency !== preferredFiatCurrency.endPointKey
  ) {
    currencyFormatter = new Intl.NumberFormat(preferredFiatCurrency.locale, {
      style: 'currency',
      currency: preferredFiatCurrency.endPointKey,
      minimumFractionDigits: 2,
      maximumFractionDigits: 8,
    });
    console.debug('Created new currency formatter for: ', preferredFiatCurrency);
  }
  return currencyFormatter;
}

async function setPreferredCurrency(item: FiatUnitType): Promise<void> {
<<<<<<< HEAD
  try {
    await DefaultPreference.set(PREFERRED_CURRENCY_STORAGE_KEY, item.endPointKey);
    await DefaultPreference.set(PREFERRED_CURRENCY_LOCALE_STORAGE_KEY, item.locale.replace('-', '_'));
    preferredFiatCurrency = item;
    currencyFormatter = null;
    btcFormatter = null;
=======
  await DefaultPreference.setName(GROUP_IO_BLUEWALLET);
  try {
    await DefaultPreference.set(PREFERRED_CURRENCY_STORAGE_KEY, item.endPointKey);
    await DefaultPreference.set(PREFERRED_CURRENCY_LOCALE_STORAGE_KEY, item.locale.replace('-', '_'));
    preferredFiatCurrency = FiatUnit[item.endPointKey];
    currencyFormatter = null; // Remove cached formatter
    console.debug('Preferred currency set to:', item);
    console.debug('Preferred currency locale set to:', item.locale.replace('-', '_'));
    console.debug('Cleared all cached currency formatters');
>>>>>>> 17f0b80a
  } catch (error) {
    console.error('Failed to set preferred currency:', error);
    throw error;
  }
<<<<<<< HEAD
=======
  currencyFormatter = null;
>>>>>>> 17f0b80a
}

async function updateExchangeRate(): Promise<void> {
  if (skipUpdateExchangeRate) return;
  if (Date.now() - lastTimeUpdateExchangeRateWasCalled <= 10000) {
    // Simple debounce to prevent race conditions
    return;
  }
  lastTimeUpdateExchangeRateWasCalled = Date.now();

  const lastUpdated = exchangeRates[LAST_UPDATED] as number | undefined;
  if (lastUpdated && Date.now() - lastUpdated <= 30 * 60 * 1000) {
    // Not updating too often
    return;
  }
  console.log('Updating exchange rate...');

  try {
    const rate = await getFiatRate(preferredFiatCurrency.endPointKey);
    exchangeRates[LAST_UPDATED] = Date.now();
    exchangeRates[BTC_PREFIX + preferredFiatCurrency.endPointKey] = rate;
    exchangeRates.LAST_UPDATED_ERROR = false;

    try {
      const exchangeRatesString = JSON.stringify(exchangeRates);
<<<<<<< HEAD
      await DefaultPreference.set(EXCHANGE_RATES_STORAGE_KEY, exchangeRatesString);
    } catch (error) {
      console.error('Failed to set exchange rates in DefaultPreference:', error);
=======
      await DefaultPreference.setName(GROUP_IO_BLUEWALLET);
      await DefaultPreference.set(EXCHANGE_RATES_STORAGE_KEY, exchangeRatesString);
    } catch (error) {
>>>>>>> 17f0b80a
      await DefaultPreference.clear(EXCHANGE_RATES_STORAGE_KEY);
      exchangeRates = { LAST_UPDATED_ERROR: false };
    }
  } catch (error) {
    console.error('Failed to fetch fiat rate:', error);
    try {
<<<<<<< HEAD
      const ratesString = await DefaultPreference.get(EXCHANGE_RATES_STORAGE_KEY);
=======
      await DefaultPreference.setName(GROUP_IO_BLUEWALLET);
      const ratesValue = await DefaultPreference.get(EXCHANGE_RATES_STORAGE_KEY);
      let ratesString: string | null = null;

      if (typeof ratesValue === 'string') {
        ratesString = ratesValue;
      }

>>>>>>> 17f0b80a
      let rate;
      if (ratesString) {
        try {
          rate = JSON.parse(ratesString);
        } catch (parseError) {
<<<<<<< HEAD
          console.error('Failed to parse exchange rates:', parseError);
=======
>>>>>>> 17f0b80a
          await DefaultPreference.clear(EXCHANGE_RATES_STORAGE_KEY);
          rate = {};
        }
      } else {
        rate = {};
      }
      rate.LAST_UPDATED_ERROR = true;
      exchangeRates.LAST_UPDATED_ERROR = true;
      await DefaultPreference.set(EXCHANGE_RATES_STORAGE_KEY, JSON.stringify(rate));
    } catch (storageError) {
      console.error('Failed to handle exchange rate error:', storageError);
      exchangeRates = { LAST_UPDATED_ERROR: true };
      throw storageError;
    }
  }
}

async function getPreferredCurrency(): Promise<FiatUnitType> {
<<<<<<< HEAD
  try {
    const preferredCurrencyString = await DefaultPreference.get(PREFERRED_CURRENCY_STORAGE_KEY);
    if (preferredCurrencyString) {
      try {
        if (!FiatUnit[preferredCurrencyString]) {
          throw new Error('Invalid Fiat Unit');
        }
        preferredFiatCurrency = FiatUnit[preferredCurrencyString];
      } catch (error) {
        console.error('Failed to parse preferred currency:', error);
        await DefaultPreference.clear(PREFERRED_CURRENCY_STORAGE_KEY);
        await DefaultPreference.clear(PREFERRED_CURRENCY_LOCALE_STORAGE_KEY);

        const deviceCurrencies = RNLocalize.getCurrencies();
        if (deviceCurrencies[0] && FiatUnit[deviceCurrencies[0]]) {
          preferredFiatCurrency = FiatUnit[deviceCurrencies[0]];
        } else {
          preferredFiatCurrency = FiatUnit.USD;
        }
        // Update DefaultPreference with the fallback currency
        await setPreferredCurrency(preferredFiatCurrency);
      }

      return preferredFiatCurrency;
    }

    // If no preferred currency is set, determine based on device settings
    const deviceCurrencies = RNLocalize.getCurrencies();
    if (deviceCurrencies[0] && FiatUnit[deviceCurrencies[0]]) {
      preferredFiatCurrency = FiatUnit[deviceCurrencies[0]];
    } else {
      preferredFiatCurrency = FiatUnit.USD;
    }

    // Set the determined currency in DefaultPreference
    await setPreferredCurrency(preferredFiatCurrency);
    return preferredFiatCurrency;
  } catch (error) {
    console.error('Failed to get preferred currency:', error);
    // Fallback to USD in case of error
    preferredFiatCurrency = FiatUnit.USD;
    await setPreferredCurrency(preferredFiatCurrency);
    return preferredFiatCurrency;
  }
=======
  await DefaultPreference.setName(GROUP_IO_BLUEWALLET);
  const preferredCurrencyValue = await DefaultPreference.get(PREFERRED_CURRENCY_STORAGE_KEY);
  let preferredCurrency: string | null = null;

  if (typeof preferredCurrencyValue === 'string') {
    preferredCurrency = preferredCurrencyValue;
  }

  if (preferredCurrency) {
    try {
      if (!FiatUnit[preferredCurrency]) {
        throw new Error('Invalid Fiat Unit');
      }
      preferredFiatCurrency = FiatUnit[preferredCurrency];
    } catch (error) {
      await DefaultPreference.clear(PREFERRED_CURRENCY_STORAGE_KEY);
    }
  }

  if (!preferredFiatCurrency) {
    const deviceCurrencies = RNLocalize.getCurrencies();
    if (deviceCurrencies[0] && FiatUnit[deviceCurrencies[0]]) {
      preferredFiatCurrency = FiatUnit[deviceCurrencies[0]];
    } else {
      preferredFiatCurrency = FiatUnit.USD;
    }
  }

  await DefaultPreference.set(PREFERRED_CURRENCY_LOCALE_STORAGE_KEY, preferredFiatCurrency.locale.replace('-', '_'));
  return preferredFiatCurrency;
>>>>>>> 17f0b80a
}

async function _restoreSavedExchangeRatesFromStorage(): Promise<void> {
  try {
<<<<<<< HEAD
    const ratesString = await DefaultPreference.get(EXCHANGE_RATES_STORAGE_KEY);
    if (ratesString) {
      try {
        exchangeRates = JSON.parse(ratesString);
      } catch (error) {
        console.error('Failed to parse exchange rates:', error);
=======
    await DefaultPreference.setName(GROUP_IO_BLUEWALLET);
    const ratesValue = await DefaultPreference.get(EXCHANGE_RATES_STORAGE_KEY);
    let ratesString: string | null = null;

    if (typeof ratesValue === 'string') {
      ratesString = ratesValue;
    }

    if (ratesString) {
      try {
        const parsedRates = JSON.parse(ratesString);
        // Atomic update to prevent race conditions
        exchangeRates = parsedRates;
      } catch (error) {
>>>>>>> 17f0b80a
        await DefaultPreference.clear(EXCHANGE_RATES_STORAGE_KEY);
        exchangeRates = { LAST_UPDATED_ERROR: false };
        // Add delay before update to prevent rapid consecutive calls
        await new Promise(resolve => setTimeout(resolve, 1000));
        await updateExchangeRate();
      }
    } else {
      exchangeRates = { LAST_UPDATED_ERROR: false };
    }
  } catch (error) {
    console.error('Failed to restore exchange rates:', error);
    exchangeRates = { LAST_UPDATED_ERROR: false };
    await updateExchangeRate();
  }
}

async function _restoreSavedPreferredFiatCurrencyFromStorage(): Promise<void> {
  try {
<<<<<<< HEAD
    const storedCurrencyString = await DefaultPreference.get(PREFERRED_CURRENCY_STORAGE_KEY);
    if (!storedCurrencyString) throw new Error('No Preferred Fiat selected');

    try {
      preferredFiatCurrency = FiatUnit[storedCurrencyString];
    } catch (error) {
      console.error('Failed to parse stored currency:', error);
      await DefaultPreference.clear(PREFERRED_CURRENCY_STORAGE_KEY);
      await DefaultPreference.clear(PREFERRED_CURRENCY_LOCALE_STORAGE_KEY);
=======
    await DefaultPreference.setName(GROUP_IO_BLUEWALLET);
    const storedCurrencyValue = await DefaultPreference.get(PREFERRED_CURRENCY_STORAGE_KEY);
    let storedCurrency: string | null = null;

    if (typeof storedCurrencyValue === 'string') {
      storedCurrency = storedCurrencyValue;
    }

    if (!storedCurrency) throw new Error('No Preferred Fiat selected');

    try {
      if (!FiatUnit[storedCurrency]) {
        throw new Error('Invalid Fiat Unit');
      }
      preferredFiatCurrency = FiatUnit[storedCurrency];
    } catch (error) {
      await DefaultPreference.clear(PREFERRED_CURRENCY_STORAGE_KEY);
>>>>>>> 17f0b80a

      const deviceCurrencies = RNLocalize.getCurrencies();
      if (deviceCurrencies[0] && FiatUnit[deviceCurrencies[0]]) {
        preferredFiatCurrency = FiatUnit[deviceCurrencies[0]];
      } else {
        preferredFiatCurrency = FiatUnit.USD;
      }
      // Update DefaultPreference with the fallback currency
      await setPreferredCurrency(preferredFiatCurrency);
    }
  } catch (error) {
    console.error('Failed to restore preferred fiat currency:', error);
    const deviceCurrencies = RNLocalize.getCurrencies();
    if (deviceCurrencies[0] && FiatUnit[deviceCurrencies[0]]) {
      preferredFiatCurrency = FiatUnit[deviceCurrencies[0]];
    } else {
      preferredFiatCurrency = FiatUnit.USD;
    }
    // Set the fallback currency in DefaultPreference
    await setPreferredCurrency(preferredFiatCurrency);
  }
}

async function isRateOutdated(): Promise<boolean> {
  try {
<<<<<<< HEAD
    const rateString = await DefaultPreference.get(EXCHANGE_RATES_STORAGE_KEY);
=======
    await DefaultPreference.setName(GROUP_IO_BLUEWALLET);
    const rateValue = await DefaultPreference.get(EXCHANGE_RATES_STORAGE_KEY);
    let rateString: string | null = null;

    if (typeof rateValue === 'string') {
      rateString = rateValue;
    }

>>>>>>> 17f0b80a
    let rate;
    if (rateString) {
      try {
        rate = JSON.parse(rateString);
      } catch (parseError) {
<<<<<<< HEAD
        console.error('Failed to parse exchange rates:', parseError);
=======
>>>>>>> 17f0b80a
        await DefaultPreference.clear(EXCHANGE_RATES_STORAGE_KEY);
        rate = {};
        await updateExchangeRate();
      }
    } else {
      rate = {};
    }
    return rate.LAST_UPDATED_ERROR || Date.now() - (rate[LAST_UPDATED] || 0) >= 31 * 60 * 1000;
  } catch (error) {
    console.error('Failed to determine if rate is outdated:', error);
    return true;
  }
}

async function restoreSavedPreferredFiatCurrencyAndExchangeFromStorage(): Promise<void> {
  await _restoreSavedExchangeRatesFromStorage();
  await _restoreSavedPreferredFiatCurrencyFromStorage();
}

async function initCurrencyDaemon(clearLastUpdatedTime: boolean = false): Promise<void> {
  await restoreSavedPreferredFiatCurrencyAndExchangeFromStorage();

  if (clearLastUpdatedTime) {
    exchangeRates[LAST_UPDATED] = 0;
    lastTimeUpdateExchangeRateWasCalled = 0;
    await DefaultPreference.set(EXCHANGE_RATES_STORAGE_KEY, JSON.stringify(exchangeRates));
  }

  await updateExchangeRate();
}

function satoshiToLocalCurrency(satoshi: number, format: boolean = true): string {
  const exchangeRateKey = BTC_PREFIX + preferredFiatCurrency.endPointKey;
  const exchangeRate = exchangeRates[exchangeRateKey];

  if (typeof exchangeRate !== 'number') {
    updateExchangeRate();
    return '...';
  }

  const btcAmount = new BigNumber(satoshi).dividedBy(100000000);
  const convertedAmount = btcAmount.multipliedBy(exchangeRate);
  let formattedAmount: string;

  if (convertedAmount.isGreaterThanOrEqualTo(0.005) || convertedAmount.isLessThanOrEqualTo(-0.005)) {
    formattedAmount = convertedAmount.toFixed(2);
  } else {
    formattedAmount = convertedAmount.toPrecision(2);
  }

  if (!format) return formattedAmount;

  try {
    return getCurrencyFormatter().format(Number(formattedAmount));
  } catch (error) {
    console.error('Failed to format currency:', error);
    return formattedAmount;
  }
}

function BTCToLocalCurrency(bitcoin: BigNumber.Value): string {
  const sat = new BigNumber(bitcoin).multipliedBy(100000000).toNumber();
  return satoshiToLocalCurrency(sat);
}

async function mostRecentFetchedRate(): Promise<CurrencyRate> {
  try {
<<<<<<< HEAD
    const currencyInformationString = await DefaultPreference.get(EXCHANGE_RATES_STORAGE_KEY);
=======
    await DefaultPreference.setName(GROUP_IO_BLUEWALLET);
    const currencyInfoValue = await DefaultPreference.get(EXCHANGE_RATES_STORAGE_KEY);
    let currencyInformationString: string | null = null;

    if (typeof currencyInfoValue === 'string') {
      currencyInformationString = currencyInfoValue;
    }

>>>>>>> 17f0b80a
    let currencyInformation;
    if (currencyInformationString) {
      try {
        currencyInformation = JSON.parse(currencyInformationString);
      } catch (parseError) {
<<<<<<< HEAD
        console.error('Failed to parse exchange rates:', parseError);
=======
>>>>>>> 17f0b80a
        await DefaultPreference.clear(EXCHANGE_RATES_STORAGE_KEY);
        currencyInformation = {};
        await updateExchangeRate();
      }
    } else {
      currencyInformation = {};
    }

    const rate = currencyInformation[BTC_PREFIX + preferredFiatCurrency.endPointKey];
    return {
      LastUpdated: currencyInformation[LAST_UPDATED] ? new Date(currencyInformation[LAST_UPDATED]) : null,
      Rate: rate ? getCurrencyFormatter().format(rate) : '...',
    };
  } catch (error) {
    console.error('Failed to fetch most recent rate:', error);
    return {
      LastUpdated: null,
      Rate: null,
    };
  }
}

function satoshiToBTC(satoshi: number): string {
  return new BigNumber(satoshi).dividedBy(100000000).toString(10);
}

function btcToSatoshi(btc: BigNumber.Value): number {
  return new BigNumber(btc).multipliedBy(100000000).toNumber();
}

function fiatToBTC(fiatFloat: number): string {
  const exchangeRateKey = BTC_PREFIX + preferredFiatCurrency.endPointKey;
  const exchangeRate = exchangeRates[exchangeRateKey];

  if (typeof exchangeRate !== 'number') {
    throw new Error('Exchange rate not available');
  }

  const btcAmount = new BigNumber(fiatFloat).dividedBy(exchangeRate);
  return btcAmount.toFixed(8);
}

function getCurrencySymbol(): string {
  return preferredFiatCurrency.symbol;
}

function formatBTC(btc: BigNumber.Value): string {
<<<<<<< HEAD
  try {
    return getBTCFormatter().format(Number(btc));
  } catch (error) {
    console.error('Failed to format BTC:', error);
    return new BigNumber(btc).toFixed(8);
  }
=======
  return new BigNumber(btc).toFormat(8);
>>>>>>> 17f0b80a
}

function _setPreferredFiatCurrency(currency: FiatUnitType): void {
  preferredFiatCurrency = currency;
}

function _setExchangeRate(pair: string, rate: number): void {
  exchangeRates[pair] = rate;
}

function _setSkipUpdateExchangeRate(): void {
  skipUpdateExchangeRate = true;
}

export {
  _setExchangeRate,
  _setPreferredFiatCurrency,
  _setSkipUpdateExchangeRate,
  BTCToLocalCurrency,
  btcToSatoshi,
  EXCHANGE_RATES_STORAGE_KEY,
  fiatToBTC,
  getCurrencySymbol,
  getPreferredCurrency,
  initCurrencyDaemon,
  isRateOutdated,
  LAST_UPDATED,
  mostRecentFetchedRate,
  PREFERRED_CURRENCY_STORAGE_KEY,
  restoreSavedPreferredFiatCurrencyAndExchangeFromStorage,
  satoshiToBTC,
  satoshiToLocalCurrency,
  setPreferredCurrency,
  updateExchangeRate,
  formatBTC,
  migrateAsyncStorageToDefaultPreference, // Exported for initial migration
};<|MERGE_RESOLUTION|>--- conflicted
+++ resolved
@@ -1,9 +1,5 @@
-<<<<<<< HEAD
+import BigNumber from 'bignumber.js';
 import DefaultPreference from 'react-native-default-preference';
-import AsyncStorage from '@react-native-async-storage/async-storage';
-=======
->>>>>>> 17f0b80a
-import BigNumber from 'bignumber.js';
 import * as RNLocalize from 'react-native-localize';
 
 import { FiatUnit, FiatUnitType, getFiatRate } from '../models/fiatUnit';
@@ -31,60 +27,6 @@
 let skipUpdateExchangeRate: boolean = false;
 
 let currencyFormatter: Intl.NumberFormat | null = null;
-
-// Initialize DefaultPreference with the correct group name
-DefaultPreference.setName(GROUP_IO_BLUEWALLET);
-
-/**
- * Migration Function:
- * Transfers data from AsyncStorage to DefaultPreference if present.
- * After migration, removes the data from AsyncStorage.
- */
-async function migrateAsyncStorageToDefaultPreference(): Promise<void> {
-  try {
-    // Migrate Preferred Currency
-    const asyncPreferredCurrency = await AsyncStorage.getItem(PREFERRED_CURRENCY_STORAGE_KEY);
-    if (asyncPreferredCurrency) {
-      try {
-        const parsedCurrency = JSON.parse(asyncPreferredCurrency);
-        if (FiatUnit[parsedCurrency.endPointKey]) {
-          await DefaultPreference.set(PREFERRED_CURRENCY_STORAGE_KEY, parsedCurrency.endPointKey);
-          await DefaultPreference.set(PREFERRED_CURRENCY_LOCALE_STORAGE_KEY, parsedCurrency.locale.replace('-', '_'));
-          preferredFiatCurrency = FiatUnit[parsedCurrency.endPointKey];
-        }
-      } catch (error) {
-        console.error('Failed to parse preferred currency from AsyncStorage:', error);
-      } finally {
-        // Remove from AsyncStorage regardless of success to prevent repeated attempts
-        await AsyncStorage.removeItem(PREFERRED_CURRENCY_STORAGE_KEY);
-        await AsyncStorage.removeItem(PREFERRED_CURRENCY_LOCALE_STORAGE_KEY);
-      }
-    }
-
-    // Migrate Exchange Rates
-    const asyncExchangeRates = await AsyncStorage.getItem(EXCHANGE_RATES_STORAGE_KEY);
-    if (asyncExchangeRates) {
-      try {
-        const parsedRates = JSON.parse(asyncExchangeRates);
-        await DefaultPreference.set(EXCHANGE_RATES_STORAGE_KEY, asyncExchangeRates);
-        exchangeRates = parsedRates;
-      } catch (error) {
-        console.error('Failed to parse exchange rates from AsyncStorage:', error);
-      } finally {
-        // Remove from AsyncStorage regardless of success
-        await AsyncStorage.removeItem(EXCHANGE_RATES_STORAGE_KEY);
-      }
-    }
-
-    // Optionally, handle other keys if necessary
-    // ...
-
-    console.log('Migration from AsyncStorage to DefaultPreference completed.');
-  } catch (migrationError) {
-    console.error('Migration failed:', migrationError);
-    // Decide whether to proceed or halt based on the severity
-  }
-}
 
 function getCurrencyFormatter(): Intl.NumberFormat {
   if (
@@ -104,14 +46,6 @@
 }
 
 async function setPreferredCurrency(item: FiatUnitType): Promise<void> {
-<<<<<<< HEAD
-  try {
-    await DefaultPreference.set(PREFERRED_CURRENCY_STORAGE_KEY, item.endPointKey);
-    await DefaultPreference.set(PREFERRED_CURRENCY_LOCALE_STORAGE_KEY, item.locale.replace('-', '_'));
-    preferredFiatCurrency = item;
-    currencyFormatter = null;
-    btcFormatter = null;
-=======
   await DefaultPreference.setName(GROUP_IO_BLUEWALLET);
   try {
     await DefaultPreference.set(PREFERRED_CURRENCY_STORAGE_KEY, item.endPointKey);
@@ -121,31 +55,27 @@
     console.debug('Preferred currency set to:', item);
     console.debug('Preferred currency locale set to:', item.locale.replace('-', '_'));
     console.debug('Cleared all cached currency formatters');
->>>>>>> 17f0b80a
   } catch (error) {
     console.error('Failed to set preferred currency:', error);
     throw error;
   }
-<<<<<<< HEAD
-=======
   currencyFormatter = null;
->>>>>>> 17f0b80a
 }
 
 async function updateExchangeRate(): Promise<void> {
   if (skipUpdateExchangeRate) return;
   if (Date.now() - lastTimeUpdateExchangeRateWasCalled <= 10000) {
-    // Simple debounce to prevent race conditions
+    // simple debounce so there's no race conditions
     return;
   }
   lastTimeUpdateExchangeRateWasCalled = Date.now();
 
   const lastUpdated = exchangeRates[LAST_UPDATED] as number | undefined;
   if (lastUpdated && Date.now() - lastUpdated <= 30 * 60 * 1000) {
-    // Not updating too often
+    // not updating too often
     return;
   }
-  console.log('Updating exchange rate...');
+  console.log('updating exchange rate...');
 
   try {
     const rate = await getFiatRate(preferredFiatCurrency.endPointKey);
@@ -155,24 +85,14 @@
 
     try {
       const exchangeRatesString = JSON.stringify(exchangeRates);
-<<<<<<< HEAD
-      await DefaultPreference.set(EXCHANGE_RATES_STORAGE_KEY, exchangeRatesString);
-    } catch (error) {
-      console.error('Failed to set exchange rates in DefaultPreference:', error);
-=======
       await DefaultPreference.setName(GROUP_IO_BLUEWALLET);
       await DefaultPreference.set(EXCHANGE_RATES_STORAGE_KEY, exchangeRatesString);
     } catch (error) {
->>>>>>> 17f0b80a
       await DefaultPreference.clear(EXCHANGE_RATES_STORAGE_KEY);
       exchangeRates = { LAST_UPDATED_ERROR: false };
     }
   } catch (error) {
-    console.error('Failed to fetch fiat rate:', error);
     try {
-<<<<<<< HEAD
-      const ratesString = await DefaultPreference.get(EXCHANGE_RATES_STORAGE_KEY);
-=======
       await DefaultPreference.setName(GROUP_IO_BLUEWALLET);
       const ratesValue = await DefaultPreference.get(EXCHANGE_RATES_STORAGE_KEY);
       let ratesString: string | null = null;
@@ -181,16 +101,11 @@
         ratesString = ratesValue;
       }
 
->>>>>>> 17f0b80a
       let rate;
       if (ratesString) {
         try {
           rate = JSON.parse(ratesString);
         } catch (parseError) {
-<<<<<<< HEAD
-          console.error('Failed to parse exchange rates:', parseError);
-=======
->>>>>>> 17f0b80a
           await DefaultPreference.clear(EXCHANGE_RATES_STORAGE_KEY);
           rate = {};
         }
@@ -201,7 +116,6 @@
       exchangeRates.LAST_UPDATED_ERROR = true;
       await DefaultPreference.set(EXCHANGE_RATES_STORAGE_KEY, JSON.stringify(rate));
     } catch (storageError) {
-      console.error('Failed to handle exchange rate error:', storageError);
       exchangeRates = { LAST_UPDATED_ERROR: true };
       throw storageError;
     }
@@ -209,52 +123,6 @@
 }
 
 async function getPreferredCurrency(): Promise<FiatUnitType> {
-<<<<<<< HEAD
-  try {
-    const preferredCurrencyString = await DefaultPreference.get(PREFERRED_CURRENCY_STORAGE_KEY);
-    if (preferredCurrencyString) {
-      try {
-        if (!FiatUnit[preferredCurrencyString]) {
-          throw new Error('Invalid Fiat Unit');
-        }
-        preferredFiatCurrency = FiatUnit[preferredCurrencyString];
-      } catch (error) {
-        console.error('Failed to parse preferred currency:', error);
-        await DefaultPreference.clear(PREFERRED_CURRENCY_STORAGE_KEY);
-        await DefaultPreference.clear(PREFERRED_CURRENCY_LOCALE_STORAGE_KEY);
-
-        const deviceCurrencies = RNLocalize.getCurrencies();
-        if (deviceCurrencies[0] && FiatUnit[deviceCurrencies[0]]) {
-          preferredFiatCurrency = FiatUnit[deviceCurrencies[0]];
-        } else {
-          preferredFiatCurrency = FiatUnit.USD;
-        }
-        // Update DefaultPreference with the fallback currency
-        await setPreferredCurrency(preferredFiatCurrency);
-      }
-
-      return preferredFiatCurrency;
-    }
-
-    // If no preferred currency is set, determine based on device settings
-    const deviceCurrencies = RNLocalize.getCurrencies();
-    if (deviceCurrencies[0] && FiatUnit[deviceCurrencies[0]]) {
-      preferredFiatCurrency = FiatUnit[deviceCurrencies[0]];
-    } else {
-      preferredFiatCurrency = FiatUnit.USD;
-    }
-
-    // Set the determined currency in DefaultPreference
-    await setPreferredCurrency(preferredFiatCurrency);
-    return preferredFiatCurrency;
-  } catch (error) {
-    console.error('Failed to get preferred currency:', error);
-    // Fallback to USD in case of error
-    preferredFiatCurrency = FiatUnit.USD;
-    await setPreferredCurrency(preferredFiatCurrency);
-    return preferredFiatCurrency;
-  }
-=======
   await DefaultPreference.setName(GROUP_IO_BLUEWALLET);
   const preferredCurrencyValue = await DefaultPreference.get(PREFERRED_CURRENCY_STORAGE_KEY);
   let preferredCurrency: string | null = null;
@@ -285,19 +153,10 @@
 
   await DefaultPreference.set(PREFERRED_CURRENCY_LOCALE_STORAGE_KEY, preferredFiatCurrency.locale.replace('-', '_'));
   return preferredFiatCurrency;
->>>>>>> 17f0b80a
 }
 
 async function _restoreSavedExchangeRatesFromStorage(): Promise<void> {
   try {
-<<<<<<< HEAD
-    const ratesString = await DefaultPreference.get(EXCHANGE_RATES_STORAGE_KEY);
-    if (ratesString) {
-      try {
-        exchangeRates = JSON.parse(ratesString);
-      } catch (error) {
-        console.error('Failed to parse exchange rates:', error);
-=======
     await DefaultPreference.setName(GROUP_IO_BLUEWALLET);
     const ratesValue = await DefaultPreference.get(EXCHANGE_RATES_STORAGE_KEY);
     let ratesString: string | null = null;
@@ -312,7 +171,6 @@
         // Atomic update to prevent race conditions
         exchangeRates = parsedRates;
       } catch (error) {
->>>>>>> 17f0b80a
         await DefaultPreference.clear(EXCHANGE_RATES_STORAGE_KEY);
         exchangeRates = { LAST_UPDATED_ERROR: false };
         // Add delay before update to prevent rapid consecutive calls
@@ -323,7 +181,6 @@
       exchangeRates = { LAST_UPDATED_ERROR: false };
     }
   } catch (error) {
-    console.error('Failed to restore exchange rates:', error);
     exchangeRates = { LAST_UPDATED_ERROR: false };
     await updateExchangeRate();
   }
@@ -331,17 +188,6 @@
 
 async function _restoreSavedPreferredFiatCurrencyFromStorage(): Promise<void> {
   try {
-<<<<<<< HEAD
-    const storedCurrencyString = await DefaultPreference.get(PREFERRED_CURRENCY_STORAGE_KEY);
-    if (!storedCurrencyString) throw new Error('No Preferred Fiat selected');
-
-    try {
-      preferredFiatCurrency = FiatUnit[storedCurrencyString];
-    } catch (error) {
-      console.error('Failed to parse stored currency:', error);
-      await DefaultPreference.clear(PREFERRED_CURRENCY_STORAGE_KEY);
-      await DefaultPreference.clear(PREFERRED_CURRENCY_LOCALE_STORAGE_KEY);
-=======
     await DefaultPreference.setName(GROUP_IO_BLUEWALLET);
     const storedCurrencyValue = await DefaultPreference.get(PREFERRED_CURRENCY_STORAGE_KEY);
     let storedCurrency: string | null = null;
@@ -359,7 +205,6 @@
       preferredFiatCurrency = FiatUnit[storedCurrency];
     } catch (error) {
       await DefaultPreference.clear(PREFERRED_CURRENCY_STORAGE_KEY);
->>>>>>> 17f0b80a
 
       const deviceCurrencies = RNLocalize.getCurrencies();
       if (deviceCurrencies[0] && FiatUnit[deviceCurrencies[0]]) {
@@ -367,27 +212,19 @@
       } else {
         preferredFiatCurrency = FiatUnit.USD;
       }
-      // Update DefaultPreference with the fallback currency
-      await setPreferredCurrency(preferredFiatCurrency);
     }
   } catch (error) {
-    console.error('Failed to restore preferred fiat currency:', error);
     const deviceCurrencies = RNLocalize.getCurrencies();
     if (deviceCurrencies[0] && FiatUnit[deviceCurrencies[0]]) {
       preferredFiatCurrency = FiatUnit[deviceCurrencies[0]];
     } else {
       preferredFiatCurrency = FiatUnit.USD;
     }
-    // Set the fallback currency in DefaultPreference
-    await setPreferredCurrency(preferredFiatCurrency);
   }
 }
 
 async function isRateOutdated(): Promise<boolean> {
   try {
-<<<<<<< HEAD
-    const rateString = await DefaultPreference.get(EXCHANGE_RATES_STORAGE_KEY);
-=======
     await DefaultPreference.setName(GROUP_IO_BLUEWALLET);
     const rateValue = await DefaultPreference.get(EXCHANGE_RATES_STORAGE_KEY);
     let rateString: string | null = null;
@@ -396,16 +233,11 @@
       rateString = rateValue;
     }
 
->>>>>>> 17f0b80a
     let rate;
     if (rateString) {
       try {
         rate = JSON.parse(rateString);
       } catch (parseError) {
-<<<<<<< HEAD
-        console.error('Failed to parse exchange rates:', parseError);
-=======
->>>>>>> 17f0b80a
         await DefaultPreference.clear(EXCHANGE_RATES_STORAGE_KEY);
         rate = {};
         await updateExchangeRate();
@@ -414,8 +246,7 @@
       rate = {};
     }
     return rate.LAST_UPDATED_ERROR || Date.now() - (rate[LAST_UPDATED] || 0) >= 31 * 60 * 1000;
-  } catch (error) {
-    console.error('Failed to determine if rate is outdated:', error);
+  } catch {
     return true;
   }
 }
@@ -426,12 +257,12 @@
 }
 
 async function initCurrencyDaemon(clearLastUpdatedTime: boolean = false): Promise<void> {
-  await restoreSavedPreferredFiatCurrencyAndExchangeFromStorage();
+  await _restoreSavedExchangeRatesFromStorage();
+  await _restoreSavedPreferredFiatCurrencyFromStorage();
 
   if (clearLastUpdatedTime) {
     exchangeRates[LAST_UPDATED] = 0;
     lastTimeUpdateExchangeRateWasCalled = 0;
-    await DefaultPreference.set(EXCHANGE_RATES_STORAGE_KEY, JSON.stringify(exchangeRates));
   }
 
   await updateExchangeRate();
@@ -456,12 +287,12 @@
     formattedAmount = convertedAmount.toPrecision(2);
   }
 
-  if (!format) return formattedAmount;
+  if (format === false) return formattedAmount;
 
   try {
     return getCurrencyFormatter().format(Number(formattedAmount));
   } catch (error) {
-    console.error('Failed to format currency:', error);
+    console.error(error);
     return formattedAmount;
   }
 }
@@ -473,9 +304,6 @@
 
 async function mostRecentFetchedRate(): Promise<CurrencyRate> {
   try {
-<<<<<<< HEAD
-    const currencyInformationString = await DefaultPreference.get(EXCHANGE_RATES_STORAGE_KEY);
-=======
     await DefaultPreference.setName(GROUP_IO_BLUEWALLET);
     const currencyInfoValue = await DefaultPreference.get(EXCHANGE_RATES_STORAGE_KEY);
     let currencyInformationString: string | null = null;
@@ -484,16 +312,11 @@
       currencyInformationString = currencyInfoValue;
     }
 
->>>>>>> 17f0b80a
     let currencyInformation;
     if (currencyInformationString) {
       try {
         currencyInformation = JSON.parse(currencyInformationString);
       } catch (parseError) {
-<<<<<<< HEAD
-        console.error('Failed to parse exchange rates:', parseError);
-=======
->>>>>>> 17f0b80a
         await DefaultPreference.clear(EXCHANGE_RATES_STORAGE_KEY);
         currencyInformation = {};
         await updateExchangeRate();
@@ -507,8 +330,7 @@
       LastUpdated: currencyInformation[LAST_UPDATED] ? new Date(currencyInformation[LAST_UPDATED]) : null,
       Rate: rate ? getCurrencyFormatter().format(rate) : '...',
     };
-  } catch (error) {
-    console.error('Failed to fetch most recent rate:', error);
+  } catch {
     return {
       LastUpdated: null,
       Rate: null,
@@ -541,16 +363,7 @@
 }
 
 function formatBTC(btc: BigNumber.Value): string {
-<<<<<<< HEAD
-  try {
-    return getBTCFormatter().format(Number(btc));
-  } catch (error) {
-    console.error('Failed to format BTC:', error);
-    return new BigNumber(btc).toFixed(8);
-  }
-=======
   return new BigNumber(btc).toFormat(8);
->>>>>>> 17f0b80a
 }
 
 function _setPreferredFiatCurrency(currency: FiatUnitType): void {
@@ -586,5 +399,4 @@
   setPreferredCurrency,
   updateExchangeRate,
   formatBTC,
-  migrateAsyncStorageToDefaultPreference, // Exported for initial migration
 };