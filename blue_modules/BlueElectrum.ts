--- conflicted
+++ resolved
@@ -4,10 +4,6 @@
 import { Alert } from 'react-native';
 import DefaultPreference from 'react-native-default-preference';
 import Realm from 'realm';
-<<<<<<< HEAD
-import RNFS from 'react-native-fs';
-=======
->>>>>>> 6b7887d3
 import { LegacyWallet, SegwitBech32Wallet, SegwitP2SHWallet, TaprootWallet } from '../class';
 import presentAlert from '../components/Alert';
 import loc from '../loc';
