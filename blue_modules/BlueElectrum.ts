import AsyncStorage from '@react-native-async-storage/async-storage';
import BigNumber from 'bignumber.js';
import * as bitcoin from 'bitcoinjs-lib';
import { Alert } from 'react-native';
import DefaultPreference from 'react-native-default-preference';
import RNFS from 'react-native-fs';
import Realm from 'realm';

import { LegacyWallet, SegwitBech32Wallet, SegwitP2SHWallet, TaprootWallet } from '../class';
import presentAlert, { AlertType } from '../components/Alert';
import loc from '../loc';
<<<<<<< HEAD
import { reloadAllTimelines } from '../components/WidgetCommunication';
import RNFS from 'react-native-fs';
import triggerHapticFeedback, { HapticFeedbackTypes } from './hapticFeedback';
=======
>>>>>>> e80ac9c5

const ElectrumClient = require('electrum-client');
const net = require('net');
const tls = require('tls');

type Utxo = {
  height: number;
  value: number;
  address: string;
  txid: string;
  vout: number;
  wif?: string;
};

type ElectrumTransaction = {
  txid: string;
  hash: string;
  version: number;
  size: number;
  vsize: number;
  weight: number;
  locktime: number;
  vin: {
    txid: string;
    vout: number;
    scriptSig: { asm: string; hex: string };
    txinwitness: string[];
    sequence: number;
    addresses?: string[];
    value?: number;
  }[];
  vout: {
    value: number;
    n: number;
    scriptPubKey: {
      asm: string;
      hex: string;
      reqSigs: number;
      type: string;
      addresses: string[];
    };
  }[];
  blockhash: string;
  confirmations: number;
  time: number;
  blocktime: number;
};

type ElectrumTransactionWithHex = ElectrumTransaction & {
  hex: string;
};

type MempoolTransaction = {
  height: 0;
  tx_hash: string;
  fee: number;
};

type Peer =
  | {
      host: string;
      ssl: string;
      tcp?: undefined;
    }
  | {
      host: string;
      tcp: string;
      ssl?: undefined;
    };

export const ELECTRUM_HOST = 'electrum_host';
export const ELECTRUM_TCP_PORT = 'electrum_tcp_port';
export const ELECTRUM_SSL_PORT = 'electrum_ssl_port';
export const ELECTRUM_SERVER_HISTORY = 'electrum_server_history';
const ELECTRUM_CONNECTION_DISABLED = 'electrum_disabled';
const storageKey = 'ELECTRUM_PEERS';
const defaultPeer = { host: 'electrum1.bluewallet.io', ssl: '443' };
export const hardcodedPeers: Peer[] = [
  { host: 'mainnet.foundationdevices.com', ssl: '50002' },
  { host: 'bitcoin.lukechilds.co', ssl: '50002' },
  { host: 'electrum.jochen-hoenicke.de', ssl: '50006' },
  { host: 'electrum1.bluewallet.io', ssl: '443' },
  { host: 'electrum.acinq.co', ssl: '50002' },
  { host: 'electrum.bitaroo.net', ssl: '50002' },
];

let mainClient: typeof ElectrumClient | undefined;
let mainConnected: boolean = false;
let wasConnectedAtLeastOnce: boolean = false;
let serverName: string | false = false;
let disableBatching: boolean = false;
let connectionAttempt: number = 0;
let currentPeerIndex = Math.floor(Math.random() * hardcodedPeers.length);
let latestBlock: { height: number; time: number } | { height: undefined; time: undefined } = { height: undefined, time: undefined };
const txhashHeightCache: Record<string, number> = {};
let _realm: Realm | undefined;

async function _getRealm() {
  if (_realm) return _realm;

  const cacheFolderPath = RNFS.CachesDirectoryPath; // Path to cache folder
  const password = bitcoin.crypto.sha256(Buffer.from('fyegjitkyf[eqjnc.lf')).toString('hex');
  const buf = Buffer.from(password + password, 'hex');
  const encryptionKey = Int8Array.from(buf);
  const path = `${cacheFolderPath}/electrumcache.realm`; // Use cache folder path

  const schema = [
    {
      name: 'Cache',
      primaryKey: 'cache_key',
      properties: {
        cache_key: { type: 'string', indexed: true },
        cache_value: 'string', // stringified json
      },
    },
  ];

  // @ts-ignore schema doesn't match Realm's schema type
  _realm = await Realm.open({
    schema,
    path,
    encryptionKey,
  });

  return _realm;
}

export async function isDisabled(): Promise<boolean> {
  let result;
  try {
    const savedValue = await AsyncStorage.getItem(ELECTRUM_CONNECTION_DISABLED);
    if (savedValue === null) {
      result = false;
    } else {
      result = savedValue;
    }
  } catch {
    result = false;
  }
  return !!result;
}

export async function setDisabled(disabled = true) {
  return AsyncStorage.setItem(ELECTRUM_CONNECTION_DISABLED, disabled ? '1' : '');
}

function getCurrentPeer() {
  return hardcodedPeers[currentPeerIndex];
}

/**
 * Returns NEXT hardcoded electrum server (increments index after use)
 */
function getNextPeer() {
  const peer = getCurrentPeer();
  currentPeerIndex++;
  if (currentPeerIndex + 1 >= hardcodedPeers.length) currentPeerIndex = 0;
  return peer;
}

async function getSavedPeer(): Promise<Peer | null> {
  const host = await AsyncStorage.getItem(ELECTRUM_HOST);
  const tcpPort = await AsyncStorage.getItem(ELECTRUM_TCP_PORT);
  const sslPort = await AsyncStorage.getItem(ELECTRUM_SSL_PORT);

  if (!host) {
    return null;
  }

  if (sslPort) {
    return { host, ssl: sslPort };
  }

  if (tcpPort) {
    return { host, tcp: tcpPort };
  }

  return null;
}

export async function connectMain(): Promise<void> {
  if (await isDisabled()) {
    console.log('Electrum connection disabled by user. Skipping connectMain call');
    return;
  }
  let usingPeer = getNextPeer();
  const savedPeer = await getSavedPeer();
  if (savedPeer && savedPeer.host && (savedPeer.tcp || savedPeer.ssl)) {
    usingPeer = savedPeer;
  }

  await DefaultPreference.setName('group.io.bluewallet.bluewallet');
  try {
    if (usingPeer.host.endsWith('onion')) {
      const randomPeer = getCurrentPeer();
      await DefaultPreference.set(ELECTRUM_HOST, randomPeer.host);
      await DefaultPreference.set(ELECTRUM_TCP_PORT, randomPeer.tcp ?? '');
      await DefaultPreference.set(ELECTRUM_SSL_PORT, randomPeer.ssl ?? '');
    } else {
      await DefaultPreference.set(ELECTRUM_HOST, usingPeer.host);
      await DefaultPreference.set(ELECTRUM_TCP_PORT, usingPeer.tcp ?? '');
      await DefaultPreference.set(ELECTRUM_SSL_PORT, usingPeer.ssl ?? '');
    }
  } catch (e) {
    // Must be running on Android
    console.log(e);
  }

  try {
    console.log('begin connection:', JSON.stringify(usingPeer));
    mainClient = new ElectrumClient(net, tls, usingPeer.ssl || usingPeer.tcp, usingPeer.host, usingPeer.ssl ? 'tls' : 'tcp');

    mainClient.onError = function (e: { message: string }) {
      console.log('electrum mainClient.onError():', e.message);
      if (mainConnected) {
        // most likely got a timeout from electrum ping. lets reconnect
        // but only if we were previously connected (mainConnected), otherwise theres other
        // code which does connection retries
        mainClient.close();
        mainConnected = false;
        // dropping `mainConnected` flag ensures there wont be reconnection race condition if several
        // errors triggered
        console.log('reconnecting after socket error');
        setTimeout(connectMain, usingPeer.host.endsWith('.onion') ? 4000 : 500);
      }
    };
    const ver = await mainClient.initElectrum({ client: 'bluewallet', version: '1.4' });
    if (ver && ver[0]) {
      console.log('connected to ', ver);
      serverName = ver[0];
      mainConnected = true;
      wasConnectedAtLeastOnce = true;
      if (ver[0].startsWith('ElectrumPersonalServer') || ver[0].startsWith('electrs') || ver[0].startsWith('Fulcrum')) {
        disableBatching = true;

        // exeptions for versions:
        const [electrumImplementation, electrumVersion] = ver[0].split(' ');
        switch (electrumImplementation) {
          case 'electrs':
            if (semVerToInt(electrumVersion) >= semVerToInt('0.9.0')) {
              disableBatching = false;
            }
            break;
          case 'electrs-esplora':
            // its a different one, and it does NOT support batching
            // nop
            break;
          case 'Fulcrum':
            if (semVerToInt(electrumVersion) >= semVerToInt('1.9.0')) {
              disableBatching = false;
            }
            break;
        }
      }
      const header = await mainClient.blockchainHeaders_subscribe();
      if (header && header.height) {
        latestBlock = {
          height: header.height,
          time: Math.floor(+new Date() / 1000),
        };
      }
      // AsyncStorage.setItem(storageKey, JSON.stringify(peers));  TODO: refactor
    }
  } catch (e) {
    mainConnected = false;
    console.log('bad connection:', JSON.stringify(usingPeer), e);
  }

  if (!mainConnected) {
    console.log('retry');
    connectionAttempt = connectionAttempt + 1;
    mainClient.close && mainClient.close();
    if (connectionAttempt >= 5) {
      presentNetworkErrorAlert(usingPeer);
    } else {
      console.log('reconnection attempt #', connectionAttempt);
      await new Promise(resolve => setTimeout(resolve, 500)); // sleep
      return connectMain();
    }
  }
}

const presentNetworkErrorAlert = async (usingPeer?: Peer) => {
  if (await isDisabled()) {
    console.log(
      'Electrum connection disabled by user. Perhaps we are attempting to show this network error alert after the user disabled connections.',
    );
    return;
  }
  Alert.alert(
    loc.errors.network,
    loc.formatString(
      usingPeer ? loc.settings.electrum_unable_to_connect : loc.settings.electrum_error_connect,
      usingPeer ? { server: `${usingPeer.host}:${usingPeer.ssl ?? usingPeer.tcp}` } : {},
    ),
    [
      {
        text: loc.wallets.list_tryagain,
        onPress: () => {
          connectionAttempt = 0;
          mainClient.close() && mainClient.close();
          setTimeout(connectMain, 500);
        },
        style: 'default',
      },
      {
        text: loc.settings.electrum_reset,
        onPress: () => {
          Alert.alert(
            loc.settings.electrum_reset,
            loc.settings.electrum_reset_to_default,
            [
              {
                text: loc._.cancel,
                style: 'cancel',
                onPress: () => {},
              },
              {
                text: loc._.ok,
                style: 'destructive',
                onPress: async () => {
                  await AsyncStorage.setItem(ELECTRUM_HOST, '');
                  await AsyncStorage.setItem(ELECTRUM_TCP_PORT, '');
                  await AsyncStorage.setItem(ELECTRUM_SSL_PORT, '');
                  try {
                    await DefaultPreference.setName('group.io.bluewallet.bluewallet');
                    await DefaultPreference.clear(ELECTRUM_HOST);
                    await DefaultPreference.clear(ELECTRUM_SSL_PORT);
                    await DefaultPreference.clear(ELECTRUM_TCP_PORT);
                  } catch (e) {
                    // Must be running on Android
                    console.log(e);
                  }
                  triggerHapticFeedback(HapticFeedbackTypes.NotificationSuccess);
                  presentAlert({ message: loc.settings.electrum_saved, type: AlertType.Toast });
                  setTimeout(connectMain, 500);
                },
              },
            ],
            { cancelable: true },
          );
          connectionAttempt = 0;
          mainClient.close() && mainClient.close();
        },
        style: 'destructive',
      },
      {
        text: loc._.cancel,
        onPress: () => {
          connectionAttempt = 0;
          mainClient.close() && mainClient.close();
        },
        style: 'cancel',
      },
    ],
    { cancelable: false },
  );
};

/**
 * Returns random electrum server out of list of servers
 * previous electrum server told us. Nearly half of them is
 * usually offline.
 * Not used for now.
 */
// eslint-disable-next-line @typescript-eslint/no-unused-vars
async function getRandomDynamicPeer(): Promise<Peer> {
  try {
    let peers = JSON.parse((await AsyncStorage.getItem(storageKey)) as string);
    peers = peers.sort(() => Math.random() - 0.5); // shuffle
    for (const peer of peers) {
      const ret = {
        host: peer[1] as string,
        tcp: '',
      };
      for (const item of peer[2]) {
        if (item.startsWith('t')) {
          ret.tcp = item.replace('t', '');
        }
      }
      if (ret.host && ret.tcp) return ret;
    }

    return defaultPeer; // failed to find random client, using default
  } catch (_) {
    return defaultPeer; // smth went wrong, using default
  }
}

export const getBalanceByAddress = async function (address: string): Promise<{ confirmed: number; unconfirmed: number }> {
  if (!mainClient) throw new Error('Electrum client is not connected');
  const script = bitcoin.address.toOutputScript(address);
  const hash = bitcoin.crypto.sha256(script);
  const reversedHash = Buffer.from(hash).reverse();
  const balance = await mainClient.blockchainScripthash_getBalance(reversedHash.toString('hex'));
  balance.addr = address;
  return balance;
};

export const getConfig = async function () {
  if (!mainClient) throw new Error('Electrum client is not connected');
  return {
    host: mainClient.host,
    port: mainClient.port,
    serverName,
    connected: mainClient.timeLastCall !== 0 && mainClient.status,
  };
};

export const getSecondsSinceLastRequest = function () {
  return mainClient && mainClient.timeLastCall ? (+new Date() - mainClient.timeLastCall) / 1000 : -1;
};

export const getTransactionsByAddress = async function (address: string): Promise<ElectrumHistory[]> {
  if (!mainClient) throw new Error('Electrum client is not connected');
  const script = bitcoin.address.toOutputScript(address);
  const hash = bitcoin.crypto.sha256(script);
  const reversedHash = Buffer.from(hash).reverse();
  const history = await mainClient.blockchainScripthash_getHistory(reversedHash.toString('hex'));
  for (const h of history || []) {
    if (h.tx_hash) txhashHeightCache[h.tx_hash] = h.height; // cache tx height
  }

  return history;
};

export const getMempoolTransactionsByAddress = async function (address: string): Promise<MempoolTransaction[]> {
  if (!mainClient) throw new Error('Electrum client is not connected');
  const script = bitcoin.address.toOutputScript(address);
  const hash = bitcoin.crypto.sha256(script);
  const reversedHash = Buffer.from(hash).reverse();
  return mainClient.blockchainScripthash_getMempool(reversedHash.toString('hex'));
};

export const ping = async function () {
  try {
    await mainClient.server_ping();
  } catch (_) {
    mainConnected = false;
    return false;
  }
  return true;
};

// exported only to be used in unit tests
export function txhexToElectrumTransaction(txhex: string): ElectrumTransactionWithHex {
  const tx = bitcoin.Transaction.fromHex(txhex);

  const ret: ElectrumTransactionWithHex = {
    txid: tx.getId(),
    hash: tx.getId(),
    version: tx.version,
    size: Math.ceil(txhex.length / 2),
    vsize: tx.virtualSize(),
    weight: tx.weight(),
    locktime: tx.locktime,
    vin: [],
    vout: [],
    hex: txhex,
    blockhash: '',
    confirmations: 0,
    time: 0,
    blocktime: 0,
  };

  if (txhashHeightCache[ret.txid]) {
    // got blockheight where this tx was confirmed
    ret.confirmations = estimateCurrentBlockheight() - txhashHeightCache[ret.txid];
    if (ret.confirmations < 0) {
      // ugly fix for when estimator lags behind
      ret.confirmations = 1;
    }
    ret.time = calculateBlockTime(txhashHeightCache[ret.txid]);
    ret.blocktime = calculateBlockTime(txhashHeightCache[ret.txid]);
  }

  for (const inn of tx.ins) {
    const txinwitness = [];
    if (inn.witness[0]) txinwitness.push(inn.witness[0].toString('hex'));
    if (inn.witness[1]) txinwitness.push(inn.witness[1].toString('hex'));

    ret.vin.push({
      txid: Buffer.from(inn.hash).reverse().toString('hex'),
      vout: inn.index,
      scriptSig: { hex: inn.script.toString('hex'), asm: '' },
      txinwitness,
      sequence: inn.sequence,
    });
  }

  let n = 0;
  for (const out of tx.outs) {
    const value = new BigNumber(out.value).dividedBy(100000000).toNumber();
    let address: false | string = false;
    let type: false | string = false;

    if (SegwitBech32Wallet.scriptPubKeyToAddress(out.script.toString('hex'))) {
      address = SegwitBech32Wallet.scriptPubKeyToAddress(out.script.toString('hex'));
      type = 'witness_v0_keyhash';
    } else if (SegwitP2SHWallet.scriptPubKeyToAddress(out.script.toString('hex'))) {
      address = SegwitP2SHWallet.scriptPubKeyToAddress(out.script.toString('hex'));
      type = '???'; // TODO
    } else if (LegacyWallet.scriptPubKeyToAddress(out.script.toString('hex'))) {
      address = LegacyWallet.scriptPubKeyToAddress(out.script.toString('hex'));
      type = '???'; // TODO
    } else {
      address = TaprootWallet.scriptPubKeyToAddress(out.script.toString('hex'));
      type = 'witness_v1_taproot';
    }

    if (!address) {
      throw new Error('Internal error: unable to decode address from output script');
    }

    ret.vout.push({
      value,
      n,
      scriptPubKey: {
        asm: '',
        hex: out.script.toString('hex'),
        reqSigs: 1, // todo
        type,
        addresses: [address],
      },
    });
    n++;
  }
  return ret;
}

export const getTransactionsFullByAddress = async (address: string): Promise<ElectrumTransaction[]> => {
  const txs = await getTransactionsByAddress(address);
  const ret: ElectrumTransaction[] = [];
  for (const tx of txs) {
    let full;
    try {
      full = await mainClient.blockchainTransaction_get(tx.tx_hash, true);
    } catch (error: any) {
      if (String(error?.message ?? error).startsWith('verbose transactions are currently unsupported')) {
        // apparently, stupid esplora instead of returning txhex when it cant return verbose tx started
        // throwing a proper exception. lets fetch txhex manually and decode on our end
        const txhex = await mainClient.blockchainTransaction_get(tx.tx_hash, false);
        full = txhexToElectrumTransaction(txhex);
      } else {
        // nope, its something else
        throw new Error(String(error?.message ?? error));
      }
    }
    full.address = address;
    for (const input of full.vin) {
      // now we need to fetch previous TX where this VIN became an output, so we can see its amount
      let prevTxForVin;
      try {
        prevTxForVin = await mainClient.blockchainTransaction_get(input.txid, true);
      } catch (error: any) {
        if (String(error?.message ?? error).startsWith('verbose transactions are currently unsupported')) {
          // apparently, stupid esplora instead of returning txhex when it cant return verbose tx started
          // throwing a proper exception. lets fetch txhex manually and decode on our end
          const txhex = await mainClient.blockchainTransaction_get(input.txid, false);
          prevTxForVin = txhexToElectrumTransaction(txhex);
        } else {
          // nope, its something else
          throw new Error(String(error?.message ?? error));
        }
      }
      if (prevTxForVin && prevTxForVin.vout && prevTxForVin.vout[input.vout]) {
        input.value = prevTxForVin.vout[input.vout].value;
        // also, we extract destination address from prev output:
        if (prevTxForVin.vout[input.vout].scriptPubKey && prevTxForVin.vout[input.vout].scriptPubKey.addresses) {
          input.addresses = prevTxForVin.vout[input.vout].scriptPubKey.addresses;
        }
        // in bitcoin core 22.0.0+ they removed `.addresses` and replaced it with plain `.address`:
        if (prevTxForVin.vout[input.vout]?.scriptPubKey?.address) {
          input.addresses = [prevTxForVin.vout[input.vout].scriptPubKey.address];
        }
      }
    }

    for (const output of full.vout) {
      if (output?.scriptPubKey && output.scriptPubKey.addresses) output.addresses = output.scriptPubKey.addresses;
      // in bitcoin core 22.0.0+ they removed `.addresses` and replaced it with plain `.address`:
      if (output?.scriptPubKey?.address) output.addresses = [output.scriptPubKey.address];
    }
    full.inputs = full.vin;
    full.outputs = full.vout;
    delete full.vin;
    delete full.vout;
    delete full.hex; // compact
    delete full.hash; // compact
    ret.push(full);
  }

  return ret;
};

type MultiGetBalanceResponse = {
  balance: number;
  unconfirmed_balance: number;
  addresses: Record<string, { confirmed: number; unconfirmed: number }>;
};

export const multiGetBalanceByAddress = async (addresses: string[], batchsize: number = 200): Promise<MultiGetBalanceResponse> => {
  if (!mainClient) throw new Error('Electrum client is not connected');
  const ret = {
    balance: 0,
    unconfirmed_balance: 0,
    addresses: {} as Record<string, { confirmed: number; unconfirmed: number }>,
  };

  const chunks = splitIntoChunks(addresses, batchsize);
  for (const chunk of chunks) {
    const scripthashes = [];
    const scripthash2addr: Record<string, string> = {};
    for (const addr of chunk) {
      const script = bitcoin.address.toOutputScript(addr);
      const hash = bitcoin.crypto.sha256(script);
      const reversedHash = Buffer.from(hash).reverse().toString('hex');
      scripthashes.push(reversedHash);
      scripthash2addr[reversedHash] = addr;
    }

    let balances = [];

    if (disableBatching) {
      const promises = [];
      const index2scripthash: Record<number, string> = {};
      for (let promiseIndex = 0; promiseIndex < scripthashes.length; promiseIndex++) {
        promises.push(mainClient.blockchainScripthash_getBalance(scripthashes[promiseIndex]));
        index2scripthash[promiseIndex] = scripthashes[promiseIndex];
      }
      const promiseResults = await Promise.all(promises);
      for (let resultIndex = 0; resultIndex < promiseResults.length; resultIndex++) {
        balances.push({ result: promiseResults[resultIndex], param: index2scripthash[resultIndex] });
      }
    } else {
      balances = await mainClient.blockchainScripthash_getBalanceBatch(scripthashes);
    }

    for (const bal of balances) {
      if (bal.error) console.warn('multiGetBalanceByAddress():', bal.error);
      ret.balance += +bal.result.confirmed;
      ret.unconfirmed_balance += +bal.result.unconfirmed;
      ret.addresses[scripthash2addr[bal.param]] = bal.result;
    }
  }

  return ret;
};

export const multiGetUtxoByAddress = async function (addresses: string[], batchsize: number = 100): Promise<Record<string, Utxo[]>> {
  if (!mainClient) throw new Error('Electrum client is not connected');
  const ret: Record<string, any> = {};

  const chunks = splitIntoChunks(addresses, batchsize);
  for (const chunk of chunks) {
    const scripthashes = [];
    const scripthash2addr: Record<string, string> = {};
    for (const addr of chunk) {
      const script = bitcoin.address.toOutputScript(addr);
      const hash = bitcoin.crypto.sha256(script);
      const reversedHash = Buffer.from(hash).reverse().toString('hex');
      scripthashes.push(reversedHash);
      scripthash2addr[reversedHash] = addr;
    }

    let results = [];

    if (disableBatching) {
      // ElectrumPersonalServer doesnt support `blockchain.scripthash.listunspent`
      // electrs OTOH supports it, but we dont know it we are currently connected to it or to EPS
      // so it is pretty safe to do nothing, as caller can derive UTXO from stored transactions
    } else {
      results = await mainClient.blockchainScripthash_listunspentBatch(scripthashes);
    }

    for (const utxos of results) {
      ret[scripthash2addr[utxos.param]] = utxos.result;
      for (const utxo of ret[scripthash2addr[utxos.param]]) {
        utxo.address = scripthash2addr[utxos.param];
        utxo.txid = utxo.tx_hash;
        utxo.vout = utxo.tx_pos;
        delete utxo.tx_pos;
        delete utxo.tx_hash;
      }
    }
  }

  return ret;
};

export type ElectrumHistory = {
  tx_hash: string;
  height: number;
  address: string;
};

export const multiGetHistoryByAddress = async function (
  addresses: string[],
  batchsize: number = 100,
): Promise<Record<string, ElectrumHistory[]>> {
  if (!mainClient) throw new Error('Electrum client is not connected');
  const ret: Record<string, ElectrumHistory[]> = {};

  const chunks = splitIntoChunks(addresses, batchsize);
  for (const chunk of chunks) {
    const scripthashes = [];
    const scripthash2addr: Record<string, string> = {};
    for (const addr of chunk) {
      const script = bitcoin.address.toOutputScript(addr);
      const hash = bitcoin.crypto.sha256(script);
      const reversedHash = Buffer.from(hash).reverse().toString('hex');
      scripthashes.push(reversedHash);
      scripthash2addr[reversedHash] = addr;
    }

    let results = [];

    if (disableBatching) {
      const promises = [];
      const index2scripthash: Record<number, string> = {};
      for (let promiseIndex = 0; promiseIndex < scripthashes.length; promiseIndex++) {
        index2scripthash[promiseIndex] = scripthashes[promiseIndex];
        promises.push(mainClient.blockchainScripthash_getHistory(scripthashes[promiseIndex]));
      }
      const histories = await Promise.all(promises);
      for (let historyIndex = 0; historyIndex < histories.length; historyIndex++) {
        results.push({ result: histories[historyIndex], param: index2scripthash[historyIndex] });
      }
    } else {
      results = await mainClient.blockchainScripthash_getHistoryBatch(scripthashes);
    }

    for (const history of results) {
      if (history.error) console.warn('multiGetHistoryByAddress():', history.error);
      ret[scripthash2addr[history.param]] = history.result || [];
      for (const result of history.result || []) {
        if (result.tx_hash) txhashHeightCache[result.tx_hash] = result.height; // cache tx height
      }

      for (const hist of ret[scripthash2addr[history.param]]) {
        hist.address = scripthash2addr[history.param];
      }
    }
  }

  return ret;
};

// if verbose === true ? Record<string, ElectrumTransaction> : Record<string, string>
type MultiGetTransactionByTxidResult<T extends boolean> = T extends true ? Record<string, ElectrumTransaction> : Record<string, string>;

// TODO: this function returns different results based on the value of `verboseParam`, consider splitting it into two
export async function multiGetTransactionByTxid<T extends boolean>(
  txids: string[],
  verbose: T,
  batchsize: number = 45,
): Promise<MultiGetTransactionByTxidResult<T>> {
  txids = txids.filter(txid => !!txid); // failsafe: removing 'undefined' or other falsy stuff from txids array
  // this value is fine-tuned so althrough wallets in test suite will occasionally
  // throw 'response too large (over 1,000,000 bytes', test suite will pass
  if (!mainClient) throw new Error('Electrum client is not connected');
  const ret: MultiGetTransactionByTxidResult<T> = {};
  txids = [...new Set(txids)]; // deduplicate just for any case

  // lets try cache first:
  const realm = await _getRealm();
  const cacheKeySuffix = verbose ? '_verbose' : '_non_verbose';
  const keysCacheMiss = [];
  for (const txid of txids) {
    const jsonString = realm.objectForPrimaryKey('Cache', txid + cacheKeySuffix); // search for a realm object with a primary key
    if (jsonString && jsonString.cache_value) {
      try {
        ret[txid] = JSON.parse(jsonString.cache_value as string);
      } catch (error) {
        console.log(error, 'cache failed to parse', jsonString.cache_value);
      }
    }

    if (!ret[txid]) keysCacheMiss.push(txid);
  }

  if (keysCacheMiss.length === 0) {
    return ret;
  }

  txids = keysCacheMiss;
  // end cache

  const chunks = splitIntoChunks(txids, batchsize);
  for (const chunk of chunks) {
    let results = [];

    if (disableBatching) {
      try {
        // in case of ElectrumPersonalServer it might not track some transactions (like source transactions for our transactions)
        // so we wrap it in try-catch. note, when `Promise.all` fails we will get _zero_ results, but we have a fallback for that
        const promises = [];
        const index2txid: Record<number, string> = {};
        for (let promiseIndex = 0; promiseIndex < chunk.length; promiseIndex++) {
          const txid = chunk[promiseIndex];
          index2txid[promiseIndex] = txid;
          promises.push(mainClient.blockchainTransaction_get(txid, verbose));
        }

        const transactionResults = await Promise.all(promises);
        for (let resultIndex = 0; resultIndex < transactionResults.length; resultIndex++) {
          let tx = transactionResults[resultIndex];
          if (typeof tx === 'string' && verbose) {
            // apparently electrum server (EPS?) didnt recognize VERBOSE parameter, and  sent us plain txhex instead of decoded tx.
            // lets decode it manually on our end then:
            tx = txhexToElectrumTransaction(tx);
          }
          const txid = index2txid[resultIndex];
          results.push({ result: tx, param: txid });
        }
      } catch (error: any) {
        if (String(error?.message ?? error).startsWith('verbose transactions are currently unsupported')) {
          // electrs-esplora. cant use verbose, so fetching txs one by one and decoding locally
          for (const txid of chunk) {
            try {
              let tx = await mainClient.blockchainTransaction_get(txid, false);
              tx = txhexToElectrumTransaction(tx);
              results.push({ result: tx, param: txid });
            } catch (err) {
              console.log(err);
            }
          }
        } else {
          // fallback. pretty sure we are connected to EPS.  we try getting transactions one-by-one. this way we wont
          // fail and only non-tracked by EPS transactions will be omitted
          for (const txid of chunk) {
            try {
              let tx = await mainClient.blockchainTransaction_get(txid, verbose);
              if (typeof tx === 'string' && verbose) {
                // apparently electrum server (EPS?) didnt recognize VERBOSE parameter, and  sent us plain txhex instead of decoded tx.
                // lets decode it manually on our end then:
                tx = txhexToElectrumTransaction(tx);
              }
              results.push({ result: tx, param: txid });
            } catch (err) {
              console.log(err);
            }
          }
        }
      }
    } else {
      results = await mainClient.blockchainTransaction_getBatch(chunk, verbose);
    }

    for (const txdata of results) {
      if (txdata.error && txdata.error.code === -32600) {
        // response too large
        // lets do single call, that should go through okay:
        txdata.result = await mainClient.blockchainTransaction_get(txdata.param, false);
        // since we used VERBOSE=false, server sent us plain txhex which we must decode on our end:
        txdata.result = txhexToElectrumTransaction(txdata.result);
      }
      ret[txdata.param] = txdata.result;
      // @ts-ignore: hex property
      if (ret[txdata.param]) delete ret[txdata.param].hex; // compact
    }
  }

  // in bitcoin core 22.0.0+ they removed `.addresses` and replaced it with plain `.address`:
  for (const txid of Object.keys(ret)) {
    const tx = ret[txid];
    if (typeof tx === 'string') continue;
    for (const vout of tx?.vout ?? []) {
      // @ts-ignore: address is not in type definition
      if (vout?.scriptPubKey?.address) vout.scriptPubKey.addresses = [vout.scriptPubKey.address];
    }
  }

  // saving cache:
  realm.write(() => {
    for (const txid of Object.keys(ret)) {
      const tx = ret[txid];
      // dont cache immature txs, but only for 'verbose', since its fully decoded tx jsons. non-verbose are just plain
      // strings txhex
      if (verbose && typeof tx !== 'string' && (!tx.confirmations || tx.confirmations < 7)) {
        continue;
      }

      realm.create(
        'Cache',
        {
          cache_key: txid + cacheKeySuffix,
          cache_value: JSON.stringify(ret[txid]),
        },
        Realm.UpdateMode.Modified,
      );
    }
  });

  return ret;
}

/**
 * Simple waiter till `mainConnected` becomes true (which means
 * it Electrum was connected in other function), or timeout 30 sec.
 */
export const waitTillConnected = async function (): Promise<boolean> {
  let waitTillConnectedInterval: NodeJS.Timeout | undefined;
  let retriesCounter = 0;
  if (await isDisabled()) {
    console.warn('Electrum connections disabled by user. waitTillConnected skipping...');
    return false;
  }
  return new Promise(function (resolve, reject) {
    waitTillConnectedInterval = setInterval(() => {
      if (mainConnected) {
        clearInterval(waitTillConnectedInterval);
        return resolve(true);
      }

      if (wasConnectedAtLeastOnce && mainClient.status === 1) {
        clearInterval(waitTillConnectedInterval);
        mainConnected = true;
        return resolve(true);
      }

      if (wasConnectedAtLeastOnce && retriesCounter++ >= 150) {
        // `wasConnectedAtLeastOnce` needed otherwise theres gona be a race condition with the code that connects
        // electrum during app startup
        clearInterval(waitTillConnectedInterval);
        presentNetworkErrorAlert();
        reject(new Error('Waiting for Electrum connection timeout'));
      }
    }, 100);
  });
};

// Returns the value at a given percentile in a sorted numeric array.
// "Linear interpolation between closest ranks" method
function percentile(arr: number[], p: number) {
  if (arr.length === 0) return 0;
  if (typeof p !== 'number') throw new TypeError('p must be a number');
  if (p <= 0) return arr[0];
  if (p >= 1) return arr[arr.length - 1];

  const index = (arr.length - 1) * p;
  const lower = Math.floor(index);
  const upper = lower + 1;
  const weight = index % 1;

  if (upper >= arr.length) return arr[lower];
  return arr[lower] * (1 - weight) + arr[upper] * weight;
}

/**
 * The histogram is an array of [fee, vsize] pairs, where vsizen is the cumulative virtual size of mempool transactions
 * with a fee rate in the interval [feen-1, feen], and feen-1 > feen.
 */
export const calcEstimateFeeFromFeeHistorgam = function (numberOfBlocks: number, feeHistorgram: number[][]) {
  // first, transforming histogram:
  let totalVsize = 0;
  const histogramToUse = [];
  for (const h of feeHistorgram) {
    let [fee, vsize] = h;
    let timeToStop = false;

    if (totalVsize + vsize >= 1000000 * numberOfBlocks) {
      vsize = 1000000 * numberOfBlocks - totalVsize; // only the difference between current summarized sige to tip of the block
      timeToStop = true;
    }

    histogramToUse.push({ fee, vsize });
    totalVsize += vsize;
    if (timeToStop) break;
  }

  // now we have histogram of precisely size for numberOfBlocks.
  // lets spread it into flat array so its easier to calculate percentile:
  let histogramFlat: number[] = [];
  for (const hh of histogramToUse) {
    histogramFlat = histogramFlat.concat(Array(Math.round(hh.vsize / 25000)).fill(hh.fee));
    // division is needed so resulting flat array is not too huge
  }

  histogramFlat = histogramFlat.sort(function (a, b) {
    return a - b;
  });

  return Math.round(percentile(histogramFlat, 0.5) || 1);
};

export const estimateFees = async function (): Promise<{ fast: number; medium: number; slow: number }> {
  let histogram;
  let timeoutId;
  try {
    histogram = await Promise.race([
      mainClient.mempool_getFeeHistogram(),
      new Promise(resolve => (timeoutId = setTimeout(resolve, 15000))),
    ]);
  } finally {
    clearTimeout(timeoutId);
  }

  // fetching what electrum (which uses bitcoin core) thinks about fees:
  const _fast = await estimateFee(1);
  const _medium = await estimateFee(18);
  const _slow = await estimateFee(144);

  /**
   * sanity check, see
   * @see https://github.com/cculianu/Fulcrum/issues/197
   * (fallback to bitcoin core estimates)
   */
  if (!histogram || histogram?.[0]?.[0] > 1000) return { fast: _fast, medium: _medium, slow: _slow };

  // calculating fast fees from mempool:
  const fast = Math.max(2, calcEstimateFeeFromFeeHistorgam(1, histogram));
  // recalculating medium and slow fees using bitcoincore estimations only like relative weights:
  // (minimum 1 sat, just for any case)
  const medium = Math.max(1, Math.round((fast * _medium) / _fast));
  const slow = Math.max(1, Math.round((fast * _slow) / _fast));
  return { fast, medium, slow };
};

/**
 * Returns the estimated transaction fee to be confirmed within a certain number of blocks
 *
 * @param numberOfBlocks {number} The number of blocks to target for confirmation
 * @returns {Promise<number>} Satoshis per byte
 */
export const estimateFee = async function (numberOfBlocks: number): Promise<number> {
  if (!mainClient) throw new Error('Electrum client is not connected');
  numberOfBlocks = numberOfBlocks || 1;
  const coinUnitsPerKilobyte = await mainClient.blockchainEstimatefee(numberOfBlocks);
  if (coinUnitsPerKilobyte === -1) return 1;
  return Math.round(new BigNumber(coinUnitsPerKilobyte).dividedBy(1024).multipliedBy(100000000).toNumber());
};

export const serverFeatures = async function () {
  if (!mainClient) throw new Error('Electrum client is not connected');
  return mainClient.server_features();
};

export const broadcast = async function (hex: string) {
  if (!mainClient) throw new Error('Electrum client is not connected');
  try {
    const res = await mainClient.blockchainTransaction_broadcast(hex);
    return res;
  } catch (error) {
    return error;
  }
};

export const broadcastV2 = async function (hex: string): Promise<string> {
  if (!mainClient) throw new Error('Electrum client is not connected');
  return mainClient.blockchainTransaction_broadcast(hex);
};

export const estimateCurrentBlockheight = function (): number {
  if (latestBlock.height) {
    const timeDiff = Math.floor(+new Date() / 1000) - latestBlock.time;
    const extraBlocks = Math.floor(timeDiff / (9.93 * 60));
    return latestBlock.height + extraBlocks;
  }

  const baseTs = 1587570465609; // uS
  const baseHeight = 627179;
  return Math.floor(baseHeight + (+new Date() - baseTs) / 1000 / 60 / 9.93);
};

export const calculateBlockTime = function (height: number): number {
  if (latestBlock.height) {
    return Math.floor(latestBlock.time + (height - latestBlock.height) * 9.93 * 60);
  }

  const baseTs = 1585837504; // sec
  const baseHeight = 624083;
  return Math.floor(baseTs + (height - baseHeight) * 9.93 * 60);
};

/**
 * @returns {Promise<boolean>} Whether provided host:port is a valid electrum server
 */
export const testConnection = async function (host: string, tcpPort?: number, sslPort?: number): Promise<boolean> {
  const client = new ElectrumClient(net, tls, sslPort || tcpPort, host, sslPort ? 'tls' : 'tcp');

  client.onError = () => {}; // mute
  let timeoutId: NodeJS.Timeout | undefined;
  try {
    const rez = await Promise.race([
      new Promise(resolve => {
        timeoutId = setTimeout(() => resolve('timeout'), 5000);
      }),
      client.connect(),
    ]);
    if (rez === 'timeout') return false;

    await client.server_version('2.7.11', '1.4');
    await client.server_ping();
    return true;
  } catch (_) {
  } finally {
    if (timeoutId) clearTimeout(timeoutId);
    client.close();
  }

  return false;
};

export const forceDisconnect = (): void => {
  mainClient.close();
};

export const setBatchingDisabled = () => {
  disableBatching = true;
};

export const setBatchingEnabled = () => {
  disableBatching = false;
};

const splitIntoChunks = function (arr: any[], chunkSize: number) {
  const groups = [];
  let i;
  for (i = 0; i < arr.length; i += chunkSize) {
    groups.push(arr.slice(i, i + chunkSize));
  }
  return groups;
};

const semVerToInt = function (semver: string): number {
  if (!semver) return 0;
  if (semver.split('.').length !== 3) return 0;

  const ret = Number(semver.split('.')[0]) * 1000000 + Number(semver.split('.')[1]) * 1000 + Number(semver.split('.')[2]) * 1;

  if (isNaN(ret)) return 0;

  return ret;
};<|MERGE_RESOLUTION|>--- conflicted
+++ resolved
@@ -5,16 +5,9 @@
 import DefaultPreference from 'react-native-default-preference';
 import RNFS from 'react-native-fs';
 import Realm from 'realm';
-
 import { LegacyWallet, SegwitBech32Wallet, SegwitP2SHWallet, TaprootWallet } from '../class';
 import presentAlert, { AlertType } from '../components/Alert';
 import loc from '../loc';
-<<<<<<< HEAD
-import { reloadAllTimelines } from '../components/WidgetCommunication';
-import RNFS from 'react-native-fs';
-import triggerHapticFeedback, { HapticFeedbackTypes } from './hapticFeedback';
-=======
->>>>>>> e80ac9c5
 
 const ElectrumClient = require('electrum-client');
 const net = require('net');
