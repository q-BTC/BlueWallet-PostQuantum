--- conflicted
+++ resolved
@@ -201,49 +201,7 @@
   const deleteWallet = useCallback((wallet: TWallet) => {
     BlueApp.deleteWallet(wallet);
     setWallets([...BlueApp.getWallets()]);
-<<<<<<< HEAD
-  };
-
-  const addAndSaveWallet = async (w: TWallet) => {
-    if (wallets.some(i => i.getID() === w.getID())) {
-      triggerHapticFeedback(HapticFeedbackTypes.NotificationError);
-      presentAlert({ message: 'This wallet has been previously imported.' });
-      return;
-    }
-    const emptyWalletLabel = new LegacyWallet().getLabel();
-    triggerHapticFeedback(HapticFeedbackTypes.NotificationSuccess);
-    if (w.getLabel() === emptyWalletLabel) w.setLabel(loc.wallets.import_imported + ' ' + w.typeReadable);
-    w.setUserHasSavedExport(true);
-    addWallet(w);
-    await saveToDisk();
-    A(A.ENUM.CREATED_WALLET);
-    presentAlert({
-      hapticFeedback: HapticFeedbackTypes.ImpactHeavy,
-      message: w.type === WatchOnlyWallet.type ? loc.wallets.import_success_watchonly : loc.wallets.import_success,
-      type: w.type === WatchOnlyWallet.type ? AlertType.Alert : AlertType.Toast,
-    });
-    // @ts-ignore need to type notifications first
-    Notifications.majorTomToGroundControl(w.getAllExternalAddresses(), [], []);
-    // start balance fetching at the background
-    await w.fetchBalance();
-    setWallets([...BlueApp.getWallets()]);
-  };
-
-  let txMetadata = BlueApp.tx_metadata;
-  const getTransactions = BlueApp.getTransactions;
-  const fetchWalletBalances = BlueApp.fetchWalletBalances;
-  const fetchWalletTransactions = BlueApp.fetchWalletTransactions;
-  const getBalance = BlueApp.getBalance;
-  const isStorageEncrypted = BlueApp.storageIsEncrypted;
-  const encryptStorage = BlueApp.encryptStorage;
-  const sleep = BlueApp.sleep;
-  const createFakeStorage = BlueApp.createFakeStorage;
-  const decryptStorage = BlueApp.decryptStorage;
-  const isPasswordInUse = BlueApp.isPasswordInUse;
-  const cachedPassword = BlueApp.cachedPassword;
-=======
   }, []);
->>>>>>> e80ac9c5
 
   const addAndSaveWallet = useCallback(
     async (w: TWallet) => {
@@ -260,6 +218,7 @@
       await saveToDisk();
       A(A.ENUM.CREATED_WALLET);
       presentAlert({
+        type: w.type === WatchOnlyWallet.type ? AlertType.Alert : AlertType.Toast,
         hapticFeedback: HapticFeedbackTypes.ImpactHeavy,
         message: w.type === WatchOnlyWallet.type ? loc.wallets.import_success_watchonly : loc.wallets.import_success,
       });
