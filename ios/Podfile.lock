PODS:
  - boost-for-react-native (1.63.0)
  - BVLinearGradient (2.5.6):
    - React
  - CocoaAsyncSocket (7.6.4)
  - DoubleConversion (1.1.6)
<<<<<<< HEAD
  - FBLazyVector (0.63.2)
  - FBReactNativeSpec (0.63.2):
    - Folly (= 2020.01.13.00)
    - RCTRequired (= 0.63.2)
    - RCTTypeSafety (= 0.63.2)
    - React-Core (= 0.63.2)
    - React-jsi (= 0.63.2)
    - ReactCommon/turbomodule/core (= 0.63.2)
=======
  - FBLazyVector (0.63.3)
  - FBReactNativeSpec (0.63.3):
    - Folly (= 2020.01.13.00)
    - RCTRequired (= 0.63.3)
    - RCTTypeSafety (= 0.63.3)
    - React-Core (= 0.63.3)
    - React-jsi (= 0.63.3)
    - ReactCommon/turbomodule/core (= 0.63.3)
  - Flipper (0.54.0):
    - Flipper-Folly (~> 2.2)
    - Flipper-RSocket (~> 1.1)
  - Flipper-DoubleConversion (1.1.7)
  - Flipper-Folly (2.2.0):
    - boost-for-react-native
    - CocoaLibEvent (~> 1.0)
    - Flipper-DoubleConversion
    - Flipper-Glog
    - OpenSSL-Universal (= 1.0.2.19)
  - Flipper-Glog (0.3.6)
  - Flipper-PeerTalk (0.0.4)
  - Flipper-RSocket (1.1.0):
    - Flipper-Folly (~> 2.2)
  - FlipperKit (0.54.0):
    - FlipperKit/Core (= 0.54.0)
  - FlipperKit/Core (0.54.0):
    - Flipper (~> 0.54.0)
    - FlipperKit/CppBridge
    - FlipperKit/FBCxxFollyDynamicConvert
    - FlipperKit/FBDefines
    - FlipperKit/FKPortForwarding
  - FlipperKit/CppBridge (0.54.0):
    - Flipper (~> 0.54.0)
  - FlipperKit/FBCxxFollyDynamicConvert (0.54.0):
    - Flipper-Folly (~> 2.2)
  - FlipperKit/FBDefines (0.54.0)
  - FlipperKit/FKPortForwarding (0.54.0):
    - CocoaAsyncSocket (~> 7.6)
    - Flipper-PeerTalk (~> 0.0.4)
  - FlipperKit/FlipperKitHighlightOverlay (0.54.0)
  - FlipperKit/FlipperKitLayoutPlugin (0.54.0):
    - FlipperKit/Core
    - FlipperKit/FlipperKitHighlightOverlay
    - FlipperKit/FlipperKitLayoutTextSearchable
    - YogaKit (~> 1.18)
  - FlipperKit/FlipperKitLayoutTextSearchable (0.54.0)
  - FlipperKit/FlipperKitNetworkPlugin (0.54.0):
    - FlipperKit/Core
  - FlipperKit/FlipperKitReactPlugin (0.54.0):
    - FlipperKit/Core
  - FlipperKit/FlipperKitUserDefaultsPlugin (0.54.0):
    - FlipperKit/Core
  - FlipperKit/SKIOSNetworkPlugin (0.54.0):
    - FlipperKit/Core
    - FlipperKit/FlipperKitNetworkPlugin
>>>>>>> 0a88c525
  - Folly (2020.01.13.00):
    - boost-for-react-native
    - DoubleConversion
    - Folly/Default (= 2020.01.13.00)
    - glog
  - Folly/Default (2020.01.13.00):
    - boost-for-react-native
    - DoubleConversion
    - glog
  - GCDWebServer (3.5.4):
    - GCDWebServer/Core (= 3.5.4)
  - GCDWebServer/Core (3.5.4)
  - glog (0.3.5)
  - lottie-ios (3.1.8)
  - lottie-react-native (3.5.0):
    - lottie-ios (~> 3.1.8)
    - React
  - PasscodeAuth (1.0.0):
    - React
<<<<<<< HEAD
  - Permission-LocationWhenInUse (2.2.0):
    - RNPermissions
  - RCTRequired (0.63.2)
  - RCTTypeSafety (0.63.2):
    - FBLazyVector (= 0.63.2)
    - Folly (= 2020.01.13.00)
    - RCTRequired (= 0.63.2)
    - React-Core (= 0.63.2)
  - React (0.63.2):
    - React-Core (= 0.63.2)
    - React-Core/DevSupport (= 0.63.2)
    - React-Core/RCTWebSocket (= 0.63.2)
    - React-RCTActionSheet (= 0.63.2)
    - React-RCTAnimation (= 0.63.2)
    - React-RCTBlob (= 0.63.2)
    - React-RCTImage (= 0.63.2)
    - React-RCTLinking (= 0.63.2)
    - React-RCTNetwork (= 0.63.2)
    - React-RCTSettings (= 0.63.2)
    - React-RCTText (= 0.63.2)
    - React-RCTVibration (= 0.63.2)
  - React-callinvoker (0.63.2)
  - React-Core (0.63.2):
    - Folly (= 2020.01.13.00)
    - glog
    - React-Core/Default (= 0.63.2)
    - React-cxxreact (= 0.63.2)
    - React-jsi (= 0.63.2)
    - React-jsiexecutor (= 0.63.2)
    - Yoga
  - React-Core/CoreModulesHeaders (0.63.2):
    - Folly (= 2020.01.13.00)
    - glog
    - React-Core/Default
    - React-cxxreact (= 0.63.2)
    - React-jsi (= 0.63.2)
    - React-jsiexecutor (= 0.63.2)
    - Yoga
  - React-Core/Default (0.63.2):
    - Folly (= 2020.01.13.00)
    - glog
    - React-cxxreact (= 0.63.2)
    - React-jsi (= 0.63.2)
    - React-jsiexecutor (= 0.63.2)
    - Yoga
  - React-Core/DevSupport (0.63.2):
    - Folly (= 2020.01.13.00)
    - glog
    - React-Core/Default (= 0.63.2)
    - React-Core/RCTWebSocket (= 0.63.2)
    - React-cxxreact (= 0.63.2)
    - React-jsi (= 0.63.2)
    - React-jsiexecutor (= 0.63.2)
    - React-jsinspector (= 0.63.2)
    - Yoga
  - React-Core/RCTActionSheetHeaders (0.63.2):
    - Folly (= 2020.01.13.00)
    - glog
    - React-Core/Default
    - React-cxxreact (= 0.63.2)
    - React-jsi (= 0.63.2)
    - React-jsiexecutor (= 0.63.2)
    - Yoga
  - React-Core/RCTAnimationHeaders (0.63.2):
    - Folly (= 2020.01.13.00)
    - glog
    - React-Core/Default
    - React-cxxreact (= 0.63.2)
    - React-jsi (= 0.63.2)
    - React-jsiexecutor (= 0.63.2)
    - Yoga
  - React-Core/RCTBlobHeaders (0.63.2):
    - Folly (= 2020.01.13.00)
    - glog
    - React-Core/Default
    - React-cxxreact (= 0.63.2)
    - React-jsi (= 0.63.2)
    - React-jsiexecutor (= 0.63.2)
    - Yoga
  - React-Core/RCTImageHeaders (0.63.2):
    - Folly (= 2020.01.13.00)
    - glog
    - React-Core/Default
    - React-cxxreact (= 0.63.2)
    - React-jsi (= 0.63.2)
    - React-jsiexecutor (= 0.63.2)
    - Yoga
  - React-Core/RCTLinkingHeaders (0.63.2):
    - Folly (= 2020.01.13.00)
    - glog
    - React-Core/Default
    - React-cxxreact (= 0.63.2)
    - React-jsi (= 0.63.2)
    - React-jsiexecutor (= 0.63.2)
    - Yoga
  - React-Core/RCTNetworkHeaders (0.63.2):
    - Folly (= 2020.01.13.00)
    - glog
    - React-Core/Default
    - React-cxxreact (= 0.63.2)
    - React-jsi (= 0.63.2)
    - React-jsiexecutor (= 0.63.2)
    - Yoga
  - React-Core/RCTSettingsHeaders (0.63.2):
    - Folly (= 2020.01.13.00)
    - glog
    - React-Core/Default
    - React-cxxreact (= 0.63.2)
    - React-jsi (= 0.63.2)
    - React-jsiexecutor (= 0.63.2)
    - Yoga
  - React-Core/RCTTextHeaders (0.63.2):
    - Folly (= 2020.01.13.00)
    - glog
    - React-Core/Default
    - React-cxxreact (= 0.63.2)
    - React-jsi (= 0.63.2)
    - React-jsiexecutor (= 0.63.2)
    - Yoga
  - React-Core/RCTVibrationHeaders (0.63.2):
    - Folly (= 2020.01.13.00)
    - glog
    - React-Core/Default
    - React-cxxreact (= 0.63.2)
    - React-jsi (= 0.63.2)
    - React-jsiexecutor (= 0.63.2)
    - Yoga
  - React-Core/RCTWebSocket (0.63.2):
    - Folly (= 2020.01.13.00)
    - glog
    - React-Core/Default (= 0.63.2)
    - React-cxxreact (= 0.63.2)
    - React-jsi (= 0.63.2)
    - React-jsiexecutor (= 0.63.2)
    - Yoga
  - React-CoreModules (0.63.2):
    - FBReactNativeSpec (= 0.63.2)
    - Folly (= 2020.01.13.00)
    - RCTTypeSafety (= 0.63.2)
    - React-Core/CoreModulesHeaders (= 0.63.2)
    - React-jsi (= 0.63.2)
    - React-RCTImage (= 0.63.2)
    - ReactCommon/turbomodule/core (= 0.63.2)
  - React-cxxreact (0.63.2):
=======
  - RCTRequired (0.63.3)
  - RCTTypeSafety (0.63.3):
    - FBLazyVector (= 0.63.3)
    - Folly (= 2020.01.13.00)
    - RCTRequired (= 0.63.3)
    - React-Core (= 0.63.3)
  - React (0.63.3):
    - React-Core (= 0.63.3)
    - React-Core/DevSupport (= 0.63.3)
    - React-Core/RCTWebSocket (= 0.63.3)
    - React-RCTActionSheet (= 0.63.3)
    - React-RCTAnimation (= 0.63.3)
    - React-RCTBlob (= 0.63.3)
    - React-RCTImage (= 0.63.3)
    - React-RCTLinking (= 0.63.3)
    - React-RCTNetwork (= 0.63.3)
    - React-RCTSettings (= 0.63.3)
    - React-RCTText (= 0.63.3)
    - React-RCTVibration (= 0.63.3)
  - React-callinvoker (0.63.3)
  - React-Core (0.63.3):
    - Folly (= 2020.01.13.00)
    - glog
    - React-Core/Default (= 0.63.3)
    - React-cxxreact (= 0.63.3)
    - React-jsi (= 0.63.3)
    - React-jsiexecutor (= 0.63.3)
    - Yoga
  - React-Core/CoreModulesHeaders (0.63.3):
    - Folly (= 2020.01.13.00)
    - glog
    - React-Core/Default
    - React-cxxreact (= 0.63.3)
    - React-jsi (= 0.63.3)
    - React-jsiexecutor (= 0.63.3)
    - Yoga
  - React-Core/Default (0.63.3):
    - Folly (= 2020.01.13.00)
    - glog
    - React-cxxreact (= 0.63.3)
    - React-jsi (= 0.63.3)
    - React-jsiexecutor (= 0.63.3)
    - Yoga
  - React-Core/DevSupport (0.63.3):
    - Folly (= 2020.01.13.00)
    - glog
    - React-Core/Default (= 0.63.3)
    - React-Core/RCTWebSocket (= 0.63.3)
    - React-cxxreact (= 0.63.3)
    - React-jsi (= 0.63.3)
    - React-jsiexecutor (= 0.63.3)
    - React-jsinspector (= 0.63.3)
    - Yoga
  - React-Core/RCTActionSheetHeaders (0.63.3):
    - Folly (= 2020.01.13.00)
    - glog
    - React-Core/Default
    - React-cxxreact (= 0.63.3)
    - React-jsi (= 0.63.3)
    - React-jsiexecutor (= 0.63.3)
    - Yoga
  - React-Core/RCTAnimationHeaders (0.63.3):
    - Folly (= 2020.01.13.00)
    - glog
    - React-Core/Default
    - React-cxxreact (= 0.63.3)
    - React-jsi (= 0.63.3)
    - React-jsiexecutor (= 0.63.3)
    - Yoga
  - React-Core/RCTBlobHeaders (0.63.3):
    - Folly (= 2020.01.13.00)
    - glog
    - React-Core/Default
    - React-cxxreact (= 0.63.3)
    - React-jsi (= 0.63.3)
    - React-jsiexecutor (= 0.63.3)
    - Yoga
  - React-Core/RCTImageHeaders (0.63.3):
    - Folly (= 2020.01.13.00)
    - glog
    - React-Core/Default
    - React-cxxreact (= 0.63.3)
    - React-jsi (= 0.63.3)
    - React-jsiexecutor (= 0.63.3)
    - Yoga
  - React-Core/RCTLinkingHeaders (0.63.3):
    - Folly (= 2020.01.13.00)
    - glog
    - React-Core/Default
    - React-cxxreact (= 0.63.3)
    - React-jsi (= 0.63.3)
    - React-jsiexecutor (= 0.63.3)
    - Yoga
  - React-Core/RCTNetworkHeaders (0.63.3):
    - Folly (= 2020.01.13.00)
    - glog
    - React-Core/Default
    - React-cxxreact (= 0.63.3)
    - React-jsi (= 0.63.3)
    - React-jsiexecutor (= 0.63.3)
    - Yoga
  - React-Core/RCTSettingsHeaders (0.63.3):
    - Folly (= 2020.01.13.00)
    - glog
    - React-Core/Default
    - React-cxxreact (= 0.63.3)
    - React-jsi (= 0.63.3)
    - React-jsiexecutor (= 0.63.3)
    - Yoga
  - React-Core/RCTTextHeaders (0.63.3):
    - Folly (= 2020.01.13.00)
    - glog
    - React-Core/Default
    - React-cxxreact (= 0.63.3)
    - React-jsi (= 0.63.3)
    - React-jsiexecutor (= 0.63.3)
    - Yoga
  - React-Core/RCTVibrationHeaders (0.63.3):
    - Folly (= 2020.01.13.00)
    - glog
    - React-Core/Default
    - React-cxxreact (= 0.63.3)
    - React-jsi (= 0.63.3)
    - React-jsiexecutor (= 0.63.3)
    - Yoga
  - React-Core/RCTWebSocket (0.63.3):
    - Folly (= 2020.01.13.00)
    - glog
    - React-Core/Default (= 0.63.3)
    - React-cxxreact (= 0.63.3)
    - React-jsi (= 0.63.3)
    - React-jsiexecutor (= 0.63.3)
    - Yoga
  - React-CoreModules (0.63.3):
    - FBReactNativeSpec (= 0.63.3)
    - Folly (= 2020.01.13.00)
    - RCTTypeSafety (= 0.63.3)
    - React-Core/CoreModulesHeaders (= 0.63.3)
    - React-jsi (= 0.63.3)
    - React-RCTImage (= 0.63.3)
    - ReactCommon/turbomodule/core (= 0.63.3)
  - React-cxxreact (0.63.3):
>>>>>>> 0a88c525
    - boost-for-react-native (= 1.63.0)
    - DoubleConversion
    - Folly (= 2020.01.13.00)
    - glog
<<<<<<< HEAD
    - React-callinvoker (= 0.63.2)
    - React-jsinspector (= 0.63.2)
  - React-jsi (0.63.2):
=======
    - React-callinvoker (= 0.63.3)
    - React-jsinspector (= 0.63.3)
  - React-jsi (0.63.3):
>>>>>>> 0a88c525
    - boost-for-react-native (= 1.63.0)
    - DoubleConversion
    - Folly (= 2020.01.13.00)
    - glog
<<<<<<< HEAD
    - React-jsi/Default (= 0.63.2)
  - React-jsi/Default (0.63.2):
=======
    - React-jsi/Default (= 0.63.3)
  - React-jsi/Default (0.63.3):
>>>>>>> 0a88c525
    - boost-for-react-native (= 1.63.0)
    - DoubleConversion
    - Folly (= 2020.01.13.00)
    - glog
<<<<<<< HEAD
  - React-jsiexecutor (0.63.2):
    - DoubleConversion
    - Folly (= 2020.01.13.00)
    - glog
    - React-cxxreact (= 0.63.2)
    - React-jsi (= 0.63.2)
  - React-jsinspector (0.63.2)
=======
  - React-jsiexecutor (0.63.3):
    - DoubleConversion
    - Folly (= 2020.01.13.00)
    - glog
    - React-cxxreact (= 0.63.3)
    - React-jsi (= 0.63.3)
  - React-jsinspector (0.63.3)
>>>>>>> 0a88c525
  - react-native-blue-crypto (1.0.0):
    - React
  - react-native-blur (0.8.0):
    - React
<<<<<<< HEAD
  - react-native-camera (3.31.0):
    - React
    - react-native-camera/RCT (= 3.31.0)
    - react-native-camera/RN (= 3.31.0)
  - react-native-camera/RCT (3.31.0):
    - React
  - react-native-camera/RN (3.31.0):
    - React
=======
  - react-native-camera (3.39.1):
    - React-Core
    - react-native-camera/RCT (= 3.39.1)
    - react-native-camera/RN (= 3.39.1)
  - react-native-camera/RCT (3.39.1):
    - React-Core
  - react-native-camera/RN (3.39.1):
    - React-Core
>>>>>>> 0a88c525
  - react-native-document-picker (3.5.4):
    - React
  - react-native-fingerprint-scanner (6.0.0):
    - React
<<<<<<< HEAD
  - react-native-image-picker (2.3.2):
    - React
=======
  - react-native-geolocation (2.0.2):
    - React
  - react-native-image-picker (2.3.4):
    - React-Core
>>>>>>> 0a88c525
  - react-native-randombytes (3.5.3):
    - React
  - react-native-safe-area-context (3.1.8):
    - React-Core
  - react-native-slider (3.0.3):
    - React
  - react-native-tcp-socket (3.7.1):
    - CocoaAsyncSocket
    - React
<<<<<<< HEAD
  - react-native-webview (10.8.3):
    - React
  - React-RCTActionSheet (0.63.2):
    - React-Core/RCTActionSheetHeaders (= 0.63.2)
  - React-RCTAnimation (0.63.2):
    - FBReactNativeSpec (= 0.63.2)
    - Folly (= 2020.01.13.00)
    - RCTTypeSafety (= 0.63.2)
    - React-Core/RCTAnimationHeaders (= 0.63.2)
    - React-jsi (= 0.63.2)
    - ReactCommon/turbomodule/core (= 0.63.2)
  - React-RCTBlob (0.63.2):
    - FBReactNativeSpec (= 0.63.2)
    - Folly (= 2020.01.13.00)
    - React-Core/RCTBlobHeaders (= 0.63.2)
    - React-Core/RCTWebSocket (= 0.63.2)
    - React-jsi (= 0.63.2)
    - React-RCTNetwork (= 0.63.2)
    - ReactCommon/turbomodule/core (= 0.63.2)
  - React-RCTImage (0.63.2):
    - FBReactNativeSpec (= 0.63.2)
    - Folly (= 2020.01.13.00)
    - RCTTypeSafety (= 0.63.2)
    - React-Core/RCTImageHeaders (= 0.63.2)
    - React-jsi (= 0.63.2)
    - React-RCTNetwork (= 0.63.2)
    - ReactCommon/turbomodule/core (= 0.63.2)
  - React-RCTLinking (0.63.2):
    - FBReactNativeSpec (= 0.63.2)
    - React-Core/RCTLinkingHeaders (= 0.63.2)
    - React-jsi (= 0.63.2)
    - ReactCommon/turbomodule/core (= 0.63.2)
  - React-RCTNetwork (0.63.2):
    - FBReactNativeSpec (= 0.63.2)
    - Folly (= 2020.01.13.00)
    - RCTTypeSafety (= 0.63.2)
    - React-Core/RCTNetworkHeaders (= 0.63.2)
    - React-jsi (= 0.63.2)
    - ReactCommon/turbomodule/core (= 0.63.2)
  - React-RCTSettings (0.63.2):
    - FBReactNativeSpec (= 0.63.2)
    - Folly (= 2020.01.13.00)
    - RCTTypeSafety (= 0.63.2)
    - React-Core/RCTSettingsHeaders (= 0.63.2)
    - React-jsi (= 0.63.2)
    - ReactCommon/turbomodule/core (= 0.63.2)
  - React-RCTText (0.63.2):
    - React-Core/RCTTextHeaders (= 0.63.2)
  - React-RCTVibration (0.63.2):
    - FBReactNativeSpec (= 0.63.2)
    - Folly (= 2020.01.13.00)
    - React-Core/RCTVibrationHeaders (= 0.63.2)
    - React-jsi (= 0.63.2)
    - ReactCommon/turbomodule/core (= 0.63.2)
  - ReactCommon/turbomodule/core (0.63.2):
    - DoubleConversion
    - Folly (= 2020.01.13.00)
    - glog
    - React-callinvoker (= 0.63.2)
    - React-Core (= 0.63.2)
    - React-cxxreact (= 0.63.2)
    - React-jsi (= 0.63.2)
=======
  - react-native-webview (10.9.2):
    - React-Core
  - React-RCTActionSheet (0.63.3):
    - React-Core/RCTActionSheetHeaders (= 0.63.3)
  - React-RCTAnimation (0.63.3):
    - FBReactNativeSpec (= 0.63.3)
    - Folly (= 2020.01.13.00)
    - RCTTypeSafety (= 0.63.3)
    - React-Core/RCTAnimationHeaders (= 0.63.3)
    - React-jsi (= 0.63.3)
    - ReactCommon/turbomodule/core (= 0.63.3)
  - React-RCTBlob (0.63.3):
    - FBReactNativeSpec (= 0.63.3)
    - Folly (= 2020.01.13.00)
    - React-Core/RCTBlobHeaders (= 0.63.3)
    - React-Core/RCTWebSocket (= 0.63.3)
    - React-jsi (= 0.63.3)
    - React-RCTNetwork (= 0.63.3)
    - ReactCommon/turbomodule/core (= 0.63.3)
  - React-RCTImage (0.63.3):
    - FBReactNativeSpec (= 0.63.3)
    - Folly (= 2020.01.13.00)
    - RCTTypeSafety (= 0.63.3)
    - React-Core/RCTImageHeaders (= 0.63.3)
    - React-jsi (= 0.63.3)
    - React-RCTNetwork (= 0.63.3)
    - ReactCommon/turbomodule/core (= 0.63.3)
  - React-RCTLinking (0.63.3):
    - FBReactNativeSpec (= 0.63.3)
    - React-Core/RCTLinkingHeaders (= 0.63.3)
    - React-jsi (= 0.63.3)
    - ReactCommon/turbomodule/core (= 0.63.3)
  - React-RCTNetwork (0.63.3):
    - FBReactNativeSpec (= 0.63.3)
    - Folly (= 2020.01.13.00)
    - RCTTypeSafety (= 0.63.3)
    - React-Core/RCTNetworkHeaders (= 0.63.3)
    - React-jsi (= 0.63.3)
    - ReactCommon/turbomodule/core (= 0.63.3)
  - React-RCTSettings (0.63.3):
    - FBReactNativeSpec (= 0.63.3)
    - Folly (= 2020.01.13.00)
    - RCTTypeSafety (= 0.63.3)
    - React-Core/RCTSettingsHeaders (= 0.63.3)
    - React-jsi (= 0.63.3)
    - ReactCommon/turbomodule/core (= 0.63.3)
  - React-RCTText (0.63.3):
    - React-Core/RCTTextHeaders (= 0.63.3)
  - React-RCTVibration (0.63.3):
    - FBReactNativeSpec (= 0.63.3)
    - Folly (= 2020.01.13.00)
    - React-Core/RCTVibrationHeaders (= 0.63.3)
    - React-jsi (= 0.63.3)
    - ReactCommon/turbomodule/core (= 0.63.3)
  - ReactCommon/turbomodule/core (0.63.3):
    - DoubleConversion
    - Folly (= 2020.01.13.00)
    - glog
    - React-callinvoker (= 0.63.3)
    - React-Core (= 0.63.3)
    - React-cxxreact (= 0.63.3)
    - React-jsi (= 0.63.3)
>>>>>>> 0a88c525
  - ReactNativePrivacySnapshot (1.0.0):
    - React
  - RealmJS (6.1.0):
    - GCDWebServer
    - React
  - RemobileReactNativeQrcodeLocalImage (1.0.4):
    - React
  - RNCAsyncStorage (1.12.1):
    - React-Core
  - RNCClipboard (1.4.0):
    - React-Core
  - RNCMaskedView (0.1.10):
    - React
<<<<<<< HEAD
  - RNCPushNotificationIOS (1.3.0):
=======
  - RNCPushNotificationIOS (1.5.0):
>>>>>>> 0a88c525
    - React
  - RNDefaultPreference (1.4.3):
    - React
  - RNDeviceInfo (6.2.0):
    - React-Core
  - RNFS (2.16.6):
    - React
  - RNGestureHandler (1.8.0):
    - React
  - RNHandoff (0.0.3):
    - React
  - RNInAppBrowser (3.4.0):
    - React
<<<<<<< HEAD
  - RNLocalize (1.4.1):
    - React
  - RNPermissions (2.2.0):
    - React
=======
  - RNLocalize (1.4.2):
    - React-Core
>>>>>>> 0a88c525
  - RNQuickAction (0.3.13):
    - React
  - RNRate (1.2.4):
    - React
  - RNReactNativeHapticFeedback (1.10.0):
    - React
  - RNReanimated (1.13.0):
    - React
  - RNScreens (2.11.0):
    - React
  - RNSecureKeyStore (1.0.0):
    - React
  - RNSentry (1.8.2):
    - React
    - Sentry (~> 5.2.0)
  - RNShare (4.0.2):
    - React-Core
  - RNSVG (12.1.0):
    - React
  - RNVectorIcons (6.6.0):
    - React
  - RNWatch (1.0.2):
    - React
  - Sentry (5.2.2):
    - Sentry/Core (= 5.2.2)
  - Sentry/Core (5.2.2)
  - ToolTipMenu (5.2.0):
    - React
  - Yoga (1.14.0)

DEPENDENCIES:
  - BVLinearGradient (from `../node_modules/react-native-linear-gradient`)
  - DoubleConversion (from `../node_modules/react-native/third-party-podspecs/DoubleConversion.podspec`)
  - FBLazyVector (from `../node_modules/react-native/Libraries/FBLazyVector`)
  - FBReactNativeSpec (from `../node_modules/react-native/Libraries/FBReactNativeSpec`)
<<<<<<< HEAD
=======
  - Flipper (~> 0.54.0)
  - Flipper-DoubleConversion (= 1.1.7)
  - Flipper-Folly (~> 2.2)
  - Flipper-Glog (= 0.3.6)
  - Flipper-PeerTalk (~> 0.0.4)
  - Flipper-RSocket (~> 1.1)
  - FlipperKit (~> 0.54.0)
  - FlipperKit/Core (~> 0.54.0)
  - FlipperKit/CppBridge (~> 0.54.0)
  - FlipperKit/FBCxxFollyDynamicConvert (~> 0.54.0)
  - FlipperKit/FBDefines (~> 0.54.0)
  - FlipperKit/FKPortForwarding (~> 0.54.0)
  - FlipperKit/FlipperKitHighlightOverlay (~> 0.54.0)
  - FlipperKit/FlipperKitLayoutPlugin (~> 0.54.0)
  - FlipperKit/FlipperKitLayoutTextSearchable (~> 0.54.0)
  - FlipperKit/FlipperKitNetworkPlugin (~> 0.54.0)
  - FlipperKit/FlipperKitReactPlugin (~> 0.54.0)
  - FlipperKit/FlipperKitUserDefaultsPlugin (~> 0.54.0)
  - FlipperKit/SKIOSNetworkPlugin (~> 0.54.0)
>>>>>>> 0a88c525
  - Folly (from `../node_modules/react-native/third-party-podspecs/Folly.podspec`)
  - glog (from `../node_modules/react-native/third-party-podspecs/glog.podspec`)
  - lottie-ios (from `../node_modules/lottie-ios`)
  - lottie-react-native (from `../node_modules/lottie-react-native`)
  - PasscodeAuth (from `../node_modules/react-native-passcode-auth`)
  - Permission-LocationWhenInUse (from `../node_modules/react-native-permissions/ios/LocationWhenInUse.podspec`)
  - RCTRequired (from `../node_modules/react-native/Libraries/RCTRequired`)
  - RCTTypeSafety (from `../node_modules/react-native/Libraries/TypeSafety`)
  - React (from `../node_modules/react-native/`)
  - React-callinvoker (from `../node_modules/react-native/ReactCommon/callinvoker`)
  - React-Core (from `../node_modules/react-native/`)
  - React-Core/DevSupport (from `../node_modules/react-native/`)
  - React-Core/RCTWebSocket (from `../node_modules/react-native/`)
  - React-CoreModules (from `../node_modules/react-native/React/CoreModules`)
  - React-cxxreact (from `../node_modules/react-native/ReactCommon/cxxreact`)
  - React-jsi (from `../node_modules/react-native/ReactCommon/jsi`)
  - React-jsiexecutor (from `../node_modules/react-native/ReactCommon/jsiexecutor`)
  - React-jsinspector (from `../node_modules/react-native/ReactCommon/jsinspector`)
  - react-native-blue-crypto (from `../node_modules/react-native-blue-crypto`)
  - "react-native-blur (from `../node_modules/@react-native-community/blur`)"
  - react-native-camera (from `../node_modules/react-native-camera`)
  - react-native-document-picker (from `../node_modules/react-native-document-picker`)
  - react-native-fingerprint-scanner (from `../node_modules/react-native-fingerprint-scanner`)
  - react-native-image-picker (from `../node_modules/react-native-image-picker`)
  - react-native-randombytes (from `../node_modules/react-native-randombytes`)
  - react-native-safe-area-context (from `../node_modules/react-native-safe-area-context`)
  - "react-native-slider (from `../node_modules/@react-native-community/slider`)"
  - react-native-tcp-socket (from `../node_modules/react-native-tcp-socket`)
  - react-native-webview (from `../node_modules/react-native-webview`)
  - React-RCTActionSheet (from `../node_modules/react-native/Libraries/ActionSheetIOS`)
  - React-RCTAnimation (from `../node_modules/react-native/Libraries/NativeAnimation`)
  - React-RCTBlob (from `../node_modules/react-native/Libraries/Blob`)
  - React-RCTImage (from `../node_modules/react-native/Libraries/Image`)
  - React-RCTLinking (from `../node_modules/react-native/Libraries/LinkingIOS`)
  - React-RCTNetwork (from `../node_modules/react-native/Libraries/Network`)
  - React-RCTSettings (from `../node_modules/react-native/Libraries/Settings`)
  - React-RCTText (from `../node_modules/react-native/Libraries/Text`)
  - React-RCTVibration (from `../node_modules/react-native/Libraries/Vibration`)
  - ReactCommon/turbomodule/core (from `../node_modules/react-native/ReactCommon`)
  - ReactNativePrivacySnapshot (from `../node_modules/react-native-privacy-snapshot`)
  - RealmJS (from `../node_modules/realm`)
  - "RemobileReactNativeQrcodeLocalImage (from `../node_modules/@remobile/react-native-qrcode-local-image`)"
  - "RNCAsyncStorage (from `../node_modules/@react-native-community/async-storage`)"
  - "RNCClipboard (from `../node_modules/@react-native-community/clipboard`)"
  - "RNCMaskedView (from `../node_modules/@react-native-community/masked-view`)"
  - "RNCPushNotificationIOS (from `../node_modules/@react-native-community/push-notification-ios`)"
  - RNDefaultPreference (from `../node_modules/react-native-default-preference`)
  - RNDeviceInfo (from `../node_modules/react-native-device-info`)
  - RNFS (from `../node_modules/react-native-fs`)
  - RNGestureHandler (from `../node_modules/react-native-gesture-handler`)
  - RNHandoff (from `../node_modules/react-native-handoff`)
  - RNInAppBrowser (from `../node_modules/react-native-inappbrowser-reborn`)
  - RNLocalize (from `../node_modules/react-native-localize`)
  - RNPermissions (from `../node_modules/react-native-permissions`)
  - RNQuickAction (from `../node_modules/react-native-quick-actions`)
  - RNRate (from `../node_modules/react-native-rate`)
  - RNReactNativeHapticFeedback (from `../node_modules/react-native-haptic-feedback`)
  - RNReanimated (from `../node_modules/react-native-reanimated`)
  - RNScreens (from `../node_modules/react-native-screens`)
  - RNSecureKeyStore (from `../node_modules/react-native-secure-key-store/ios`)
  - "RNSentry (from `../node_modules/@sentry/react-native`)"
  - RNShare (from `../node_modules/react-native-share`)
  - RNSVG (from `../node_modules/react-native-svg`)
  - RNVectorIcons (from `../node_modules/react-native-vector-icons`)
  - RNWatch (from `../node_modules/react-native-watch-connectivity`)
  - ToolTipMenu (from `../node_modules/react-native-tooltip`)
  - Yoga (from `../node_modules/react-native/ReactCommon/yoga`)

SPEC REPOS:
  trunk:
    - boost-for-react-native
    - CocoaAsyncSocket
    - GCDWebServer
    - Sentry

EXTERNAL SOURCES:
  BVLinearGradient:
    :path: "../node_modules/react-native-linear-gradient"
  DoubleConversion:
    :podspec: "../node_modules/react-native/third-party-podspecs/DoubleConversion.podspec"
  FBLazyVector:
    :path: "../node_modules/react-native/Libraries/FBLazyVector"
  FBReactNativeSpec:
    :path: "../node_modules/react-native/Libraries/FBReactNativeSpec"
  Folly:
    :podspec: "../node_modules/react-native/third-party-podspecs/Folly.podspec"
  glog:
    :podspec: "../node_modules/react-native/third-party-podspecs/glog.podspec"
  lottie-ios:
    :path: "../node_modules/lottie-ios"
  lottie-react-native:
    :path: "../node_modules/lottie-react-native"
  PasscodeAuth:
    :path: "../node_modules/react-native-passcode-auth"
  Permission-LocationWhenInUse:
    :path: "../node_modules/react-native-permissions/ios/LocationWhenInUse.podspec"
  RCTRequired:
    :path: "../node_modules/react-native/Libraries/RCTRequired"
  RCTTypeSafety:
    :path: "../node_modules/react-native/Libraries/TypeSafety"
  React:
    :path: "../node_modules/react-native/"
  React-callinvoker:
    :path: "../node_modules/react-native/ReactCommon/callinvoker"
  React-Core:
    :path: "../node_modules/react-native/"
  React-CoreModules:
    :path: "../node_modules/react-native/React/CoreModules"
  React-cxxreact:
    :path: "../node_modules/react-native/ReactCommon/cxxreact"
  React-jsi:
    :path: "../node_modules/react-native/ReactCommon/jsi"
  React-jsiexecutor:
    :path: "../node_modules/react-native/ReactCommon/jsiexecutor"
  React-jsinspector:
    :path: "../node_modules/react-native/ReactCommon/jsinspector"
  react-native-blue-crypto:
    :path: "../node_modules/react-native-blue-crypto"
  react-native-blur:
    :path: "../node_modules/@react-native-community/blur"
  react-native-camera:
    :path: "../node_modules/react-native-camera"
  react-native-document-picker:
    :path: "../node_modules/react-native-document-picker"
  react-native-fingerprint-scanner:
    :path: "../node_modules/react-native-fingerprint-scanner"
  react-native-image-picker:
    :path: "../node_modules/react-native-image-picker"
  react-native-randombytes:
    :path: "../node_modules/react-native-randombytes"
  react-native-safe-area-context:
    :path: "../node_modules/react-native-safe-area-context"
  react-native-slider:
    :path: "../node_modules/@react-native-community/slider"
  react-native-tcp-socket:
    :path: "../node_modules/react-native-tcp-socket"
  react-native-webview:
    :path: "../node_modules/react-native-webview"
  React-RCTActionSheet:
    :path: "../node_modules/react-native/Libraries/ActionSheetIOS"
  React-RCTAnimation:
    :path: "../node_modules/react-native/Libraries/NativeAnimation"
  React-RCTBlob:
    :path: "../node_modules/react-native/Libraries/Blob"
  React-RCTImage:
    :path: "../node_modules/react-native/Libraries/Image"
  React-RCTLinking:
    :path: "../node_modules/react-native/Libraries/LinkingIOS"
  React-RCTNetwork:
    :path: "../node_modules/react-native/Libraries/Network"
  React-RCTSettings:
    :path: "../node_modules/react-native/Libraries/Settings"
  React-RCTText:
    :path: "../node_modules/react-native/Libraries/Text"
  React-RCTVibration:
    :path: "../node_modules/react-native/Libraries/Vibration"
  ReactCommon:
    :path: "../node_modules/react-native/ReactCommon"
  ReactNativePrivacySnapshot:
    :path: "../node_modules/react-native-privacy-snapshot"
  RealmJS:
    :path: "../node_modules/realm"
  RemobileReactNativeQrcodeLocalImage:
    :path: "../node_modules/@remobile/react-native-qrcode-local-image"
  RNCAsyncStorage:
    :path: "../node_modules/@react-native-community/async-storage"
  RNCClipboard:
    :path: "../node_modules/@react-native-community/clipboard"
  RNCMaskedView:
    :path: "../node_modules/@react-native-community/masked-view"
  RNCPushNotificationIOS:
    :path: "../node_modules/@react-native-community/push-notification-ios"
  RNDefaultPreference:
    :path: "../node_modules/react-native-default-preference"
  RNDeviceInfo:
    :path: "../node_modules/react-native-device-info"
  RNFS:
    :path: "../node_modules/react-native-fs"
  RNGestureHandler:
    :path: "../node_modules/react-native-gesture-handler"
  RNHandoff:
    :path: "../node_modules/react-native-handoff"
  RNInAppBrowser:
    :path: "../node_modules/react-native-inappbrowser-reborn"
  RNLocalize:
    :path: "../node_modules/react-native-localize"
  RNPermissions:
    :path: "../node_modules/react-native-permissions"
  RNQuickAction:
    :path: "../node_modules/react-native-quick-actions"
  RNRate:
    :path: "../node_modules/react-native-rate"
  RNReactNativeHapticFeedback:
    :path: "../node_modules/react-native-haptic-feedback"
  RNReanimated:
    :path: "../node_modules/react-native-reanimated"
  RNScreens:
    :path: "../node_modules/react-native-screens"
  RNSecureKeyStore:
    :path: "../node_modules/react-native-secure-key-store/ios"
  RNSentry:
    :path: "../node_modules/@sentry/react-native"
  RNShare:
    :path: "../node_modules/react-native-share"
  RNSVG:
    :path: "../node_modules/react-native-svg"
  RNVectorIcons:
    :path: "../node_modules/react-native-vector-icons"
  RNWatch:
    :path: "../node_modules/react-native-watch-connectivity"
  ToolTipMenu:
    :path: "../node_modules/react-native-tooltip"
  Yoga:
    :path: "../node_modules/react-native/ReactCommon/yoga"

SPEC CHECKSUMS:
  boost-for-react-native: 39c7adb57c4e60d6c5479dd8623128eb5b3f0f2c
  BVLinearGradient: e3aad03778a456d77928f594a649e96995f1c872
  CocoaAsyncSocket: 694058e7c0ed05a9e217d1b3c7ded962f4180845
<<<<<<< HEAD
  DoubleConversion: cde416483dac037923206447da6e1454df403714
  FBLazyVector: 3ef4a7f62e7db01092f9d517d2ebc0d0677c4a37
  FBReactNativeSpec: dc7fa9088f0f2a998503a352b0554d69a4391c5a
=======
  CocoaLibEvent: 2fab71b8bd46dd33ddb959f7928ec5909f838e3f
  DoubleConversion: cde416483dac037923206447da6e1454df403714
  FBLazyVector: 878b59e31113e289e275165efbe4b54fa614d43d
  FBReactNativeSpec: 7da9338acfb98d4ef9e5536805a0704572d33c2f
  Flipper: be611d4b742d8c87fbae2ca5f44603a02539e365
  Flipper-DoubleConversion: 38631e41ef4f9b12861c67d17cb5518d06badc41
  Flipper-Folly: c12092ea368353b58e992843a990a3225d4533c3
  Flipper-Glog: 1dfd6abf1e922806c52ceb8701a3599a79a200a6
  Flipper-PeerTalk: 116d8f857dc6ef55c7a5a75ea3ceaafe878aadc9
  Flipper-RSocket: 64e7431a55835eb953b0bf984ef3b90ae9fdddd7
  FlipperKit: ab353d41aea8aae2ea6daaf813e67496642f3d7d
>>>>>>> 0a88c525
  Folly: b73c3869541e86821df3c387eb0af5f65addfab4
  GCDWebServer: 2c156a56c8226e2d5c0c3f208a3621ccffbe3ce4
  glog: 40a13f7840415b9a77023fbcae0f1e6f43192af3
  lottie-ios: 48fac6be217c76937e36e340e2d09cf7b10b7f5f
  lottie-react-native: 1fb4ce21d6ad37dab8343eaff8719df76035bd93
  PasscodeAuth: 1cc99b13d8e4de4716d7e2b4069af2f1a9de30b2
<<<<<<< HEAD
  Permission-LocationWhenInUse: 26cc130874832c7079ad710c004c218d07e8f203
  RCTRequired: f13f25e7b12f925f1f6a6a8c69d929a03c0129fe
  RCTTypeSafety: 44982c5c8e43ff4141eb519a8ddc88059acd1f3a
  React: e1c65dd41cb9db13b99f24608e47dd595f28ca9a
  React-callinvoker: 552a6a6bc8b3bb794cf108ad59e5a9e2e3b4fc98
  React-Core: 9d341e725dc9cd2f49e4c49ad1fc4e8776aa2639
  React-CoreModules: 5335e168165da7f7083ce7147768d36d3e292318
  React-cxxreact: d3261ec5f7d11743fbf21e263a34ea51d1f13ebc
  React-jsi: 54245e1d5f4b690dec614a73a3795964eeef13a8
  React-jsiexecutor: 8ca588cc921e70590820ce72b8789b02c67cce38
  React-jsinspector: b14e62ebe7a66e9231e9581279909f2fc3db6606
  react-native-blue-crypto: 23f1558ad3d38d7a2edb7e2f6ed1bc520ed93e56
  react-native-blur: cad4d93b364f91e7b7931b3fa935455487e5c33c
  react-native-camera: 679479bfe0f59103aca704e8dc39b0cedf5e2f65
  react-native-document-picker: c5752781fbc0c126c627c1549b037c139444a4cf
  react-native-fingerprint-scanner: c68136ca57e3704d7bdf5faa554ea535ce15b1d0
  react-native-image-picker: 21dfd898395b663680e987496f6c3431eea49fdb
=======
  RCTRequired: 48884c74035a0b5b76dbb7a998bd93bcfc5f2047
  RCTTypeSafety: edf4b618033c2f1c5b7bc3d90d8e085ed95ba2ab
  React: f36e90f3ceb976546e97df3403e37d226f79d0e3
  React-callinvoker: 18874f621eb96625df7a24a7dc8d6e07391affcd
  React-Core: ac3d816b8e3493970153f4aaf0cff18af0bb95e6
  React-CoreModules: 4016d3a4e518bcfc4f5a51252b5a05692ca6f0e1
  React-cxxreact: ffc9129013b87cb36cf3f30a86695a3c397b0f99
  React-jsi: df07aa95b39c5be3e41199921509bfa929ed2b9d
  React-jsiexecutor: b56c03e61c0dd5f5801255f2160a815f4a53d451
  React-jsinspector: 8e68ffbfe23880d3ee9bafa8be2777f60b25cbe2
  react-native-blue-crypto: 23f1558ad3d38d7a2edb7e2f6ed1bc520ed93e56
  react-native-blur: cad4d93b364f91e7b7931b3fa935455487e5c33c
  react-native-camera: fc1296181b2d393ea698164869070c96d8625129
  react-native-document-picker: c5752781fbc0c126c627c1549b037c139444a4cf
  react-native-fingerprint-scanner: c68136ca57e3704d7bdf5faa554ea535ce15b1d0
  react-native-geolocation: cbd9d6bd06bac411eed2671810f454d4908484a8
  react-native-image-picker: 32d1ad2c0024ca36161ae0d5c2117e2d6c441f11
>>>>>>> 0a88c525
  react-native-randombytes: 991545e6eaaf700b4ee384c291ef3d572e0b2ca8
  react-native-safe-area-context: 01158a92c300895d79dee447e980672dc3fb85a6
  react-native-slider: b733e17fdd31186707146debf1f04b5d94aa1a93
  react-native-tcp-socket: 96a4f104cdcc9c6621aafe92937f163d88447c5b
<<<<<<< HEAD
  react-native-webview: 162c2f2b14555cb524ac0e3b422a9b66ebceefee
  React-RCTActionSheet: 910163b6b09685a35c4ebbc52b66d1bfbbe39fc5
  React-RCTAnimation: 9a883bbe1e9d2e158d4fb53765ed64c8dc2200c6
  React-RCTBlob: 39cf0ece1927996c4466510e25d2105f67010e13
  React-RCTImage: de355d738727b09ad3692f2a979affbd54b5f378
  React-RCTLinking: 8122f221d395a63364b2c0078ce284214bd04575
  React-RCTNetwork: 8f96c7b49ea6a0f28f98258f347b6ad218bc0830
  React-RCTSettings: 8a49622aff9c1925f5455fa340b6fe4853d64ab6
  React-RCTText: 1b6773e776e4b33f90468c20fe3b16ca3e224bb8
  React-RCTVibration: 4d2e726957f4087449739b595f107c0d4b6c2d2d
  ReactCommon: a0a1edbebcac5e91338371b72ffc66aa822792ce
=======
  react-native-webview: c51f73be304c61d359ec3e7c5e4e8f2c977fd360
  React-RCTActionSheet: 53ea72699698b0b47a6421cb1c8b4ab215a774aa
  React-RCTAnimation: 1befece0b5183c22ae01b966f5583f42e69a83c2
  React-RCTBlob: 0b284339cbe4b15705a05e2313a51c6d8b51fa40
  React-RCTImage: d1756599ebd4dc2cb19d1682fe67c6b976658387
  React-RCTLinking: 9af0a51c6d6a4dd1674daadafffc6d03033a6d18
  React-RCTNetwork: 332c83929cc5eae0b3bbca4add1d668e1fc18bda
  React-RCTSettings: d6953772cfd55f2c68ad72b7ef29efc7ec49f773
  React-RCTText: 65a6de06a7389098ce24340d1d3556015c38f746
  React-RCTVibration: 8e9fb25724a0805107fc1acc9075e26f814df454
  ReactCommon: 4167844018c9ed375cc01a843e9ee564399e53c3
>>>>>>> 0a88c525
  ReactNativePrivacySnapshot: cc295e45dc22810e9ff2c93380d643de20a77015
  RealmJS: 8eb77f54c3a36f04bece7c38ad864ef7c40373bc
  RemobileReactNativeQrcodeLocalImage: 57aadc12896b148fb5e04bc7c6805f3565f5c3fa
  RNCAsyncStorage: cb9a623793918c6699586281f0b51cbc38f046f9
  RNCClipboard: ce9b77f2881948e9e04af84bd70262ab37adb1c1
  RNCMaskedView: f5c7d14d6847b7b44853f7acb6284c1da30a3459
<<<<<<< HEAD
  RNCPushNotificationIOS: 23c5b5fdae79f105c63236de5ca306a70c00c444
=======
  RNCPushNotificationIOS: 8025ff0b610d7b28d29ddc1b619cd55814362e4c
>>>>>>> 0a88c525
  RNDefaultPreference: 21816c0a6f61a2829ccc0cef034392e9b509ee5f
  RNDeviceInfo: 980848feea8d74412b16f2e3e8758c8294d63ca2
  RNFS: 2bd9eb49dc82fa9676382f0585b992c424cd59df
  RNGestureHandler: 7a5833d0f788dbd107fbb913e09aa0c1ff333c39
  RNHandoff: d3b0754cca3a6bcd9b25f544f733f7f033ccf5fa
  RNInAppBrowser: 6097fbc6b09051b40a6a9ec22caf7af40b115ec0
<<<<<<< HEAD
  RNLocalize: c388679af021ddd6069c215f7fdd2acf4e77ede5
  RNPermissions: e29e449d948ba1c04f3bb3bede5c662667543c49
=======
  RNLocalize: 4071198b59b461f3b74eebc5fee8c50f13e39e79
>>>>>>> 0a88c525
  RNQuickAction: 6d404a869dc872cde841ad3147416a670d13fa93
  RNRate: 2b31dad120cd1b78e33c6034808561c386a3dddf
  RNReactNativeHapticFeedback: 22c5ecf474428766c6b148f96f2ff6155cd7225e
  RNReanimated: 89f5e0a04d1dd52fbf27e7e7030d8f80a646a3fc
  RNScreens: 0e91da98ab26d5d04c7b59a9b6bd694124caf88c
  RNSecureKeyStore: f1ad870e53806453039f650720d2845c678d89c8
  RNSentry: cff88174a0b2e0289b2efe5be1abba1f6c54269d
  RNShare: 7a7277f3c313652422d9de072ac50714dff5e8a4
  RNSVG: ce9d996113475209013317e48b05c21ee988d42e
  RNVectorIcons: 0bb4def82230be1333ddaeee9fcba45f0b288ed4
  RNWatch: d56d00be49131ee454bb5a4a574f18506c8949e4
  Sentry: 8fa58a051237554f22507fb483b9a1de0171a2dc
  ToolTipMenu: 4d89d95ddffd7539230bdbe02ee51bbde362e37e
<<<<<<< HEAD
  Yoga: 7740b94929bbacbddda59bf115b5317e9a161598

PODFILE CHECKSUM: c3385d0e823155370b5b7aaa80167d77e9e763f4
=======
  Yoga: 7d13633d129fd179e01b8953d38d47be90db185a
  YogaKit: f782866e155069a2cca2517aafea43200b01fd5a

PODFILE CHECKSUM: 845139ceee01fe141fab93749d578abee11b11c9
>>>>>>> 0a88c525

COCOAPODS: 1.9.3<|MERGE_RESOLUTION|>--- conflicted
+++ resolved
@@ -4,16 +4,6 @@
     - React
   - CocoaAsyncSocket (7.6.4)
   - DoubleConversion (1.1.6)
-<<<<<<< HEAD
-  - FBLazyVector (0.63.2)
-  - FBReactNativeSpec (0.63.2):
-    - Folly (= 2020.01.13.00)
-    - RCTRequired (= 0.63.2)
-    - RCTTypeSafety (= 0.63.2)
-    - React-Core (= 0.63.2)
-    - React-jsi (= 0.63.2)
-    - ReactCommon/turbomodule/core (= 0.63.2)
-=======
   - FBLazyVector (0.63.3)
   - FBReactNativeSpec (0.63.3):
     - Folly (= 2020.01.13.00)
@@ -22,53 +12,6 @@
     - React-Core (= 0.63.3)
     - React-jsi (= 0.63.3)
     - ReactCommon/turbomodule/core (= 0.63.3)
-  - Flipper (0.54.0):
-    - Flipper-Folly (~> 2.2)
-    - Flipper-RSocket (~> 1.1)
-  - Flipper-DoubleConversion (1.1.7)
-  - Flipper-Folly (2.2.0):
-    - boost-for-react-native
-    - CocoaLibEvent (~> 1.0)
-    - Flipper-DoubleConversion
-    - Flipper-Glog
-    - OpenSSL-Universal (= 1.0.2.19)
-  - Flipper-Glog (0.3.6)
-  - Flipper-PeerTalk (0.0.4)
-  - Flipper-RSocket (1.1.0):
-    - Flipper-Folly (~> 2.2)
-  - FlipperKit (0.54.0):
-    - FlipperKit/Core (= 0.54.0)
-  - FlipperKit/Core (0.54.0):
-    - Flipper (~> 0.54.0)
-    - FlipperKit/CppBridge
-    - FlipperKit/FBCxxFollyDynamicConvert
-    - FlipperKit/FBDefines
-    - FlipperKit/FKPortForwarding
-  - FlipperKit/CppBridge (0.54.0):
-    - Flipper (~> 0.54.0)
-  - FlipperKit/FBCxxFollyDynamicConvert (0.54.0):
-    - Flipper-Folly (~> 2.2)
-  - FlipperKit/FBDefines (0.54.0)
-  - FlipperKit/FKPortForwarding (0.54.0):
-    - CocoaAsyncSocket (~> 7.6)
-    - Flipper-PeerTalk (~> 0.0.4)
-  - FlipperKit/FlipperKitHighlightOverlay (0.54.0)
-  - FlipperKit/FlipperKitLayoutPlugin (0.54.0):
-    - FlipperKit/Core
-    - FlipperKit/FlipperKitHighlightOverlay
-    - FlipperKit/FlipperKitLayoutTextSearchable
-    - YogaKit (~> 1.18)
-  - FlipperKit/FlipperKitLayoutTextSearchable (0.54.0)
-  - FlipperKit/FlipperKitNetworkPlugin (0.54.0):
-    - FlipperKit/Core
-  - FlipperKit/FlipperKitReactPlugin (0.54.0):
-    - FlipperKit/Core
-  - FlipperKit/FlipperKitUserDefaultsPlugin (0.54.0):
-    - FlipperKit/Core
-  - FlipperKit/SKIOSNetworkPlugin (0.54.0):
-    - FlipperKit/Core
-    - FlipperKit/FlipperKitNetworkPlugin
->>>>>>> 0a88c525
   - Folly (2020.01.13.00):
     - boost-for-react-native
     - DoubleConversion
@@ -88,152 +31,8 @@
     - React
   - PasscodeAuth (1.0.0):
     - React
-<<<<<<< HEAD
   - Permission-LocationWhenInUse (2.2.0):
     - RNPermissions
-  - RCTRequired (0.63.2)
-  - RCTTypeSafety (0.63.2):
-    - FBLazyVector (= 0.63.2)
-    - Folly (= 2020.01.13.00)
-    - RCTRequired (= 0.63.2)
-    - React-Core (= 0.63.2)
-  - React (0.63.2):
-    - React-Core (= 0.63.2)
-    - React-Core/DevSupport (= 0.63.2)
-    - React-Core/RCTWebSocket (= 0.63.2)
-    - React-RCTActionSheet (= 0.63.2)
-    - React-RCTAnimation (= 0.63.2)
-    - React-RCTBlob (= 0.63.2)
-    - React-RCTImage (= 0.63.2)
-    - React-RCTLinking (= 0.63.2)
-    - React-RCTNetwork (= 0.63.2)
-    - React-RCTSettings (= 0.63.2)
-    - React-RCTText (= 0.63.2)
-    - React-RCTVibration (= 0.63.2)
-  - React-callinvoker (0.63.2)
-  - React-Core (0.63.2):
-    - Folly (= 2020.01.13.00)
-    - glog
-    - React-Core/Default (= 0.63.2)
-    - React-cxxreact (= 0.63.2)
-    - React-jsi (= 0.63.2)
-    - React-jsiexecutor (= 0.63.2)
-    - Yoga
-  - React-Core/CoreModulesHeaders (0.63.2):
-    - Folly (= 2020.01.13.00)
-    - glog
-    - React-Core/Default
-    - React-cxxreact (= 0.63.2)
-    - React-jsi (= 0.63.2)
-    - React-jsiexecutor (= 0.63.2)
-    - Yoga
-  - React-Core/Default (0.63.2):
-    - Folly (= 2020.01.13.00)
-    - glog
-    - React-cxxreact (= 0.63.2)
-    - React-jsi (= 0.63.2)
-    - React-jsiexecutor (= 0.63.2)
-    - Yoga
-  - React-Core/DevSupport (0.63.2):
-    - Folly (= 2020.01.13.00)
-    - glog
-    - React-Core/Default (= 0.63.2)
-    - React-Core/RCTWebSocket (= 0.63.2)
-    - React-cxxreact (= 0.63.2)
-    - React-jsi (= 0.63.2)
-    - React-jsiexecutor (= 0.63.2)
-    - React-jsinspector (= 0.63.2)
-    - Yoga
-  - React-Core/RCTActionSheetHeaders (0.63.2):
-    - Folly (= 2020.01.13.00)
-    - glog
-    - React-Core/Default
-    - React-cxxreact (= 0.63.2)
-    - React-jsi (= 0.63.2)
-    - React-jsiexecutor (= 0.63.2)
-    - Yoga
-  - React-Core/RCTAnimationHeaders (0.63.2):
-    - Folly (= 2020.01.13.00)
-    - glog
-    - React-Core/Default
-    - React-cxxreact (= 0.63.2)
-    - React-jsi (= 0.63.2)
-    - React-jsiexecutor (= 0.63.2)
-    - Yoga
-  - React-Core/RCTBlobHeaders (0.63.2):
-    - Folly (= 2020.01.13.00)
-    - glog
-    - React-Core/Default
-    - React-cxxreact (= 0.63.2)
-    - React-jsi (= 0.63.2)
-    - React-jsiexecutor (= 0.63.2)
-    - Yoga
-  - React-Core/RCTImageHeaders (0.63.2):
-    - Folly (= 2020.01.13.00)
-    - glog
-    - React-Core/Default
-    - React-cxxreact (= 0.63.2)
-    - React-jsi (= 0.63.2)
-    - React-jsiexecutor (= 0.63.2)
-    - Yoga
-  - React-Core/RCTLinkingHeaders (0.63.2):
-    - Folly (= 2020.01.13.00)
-    - glog
-    - React-Core/Default
-    - React-cxxreact (= 0.63.2)
-    - React-jsi (= 0.63.2)
-    - React-jsiexecutor (= 0.63.2)
-    - Yoga
-  - React-Core/RCTNetworkHeaders (0.63.2):
-    - Folly (= 2020.01.13.00)
-    - glog
-    - React-Core/Default
-    - React-cxxreact (= 0.63.2)
-    - React-jsi (= 0.63.2)
-    - React-jsiexecutor (= 0.63.2)
-    - Yoga
-  - React-Core/RCTSettingsHeaders (0.63.2):
-    - Folly (= 2020.01.13.00)
-    - glog
-    - React-Core/Default
-    - React-cxxreact (= 0.63.2)
-    - React-jsi (= 0.63.2)
-    - React-jsiexecutor (= 0.63.2)
-    - Yoga
-  - React-Core/RCTTextHeaders (0.63.2):
-    - Folly (= 2020.01.13.00)
-    - glog
-    - React-Core/Default
-    - React-cxxreact (= 0.63.2)
-    - React-jsi (= 0.63.2)
-    - React-jsiexecutor (= 0.63.2)
-    - Yoga
-  - React-Core/RCTVibrationHeaders (0.63.2):
-    - Folly (= 2020.01.13.00)
-    - glog
-    - React-Core/Default
-    - React-cxxreact (= 0.63.2)
-    - React-jsi (= 0.63.2)
-    - React-jsiexecutor (= 0.63.2)
-    - Yoga
-  - React-Core/RCTWebSocket (0.63.2):
-    - Folly (= 2020.01.13.00)
-    - glog
-    - React-Core/Default (= 0.63.2)
-    - React-cxxreact (= 0.63.2)
-    - React-jsi (= 0.63.2)
-    - React-jsiexecutor (= 0.63.2)
-    - Yoga
-  - React-CoreModules (0.63.2):
-    - FBReactNativeSpec (= 0.63.2)
-    - Folly (= 2020.01.13.00)
-    - RCTTypeSafety (= 0.63.2)
-    - React-Core/CoreModulesHeaders (= 0.63.2)
-    - React-jsi (= 0.63.2)
-    - React-RCTImage (= 0.63.2)
-    - ReactCommon/turbomodule/core (= 0.63.2)
-  - React-cxxreact (0.63.2):
-=======
   - RCTRequired (0.63.3)
   - RCTTypeSafety (0.63.3):
     - FBLazyVector (= 0.63.3)
@@ -376,44 +175,23 @@
     - React-RCTImage (= 0.63.3)
     - ReactCommon/turbomodule/core (= 0.63.3)
   - React-cxxreact (0.63.3):
->>>>>>> 0a88c525
     - boost-for-react-native (= 1.63.0)
     - DoubleConversion
     - Folly (= 2020.01.13.00)
     - glog
-<<<<<<< HEAD
-    - React-callinvoker (= 0.63.2)
-    - React-jsinspector (= 0.63.2)
-  - React-jsi (0.63.2):
-=======
     - React-callinvoker (= 0.63.3)
     - React-jsinspector (= 0.63.3)
   - React-jsi (0.63.3):
->>>>>>> 0a88c525
     - boost-for-react-native (= 1.63.0)
     - DoubleConversion
     - Folly (= 2020.01.13.00)
     - glog
-<<<<<<< HEAD
-    - React-jsi/Default (= 0.63.2)
-  - React-jsi/Default (0.63.2):
-=======
     - React-jsi/Default (= 0.63.3)
   - React-jsi/Default (0.63.3):
->>>>>>> 0a88c525
     - boost-for-react-native (= 1.63.0)
     - DoubleConversion
     - Folly (= 2020.01.13.00)
     - glog
-<<<<<<< HEAD
-  - React-jsiexecutor (0.63.2):
-    - DoubleConversion
-    - Folly (= 2020.01.13.00)
-    - glog
-    - React-cxxreact (= 0.63.2)
-    - React-jsi (= 0.63.2)
-  - React-jsinspector (0.63.2)
-=======
   - React-jsiexecutor (0.63.3):
     - DoubleConversion
     - Folly (= 2020.01.13.00)
@@ -421,12 +199,10 @@
     - React-cxxreact (= 0.63.3)
     - React-jsi (= 0.63.3)
   - React-jsinspector (0.63.3)
->>>>>>> 0a88c525
   - react-native-blue-crypto (1.0.0):
     - React
   - react-native-blur (0.8.0):
     - React
-<<<<<<< HEAD
   - react-native-camera (3.31.0):
     - React
     - react-native-camera/RCT (= 3.31.0)
@@ -435,29 +211,12 @@
     - React
   - react-native-camera/RN (3.31.0):
     - React
-=======
-  - react-native-camera (3.39.1):
-    - React-Core
-    - react-native-camera/RCT (= 3.39.1)
-    - react-native-camera/RN (= 3.39.1)
-  - react-native-camera/RCT (3.39.1):
-    - React-Core
-  - react-native-camera/RN (3.39.1):
-    - React-Core
->>>>>>> 0a88c525
   - react-native-document-picker (3.5.4):
     - React
   - react-native-fingerprint-scanner (6.0.0):
     - React
-<<<<<<< HEAD
   - react-native-image-picker (2.3.2):
     - React
-=======
-  - react-native-geolocation (2.0.2):
-    - React
-  - react-native-image-picker (2.3.4):
-    - React-Core
->>>>>>> 0a88c525
   - react-native-randombytes (3.5.3):
     - React
   - react-native-safe-area-context (3.1.8):
@@ -467,70 +226,6 @@
   - react-native-tcp-socket (3.7.1):
     - CocoaAsyncSocket
     - React
-<<<<<<< HEAD
-  - react-native-webview (10.8.3):
-    - React
-  - React-RCTActionSheet (0.63.2):
-    - React-Core/RCTActionSheetHeaders (= 0.63.2)
-  - React-RCTAnimation (0.63.2):
-    - FBReactNativeSpec (= 0.63.2)
-    - Folly (= 2020.01.13.00)
-    - RCTTypeSafety (= 0.63.2)
-    - React-Core/RCTAnimationHeaders (= 0.63.2)
-    - React-jsi (= 0.63.2)
-    - ReactCommon/turbomodule/core (= 0.63.2)
-  - React-RCTBlob (0.63.2):
-    - FBReactNativeSpec (= 0.63.2)
-    - Folly (= 2020.01.13.00)
-    - React-Core/RCTBlobHeaders (= 0.63.2)
-    - React-Core/RCTWebSocket (= 0.63.2)
-    - React-jsi (= 0.63.2)
-    - React-RCTNetwork (= 0.63.2)
-    - ReactCommon/turbomodule/core (= 0.63.2)
-  - React-RCTImage (0.63.2):
-    - FBReactNativeSpec (= 0.63.2)
-    - Folly (= 2020.01.13.00)
-    - RCTTypeSafety (= 0.63.2)
-    - React-Core/RCTImageHeaders (= 0.63.2)
-    - React-jsi (= 0.63.2)
-    - React-RCTNetwork (= 0.63.2)
-    - ReactCommon/turbomodule/core (= 0.63.2)
-  - React-RCTLinking (0.63.2):
-    - FBReactNativeSpec (= 0.63.2)
-    - React-Core/RCTLinkingHeaders (= 0.63.2)
-    - React-jsi (= 0.63.2)
-    - ReactCommon/turbomodule/core (= 0.63.2)
-  - React-RCTNetwork (0.63.2):
-    - FBReactNativeSpec (= 0.63.2)
-    - Folly (= 2020.01.13.00)
-    - RCTTypeSafety (= 0.63.2)
-    - React-Core/RCTNetworkHeaders (= 0.63.2)
-    - React-jsi (= 0.63.2)
-    - ReactCommon/turbomodule/core (= 0.63.2)
-  - React-RCTSettings (0.63.2):
-    - FBReactNativeSpec (= 0.63.2)
-    - Folly (= 2020.01.13.00)
-    - RCTTypeSafety (= 0.63.2)
-    - React-Core/RCTSettingsHeaders (= 0.63.2)
-    - React-jsi (= 0.63.2)
-    - ReactCommon/turbomodule/core (= 0.63.2)
-  - React-RCTText (0.63.2):
-    - React-Core/RCTTextHeaders (= 0.63.2)
-  - React-RCTVibration (0.63.2):
-    - FBReactNativeSpec (= 0.63.2)
-    - Folly (= 2020.01.13.00)
-    - React-Core/RCTVibrationHeaders (= 0.63.2)
-    - React-jsi (= 0.63.2)
-    - ReactCommon/turbomodule/core (= 0.63.2)
-  - ReactCommon/turbomodule/core (0.63.2):
-    - DoubleConversion
-    - Folly (= 2020.01.13.00)
-    - glog
-    - React-callinvoker (= 0.63.2)
-    - React-Core (= 0.63.2)
-    - React-cxxreact (= 0.63.2)
-    - React-jsi (= 0.63.2)
-=======
   - react-native-webview (10.9.2):
     - React-Core
   - React-RCTActionSheet (0.63.3):
@@ -593,10 +288,9 @@
     - React-Core (= 0.63.3)
     - React-cxxreact (= 0.63.3)
     - React-jsi (= 0.63.3)
->>>>>>> 0a88c525
   - ReactNativePrivacySnapshot (1.0.0):
     - React
-  - RealmJS (6.1.0):
+  - RealmJS (6.1.2):
     - GCDWebServer
     - React
   - RemobileReactNativeQrcodeLocalImage (1.0.4):
@@ -607,11 +301,7 @@
     - React-Core
   - RNCMaskedView (0.1.10):
     - React
-<<<<<<< HEAD
   - RNCPushNotificationIOS (1.3.0):
-=======
-  - RNCPushNotificationIOS (1.5.0):
->>>>>>> 0a88c525
     - React
   - RNDefaultPreference (1.4.3):
     - React
@@ -625,22 +315,17 @@
     - React
   - RNInAppBrowser (3.4.0):
     - React
-<<<<<<< HEAD
-  - RNLocalize (1.4.1):
-    - React
-  - RNPermissions (2.2.0):
-    - React
-=======
   - RNLocalize (1.4.2):
     - React-Core
->>>>>>> 0a88c525
+  - RNPermissions (2.2.0):
+    - React
   - RNQuickAction (0.3.13):
     - React
   - RNRate (1.2.4):
     - React
   - RNReactNativeHapticFeedback (1.10.0):
     - React
-  - RNReanimated (1.13.0):
+  - RNReanimated (1.13.1):
     - React
   - RNScreens (2.11.0):
     - React
@@ -669,28 +354,6 @@
   - DoubleConversion (from `../node_modules/react-native/third-party-podspecs/DoubleConversion.podspec`)
   - FBLazyVector (from `../node_modules/react-native/Libraries/FBLazyVector`)
   - FBReactNativeSpec (from `../node_modules/react-native/Libraries/FBReactNativeSpec`)
-<<<<<<< HEAD
-=======
-  - Flipper (~> 0.54.0)
-  - Flipper-DoubleConversion (= 1.1.7)
-  - Flipper-Folly (~> 2.2)
-  - Flipper-Glog (= 0.3.6)
-  - Flipper-PeerTalk (~> 0.0.4)
-  - Flipper-RSocket (~> 1.1)
-  - FlipperKit (~> 0.54.0)
-  - FlipperKit/Core (~> 0.54.0)
-  - FlipperKit/CppBridge (~> 0.54.0)
-  - FlipperKit/FBCxxFollyDynamicConvert (~> 0.54.0)
-  - FlipperKit/FBDefines (~> 0.54.0)
-  - FlipperKit/FKPortForwarding (~> 0.54.0)
-  - FlipperKit/FlipperKitHighlightOverlay (~> 0.54.0)
-  - FlipperKit/FlipperKitLayoutPlugin (~> 0.54.0)
-  - FlipperKit/FlipperKitLayoutTextSearchable (~> 0.54.0)
-  - FlipperKit/FlipperKitNetworkPlugin (~> 0.54.0)
-  - FlipperKit/FlipperKitReactPlugin (~> 0.54.0)
-  - FlipperKit/FlipperKitUserDefaultsPlugin (~> 0.54.0)
-  - FlipperKit/SKIOSNetworkPlugin (~> 0.54.0)
->>>>>>> 0a88c525
   - Folly (from `../node_modules/react-native/third-party-podspecs/Folly.podspec`)
   - glog (from `../node_modules/react-native/third-party-podspecs/glog.podspec`)
   - lottie-ios (from `../node_modules/lottie-ios`)
@@ -910,48 +573,16 @@
   boost-for-react-native: 39c7adb57c4e60d6c5479dd8623128eb5b3f0f2c
   BVLinearGradient: e3aad03778a456d77928f594a649e96995f1c872
   CocoaAsyncSocket: 694058e7c0ed05a9e217d1b3c7ded962f4180845
-<<<<<<< HEAD
-  DoubleConversion: cde416483dac037923206447da6e1454df403714
-  FBLazyVector: 3ef4a7f62e7db01092f9d517d2ebc0d0677c4a37
-  FBReactNativeSpec: dc7fa9088f0f2a998503a352b0554d69a4391c5a
-=======
-  CocoaLibEvent: 2fab71b8bd46dd33ddb959f7928ec5909f838e3f
   DoubleConversion: cde416483dac037923206447da6e1454df403714
   FBLazyVector: 878b59e31113e289e275165efbe4b54fa614d43d
   FBReactNativeSpec: 7da9338acfb98d4ef9e5536805a0704572d33c2f
-  Flipper: be611d4b742d8c87fbae2ca5f44603a02539e365
-  Flipper-DoubleConversion: 38631e41ef4f9b12861c67d17cb5518d06badc41
-  Flipper-Folly: c12092ea368353b58e992843a990a3225d4533c3
-  Flipper-Glog: 1dfd6abf1e922806c52ceb8701a3599a79a200a6
-  Flipper-PeerTalk: 116d8f857dc6ef55c7a5a75ea3ceaafe878aadc9
-  Flipper-RSocket: 64e7431a55835eb953b0bf984ef3b90ae9fdddd7
-  FlipperKit: ab353d41aea8aae2ea6daaf813e67496642f3d7d
->>>>>>> 0a88c525
   Folly: b73c3869541e86821df3c387eb0af5f65addfab4
   GCDWebServer: 2c156a56c8226e2d5c0c3f208a3621ccffbe3ce4
   glog: 40a13f7840415b9a77023fbcae0f1e6f43192af3
   lottie-ios: 48fac6be217c76937e36e340e2d09cf7b10b7f5f
   lottie-react-native: 1fb4ce21d6ad37dab8343eaff8719df76035bd93
   PasscodeAuth: 1cc99b13d8e4de4716d7e2b4069af2f1a9de30b2
-<<<<<<< HEAD
   Permission-LocationWhenInUse: 26cc130874832c7079ad710c004c218d07e8f203
-  RCTRequired: f13f25e7b12f925f1f6a6a8c69d929a03c0129fe
-  RCTTypeSafety: 44982c5c8e43ff4141eb519a8ddc88059acd1f3a
-  React: e1c65dd41cb9db13b99f24608e47dd595f28ca9a
-  React-callinvoker: 552a6a6bc8b3bb794cf108ad59e5a9e2e3b4fc98
-  React-Core: 9d341e725dc9cd2f49e4c49ad1fc4e8776aa2639
-  React-CoreModules: 5335e168165da7f7083ce7147768d36d3e292318
-  React-cxxreact: d3261ec5f7d11743fbf21e263a34ea51d1f13ebc
-  React-jsi: 54245e1d5f4b690dec614a73a3795964eeef13a8
-  React-jsiexecutor: 8ca588cc921e70590820ce72b8789b02c67cce38
-  React-jsinspector: b14e62ebe7a66e9231e9581279909f2fc3db6606
-  react-native-blue-crypto: 23f1558ad3d38d7a2edb7e2f6ed1bc520ed93e56
-  react-native-blur: cad4d93b364f91e7b7931b3fa935455487e5c33c
-  react-native-camera: 679479bfe0f59103aca704e8dc39b0cedf5e2f65
-  react-native-document-picker: c5752781fbc0c126c627c1549b037c139444a4cf
-  react-native-fingerprint-scanner: c68136ca57e3704d7bdf5faa554ea535ce15b1d0
-  react-native-image-picker: 21dfd898395b663680e987496f6c3431eea49fdb
-=======
   RCTRequired: 48884c74035a0b5b76dbb7a998bd93bcfc5f2047
   RCTTypeSafety: edf4b618033c2f1c5b7bc3d90d8e085ed95ba2ab
   React: f36e90f3ceb976546e97df3403e37d226f79d0e3
@@ -964,29 +595,14 @@
   React-jsinspector: 8e68ffbfe23880d3ee9bafa8be2777f60b25cbe2
   react-native-blue-crypto: 23f1558ad3d38d7a2edb7e2f6ed1bc520ed93e56
   react-native-blur: cad4d93b364f91e7b7931b3fa935455487e5c33c
-  react-native-camera: fc1296181b2d393ea698164869070c96d8625129
+  react-native-camera: 679479bfe0f59103aca704e8dc39b0cedf5e2f65
   react-native-document-picker: c5752781fbc0c126c627c1549b037c139444a4cf
   react-native-fingerprint-scanner: c68136ca57e3704d7bdf5faa554ea535ce15b1d0
-  react-native-geolocation: cbd9d6bd06bac411eed2671810f454d4908484a8
-  react-native-image-picker: 32d1ad2c0024ca36161ae0d5c2117e2d6c441f11
->>>>>>> 0a88c525
+  react-native-image-picker: 21dfd898395b663680e987496f6c3431eea49fdb
   react-native-randombytes: 991545e6eaaf700b4ee384c291ef3d572e0b2ca8
   react-native-safe-area-context: 01158a92c300895d79dee447e980672dc3fb85a6
   react-native-slider: b733e17fdd31186707146debf1f04b5d94aa1a93
   react-native-tcp-socket: 96a4f104cdcc9c6621aafe92937f163d88447c5b
-<<<<<<< HEAD
-  react-native-webview: 162c2f2b14555cb524ac0e3b422a9b66ebceefee
-  React-RCTActionSheet: 910163b6b09685a35c4ebbc52b66d1bfbbe39fc5
-  React-RCTAnimation: 9a883bbe1e9d2e158d4fb53765ed64c8dc2200c6
-  React-RCTBlob: 39cf0ece1927996c4466510e25d2105f67010e13
-  React-RCTImage: de355d738727b09ad3692f2a979affbd54b5f378
-  React-RCTLinking: 8122f221d395a63364b2c0078ce284214bd04575
-  React-RCTNetwork: 8f96c7b49ea6a0f28f98258f347b6ad218bc0830
-  React-RCTSettings: 8a49622aff9c1925f5455fa340b6fe4853d64ab6
-  React-RCTText: 1b6773e776e4b33f90468c20fe3b16ca3e224bb8
-  React-RCTVibration: 4d2e726957f4087449739b595f107c0d4b6c2d2d
-  ReactCommon: a0a1edbebcac5e91338371b72ffc66aa822792ce
-=======
   react-native-webview: c51f73be304c61d359ec3e7c5e4e8f2c977fd360
   React-RCTActionSheet: 53ea72699698b0b47a6421cb1c8b4ab215a774aa
   React-RCTAnimation: 1befece0b5183c22ae01b966f5583f42e69a83c2
@@ -998,34 +614,25 @@
   React-RCTText: 65a6de06a7389098ce24340d1d3556015c38f746
   React-RCTVibration: 8e9fb25724a0805107fc1acc9075e26f814df454
   ReactCommon: 4167844018c9ed375cc01a843e9ee564399e53c3
->>>>>>> 0a88c525
   ReactNativePrivacySnapshot: cc295e45dc22810e9ff2c93380d643de20a77015
-  RealmJS: 8eb77f54c3a36f04bece7c38ad864ef7c40373bc
+  RealmJS: 6eb9fd885c5f3cd609b8b50282a5785cb4b48a18
   RemobileReactNativeQrcodeLocalImage: 57aadc12896b148fb5e04bc7c6805f3565f5c3fa
   RNCAsyncStorage: cb9a623793918c6699586281f0b51cbc38f046f9
   RNCClipboard: ce9b77f2881948e9e04af84bd70262ab37adb1c1
   RNCMaskedView: f5c7d14d6847b7b44853f7acb6284c1da30a3459
-<<<<<<< HEAD
   RNCPushNotificationIOS: 23c5b5fdae79f105c63236de5ca306a70c00c444
-=======
-  RNCPushNotificationIOS: 8025ff0b610d7b28d29ddc1b619cd55814362e4c
->>>>>>> 0a88c525
   RNDefaultPreference: 21816c0a6f61a2829ccc0cef034392e9b509ee5f
   RNDeviceInfo: 980848feea8d74412b16f2e3e8758c8294d63ca2
   RNFS: 2bd9eb49dc82fa9676382f0585b992c424cd59df
   RNGestureHandler: 7a5833d0f788dbd107fbb913e09aa0c1ff333c39
   RNHandoff: d3b0754cca3a6bcd9b25f544f733f7f033ccf5fa
   RNInAppBrowser: 6097fbc6b09051b40a6a9ec22caf7af40b115ec0
-<<<<<<< HEAD
-  RNLocalize: c388679af021ddd6069c215f7fdd2acf4e77ede5
+  RNLocalize: 4071198b59b461f3b74eebc5fee8c50f13e39e79
   RNPermissions: e29e449d948ba1c04f3bb3bede5c662667543c49
-=======
-  RNLocalize: 4071198b59b461f3b74eebc5fee8c50f13e39e79
->>>>>>> 0a88c525
   RNQuickAction: 6d404a869dc872cde841ad3147416a670d13fa93
   RNRate: 2b31dad120cd1b78e33c6034808561c386a3dddf
   RNReactNativeHapticFeedback: 22c5ecf474428766c6b148f96f2ff6155cd7225e
-  RNReanimated: 89f5e0a04d1dd52fbf27e7e7030d8f80a646a3fc
+  RNReanimated: dd8c286ab5dd4ba36d3a7fef8bff7e08711b5476
   RNScreens: 0e91da98ab26d5d04c7b59a9b6bd694124caf88c
   RNSecureKeyStore: f1ad870e53806453039f650720d2845c678d89c8
   RNSentry: cff88174a0b2e0289b2efe5be1abba1f6c54269d
@@ -1035,15 +642,8 @@
   RNWatch: d56d00be49131ee454bb5a4a574f18506c8949e4
   Sentry: 8fa58a051237554f22507fb483b9a1de0171a2dc
   ToolTipMenu: 4d89d95ddffd7539230bdbe02ee51bbde362e37e
-<<<<<<< HEAD
-  Yoga: 7740b94929bbacbddda59bf115b5317e9a161598
+  Yoga: 7d13633d129fd179e01b8953d38d47be90db185a
 
-PODFILE CHECKSUM: c3385d0e823155370b5b7aaa80167d77e9e763f4
-=======
-  Yoga: 7d13633d129fd179e01b8953d38d47be90db185a
-  YogaKit: f782866e155069a2cca2517aafea43200b01fd5a
-
-PODFILE CHECKSUM: 845139ceee01fe141fab93749d578abee11b11c9
->>>>>>> 0a88c525
+PODFILE CHECKSUM: fdbb553c9f5e2b742db9b1466209a36b8d0b902d
 
 COCOAPODS: 1.9.3