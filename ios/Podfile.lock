PODS:
  - boost-for-react-native (1.63.0)
  - BVLinearGradient (2.5.6):
    - React
  - CocoaAsyncSocket (7.6.4)
  - CocoaLibEvent (1.0.0)
  - DoubleConversion (1.1.6)
  - FBLazyVector (0.62.2)
  - FBReactNativeSpec (0.62.2):
    - Folly (= 2018.10.22.00)
    - RCTRequired (= 0.62.2)
    - RCTTypeSafety (= 0.62.2)
    - React-Core (= 0.62.2)
    - React-jsi (= 0.62.2)
    - ReactCommon/turbomodule/core (= 0.62.2)
  - Flipper (0.37.0):
    - Flipper-Folly (~> 2.2)
    - Flipper-RSocket (~> 1.1)
  - Flipper-DoubleConversion (1.1.7)
  - Flipper-Folly (2.2.0):
    - boost-for-react-native
    - CocoaLibEvent (~> 1.0)
    - Flipper-DoubleConversion
    - Flipper-Glog
    - OpenSSL-Universal (= 1.0.2.19)
  - Flipper-Glog (0.3.6)
  - Flipper-PeerTalk (0.0.4)
  - Flipper-RSocket (1.1.0):
    - Flipper-Folly (~> 2.2)
  - FlipperKit (0.37.0):
    - FlipperKit/Core (= 0.37.0)
  - FlipperKit/Core (0.37.0):
    - Flipper (~> 0.37.0)
    - FlipperKit/CppBridge
    - FlipperKit/FBCxxFollyDynamicConvert
    - FlipperKit/FBDefines
    - FlipperKit/FKPortForwarding
  - FlipperKit/CppBridge (0.37.0):
    - Flipper (~> 0.37.0)
  - FlipperKit/FBCxxFollyDynamicConvert (0.37.0):
    - Flipper-Folly (~> 2.2)
  - FlipperKit/FBDefines (0.37.0)
  - FlipperKit/FKPortForwarding (0.37.0):
    - CocoaAsyncSocket (~> 7.6)
    - Flipper-PeerTalk (~> 0.0.4)
  - FlipperKit/FlipperKitHighlightOverlay (0.37.0)
  - FlipperKit/FlipperKitLayoutPlugin (0.37.0):
    - FlipperKit/Core
    - FlipperKit/FlipperKitHighlightOverlay
    - FlipperKit/FlipperKitLayoutTextSearchable
    - YogaKit (~> 1.18)
  - FlipperKit/FlipperKitLayoutTextSearchable (0.37.0)
  - FlipperKit/FlipperKitNetworkPlugin (0.37.0):
    - FlipperKit/Core
  - FlipperKit/FlipperKitReactPlugin (0.37.0):
    - FlipperKit/Core
  - FlipperKit/FlipperKitUserDefaultsPlugin (0.37.0):
    - FlipperKit/Core
  - FlipperKit/SKIOSNetworkPlugin (0.37.0):
    - FlipperKit/Core
    - FlipperKit/FlipperKitNetworkPlugin
  - Folly (2018.10.22.00):
    - boost-for-react-native
    - DoubleConversion
    - Folly/Default (= 2018.10.22.00)
    - glog
  - Folly/Default (2018.10.22.00):
    - boost-for-react-native
    - DoubleConversion
    - glog
  - GCDWebServer (3.5.4):
    - GCDWebServer/Core (= 3.5.4)
  - GCDWebServer/Core (3.5.4)
  - glog (0.3.5)
  - lottie-ios (3.1.8)
  - lottie-react-native (3.5.0):
    - lottie-ios (~> 3.1.8)
    - React
  - OpenSSL-Universal (1.0.2.19):
    - OpenSSL-Universal/Static (= 1.0.2.19)
  - OpenSSL-Universal/Static (1.0.2.19)
  - PasscodeAuth (1.0.0):
    - React
  - RCTRequired (0.62.2)
  - RCTTypeSafety (0.62.2):
    - FBLazyVector (= 0.62.2)
    - Folly (= 2018.10.22.00)
    - RCTRequired (= 0.62.2)
    - React-Core (= 0.62.2)
  - React (0.62.2):
    - React-Core (= 0.62.2)
    - React-Core/DevSupport (= 0.62.2)
    - React-Core/RCTWebSocket (= 0.62.2)
    - React-RCTActionSheet (= 0.62.2)
    - React-RCTAnimation (= 0.62.2)
    - React-RCTBlob (= 0.62.2)
    - React-RCTImage (= 0.62.2)
    - React-RCTLinking (= 0.62.2)
    - React-RCTNetwork (= 0.62.2)
    - React-RCTSettings (= 0.62.2)
    - React-RCTText (= 0.62.2)
    - React-RCTVibration (= 0.62.2)
  - React-Core (0.62.2):
    - Folly (= 2018.10.22.00)
    - glog
    - React-Core/Default (= 0.62.2)
    - React-cxxreact (= 0.62.2)
    - React-jsi (= 0.62.2)
    - React-jsiexecutor (= 0.62.2)
    - Yoga
  - React-Core/CoreModulesHeaders (0.62.2):
    - Folly (= 2018.10.22.00)
    - glog
    - React-Core/Default
    - React-cxxreact (= 0.62.2)
    - React-jsi (= 0.62.2)
    - React-jsiexecutor (= 0.62.2)
    - Yoga
  - React-Core/Default (0.62.2):
    - Folly (= 2018.10.22.00)
    - glog
    - React-cxxreact (= 0.62.2)
    - React-jsi (= 0.62.2)
    - React-jsiexecutor (= 0.62.2)
    - Yoga
  - React-Core/DevSupport (0.62.2):
    - Folly (= 2018.10.22.00)
    - glog
    - React-Core/Default (= 0.62.2)
    - React-Core/RCTWebSocket (= 0.62.2)
    - React-cxxreact (= 0.62.2)
    - React-jsi (= 0.62.2)
    - React-jsiexecutor (= 0.62.2)
    - React-jsinspector (= 0.62.2)
    - Yoga
  - React-Core/RCTActionSheetHeaders (0.62.2):
    - Folly (= 2018.10.22.00)
    - glog
    - React-Core/Default
    - React-cxxreact (= 0.62.2)
    - React-jsi (= 0.62.2)
    - React-jsiexecutor (= 0.62.2)
    - Yoga
  - React-Core/RCTAnimationHeaders (0.62.2):
    - Folly (= 2018.10.22.00)
    - glog
    - React-Core/Default
    - React-cxxreact (= 0.62.2)
    - React-jsi (= 0.62.2)
    - React-jsiexecutor (= 0.62.2)
    - Yoga
  - React-Core/RCTBlobHeaders (0.62.2):
    - Folly (= 2018.10.22.00)
    - glog
    - React-Core/Default
    - React-cxxreact (= 0.62.2)
    - React-jsi (= 0.62.2)
    - React-jsiexecutor (= 0.62.2)
    - Yoga
  - React-Core/RCTImageHeaders (0.62.2):
    - Folly (= 2018.10.22.00)
    - glog
    - React-Core/Default
    - React-cxxreact (= 0.62.2)
    - React-jsi (= 0.62.2)
    - React-jsiexecutor (= 0.62.2)
    - Yoga
  - React-Core/RCTLinkingHeaders (0.62.2):
    - Folly (= 2018.10.22.00)
    - glog
    - React-Core/Default
    - React-cxxreact (= 0.62.2)
    - React-jsi (= 0.62.2)
    - React-jsiexecutor (= 0.62.2)
    - Yoga
  - React-Core/RCTNetworkHeaders (0.62.2):
    - Folly (= 2018.10.22.00)
    - glog
    - React-Core/Default
    - React-cxxreact (= 0.62.2)
    - React-jsi (= 0.62.2)
    - React-jsiexecutor (= 0.62.2)
    - Yoga
  - React-Core/RCTSettingsHeaders (0.62.2):
    - Folly (= 2018.10.22.00)
    - glog
    - React-Core/Default
    - React-cxxreact (= 0.62.2)
    - React-jsi (= 0.62.2)
    - React-jsiexecutor (= 0.62.2)
    - Yoga
  - React-Core/RCTTextHeaders (0.62.2):
    - Folly (= 2018.10.22.00)
    - glog
    - React-Core/Default
    - React-cxxreact (= 0.62.2)
    - React-jsi (= 0.62.2)
    - React-jsiexecutor (= 0.62.2)
    - Yoga
  - React-Core/RCTVibrationHeaders (0.62.2):
    - Folly (= 2018.10.22.00)
    - glog
    - React-Core/Default
    - React-cxxreact (= 0.62.2)
    - React-jsi (= 0.62.2)
    - React-jsiexecutor (= 0.62.2)
    - Yoga
  - React-Core/RCTWebSocket (0.62.2):
    - Folly (= 2018.10.22.00)
    - glog
    - React-Core/Default (= 0.62.2)
    - React-cxxreact (= 0.62.2)
    - React-jsi (= 0.62.2)
    - React-jsiexecutor (= 0.62.2)
    - Yoga
  - React-CoreModules (0.62.2):
    - FBReactNativeSpec (= 0.62.2)
    - Folly (= 2018.10.22.00)
    - RCTTypeSafety (= 0.62.2)
    - React-Core/CoreModulesHeaders (= 0.62.2)
    - React-RCTImage (= 0.62.2)
    - ReactCommon/turbomodule/core (= 0.62.2)
  - React-cxxreact (0.62.2):
    - boost-for-react-native (= 1.63.0)
    - DoubleConversion
    - Folly (= 2018.10.22.00)
    - glog
    - React-jsinspector (= 0.62.2)
  - React-jsi (0.62.2):
    - boost-for-react-native (= 1.63.0)
    - DoubleConversion
    - Folly (= 2018.10.22.00)
    - glog
    - React-jsi/Default (= 0.62.2)
  - React-jsi/Default (0.62.2):
    - boost-for-react-native (= 1.63.0)
    - DoubleConversion
    - Folly (= 2018.10.22.00)
    - glog
  - React-jsiexecutor (0.62.2):
    - DoubleConversion
    - Folly (= 2018.10.22.00)
    - glog
    - React-cxxreact (= 0.62.2)
    - React-jsi (= 0.62.2)
  - React-jsinspector (0.62.2)
  - react-native-biometrics (2.0.0):
    - React
  - react-native-blue-crypto (1.0.0):
    - React
  - react-native-blur (0.8.0):
    - React
  - react-native-camera (3.35.0):
    - React
    - react-native-camera/RCT (= 3.35.0)
    - react-native-camera/RN (= 3.35.0)
  - react-native-camera/RCT (3.35.0):
    - React
  - react-native-camera/RN (3.35.0):
    - React
  - react-native-document-picker (3.5.4):
    - React
  - react-native-geolocation (2.0.2):
    - React
  - react-native-image-picker (2.3.3):
    - React
  - react-native-randombytes (3.5.3):
    - React
  - react-native-safe-area-context (3.1.4):
    - React
  - react-native-slider (3.0.3):
    - React
  - react-native-tcp-socket (3.7.1):
    - CocoaAsyncSocket
    - React
  - react-native-webview (9.0.2):
    - React
  - React-RCTActionSheet (0.62.2):
    - React-Core/RCTActionSheetHeaders (= 0.62.2)
  - React-RCTAnimation (0.62.2):
    - FBReactNativeSpec (= 0.62.2)
    - Folly (= 2018.10.22.00)
    - RCTTypeSafety (= 0.62.2)
    - React-Core/RCTAnimationHeaders (= 0.62.2)
    - ReactCommon/turbomodule/core (= 0.62.2)
  - React-RCTBlob (0.62.2):
    - FBReactNativeSpec (= 0.62.2)
    - Folly (= 2018.10.22.00)
    - React-Core/RCTBlobHeaders (= 0.62.2)
    - React-Core/RCTWebSocket (= 0.62.2)
    - React-jsi (= 0.62.2)
    - React-RCTNetwork (= 0.62.2)
    - ReactCommon/turbomodule/core (= 0.62.2)
  - React-RCTImage (0.62.2):
    - FBReactNativeSpec (= 0.62.2)
    - Folly (= 2018.10.22.00)
    - RCTTypeSafety (= 0.62.2)
    - React-Core/RCTImageHeaders (= 0.62.2)
    - React-RCTNetwork (= 0.62.2)
    - ReactCommon/turbomodule/core (= 0.62.2)
  - React-RCTLinking (0.62.2):
    - FBReactNativeSpec (= 0.62.2)
    - React-Core/RCTLinkingHeaders (= 0.62.2)
    - ReactCommon/turbomodule/core (= 0.62.2)
  - React-RCTNetwork (0.62.2):
    - FBReactNativeSpec (= 0.62.2)
    - Folly (= 2018.10.22.00)
    - RCTTypeSafety (= 0.62.2)
    - React-Core/RCTNetworkHeaders (= 0.62.2)
    - ReactCommon/turbomodule/core (= 0.62.2)
  - React-RCTSettings (0.62.2):
    - FBReactNativeSpec (= 0.62.2)
    - Folly (= 2018.10.22.00)
    - RCTTypeSafety (= 0.62.2)
    - React-Core/RCTSettingsHeaders (= 0.62.2)
    - ReactCommon/turbomodule/core (= 0.62.2)
  - React-RCTText (0.62.2):
    - React-Core/RCTTextHeaders (= 0.62.2)
  - React-RCTVibration (0.62.2):
    - FBReactNativeSpec (= 0.62.2)
    - Folly (= 2018.10.22.00)
    - React-Core/RCTVibrationHeaders (= 0.62.2)
    - ReactCommon/turbomodule/core (= 0.62.2)
  - ReactCommon/callinvoker (0.62.2):
    - DoubleConversion
    - Folly (= 2018.10.22.00)
    - glog
    - React-cxxreact (= 0.62.2)
  - ReactCommon/turbomodule/core (0.62.2):
    - DoubleConversion
    - Folly (= 2018.10.22.00)
    - glog
    - React-Core (= 0.62.2)
    - React-cxxreact (= 0.62.2)
    - React-jsi (= 0.62.2)
    - ReactCommon/callinvoker (= 0.62.2)
  - ReactNativePrivacySnapshot (1.0.0):
    - React
<<<<<<< HEAD
  - RealmJS (6.0.5):
=======
  - RealmJS (6.1.0):
>>>>>>> 2af71d54
    - GCDWebServer
    - React
  - RemobileReactNativeQrcodeLocalImage (1.0.4):
    - React
  - RNCAsyncStorage (1.11.0):
    - React
  - RNCClipboard (1.2.3):
    - React
  - RNCMaskedView (0.1.10):
    - React
  - RNCPushNotificationIOS (1.4.0):
    - React
  - RNDefaultPreference (1.4.3):
    - React
  - RNDeviceInfo (5.6.1):
    - React
  - RNFS (2.16.6):
    - React
  - RNGestureHandler (1.7.0):
    - React
  - RNHandoff (0.0.3):
    - React
  - RNLocalize (1.4.0):
    - React
  - RNQuickAction (0.3.13):
    - React
  - RNRate (1.2.4):
    - React
  - RNReactNativeHapticFeedback (1.10.0):
    - React
  - RNScreens (2.10.1):
    - React
  - RNSecureKeyStore (1.0.0):
    - React
  - RNSentry (1.7.1):
    - React
    - Sentry (~> 5.2.0)
  - RNShare (3.7.0):
    - React
  - RNSVG (12.1.0):
    - React
  - RNVectorIcons (6.6.0):
    - React
  - RNWatch (0.5.0):
    - React
  - Sentry (5.2.2):
    - Sentry/Core (= 5.2.2)
  - Sentry/Core (5.2.2)
  - ToolTipMenu (5.2.0):
    - React
  - Yoga (1.14.0)
  - YogaKit (1.18.1):
    - Yoga (~> 1.14)

DEPENDENCIES:
  - BVLinearGradient (from `../node_modules/react-native-linear-gradient`)
  - DoubleConversion (from `../node_modules/react-native/third-party-podspecs/DoubleConversion.podspec`)
  - FBLazyVector (from `../node_modules/react-native/Libraries/FBLazyVector`)
  - FBReactNativeSpec (from `../node_modules/react-native/Libraries/FBReactNativeSpec`)
  - Flipper (~> 0.37.0)
  - Flipper-DoubleConversion (= 1.1.7)
  - Flipper-Folly (~> 2.1)
  - Flipper-Glog (= 0.3.6)
  - Flipper-PeerTalk (~> 0.0.4)
  - Flipper-RSocket (~> 1.0)
  - FlipperKit (~> 0.37.0)
  - FlipperKit/Core (~> 0.37.0)
  - FlipperKit/CppBridge (~> 0.37.0)
  - FlipperKit/FBCxxFollyDynamicConvert (~> 0.37.0)
  - FlipperKit/FBDefines (~> 0.37.0)
  - FlipperKit/FKPortForwarding (~> 0.37.0)
  - FlipperKit/FlipperKitHighlightOverlay (~> 0.37.0)
  - FlipperKit/FlipperKitLayoutPlugin (~> 0.37.0)
  - FlipperKit/FlipperKitLayoutTextSearchable (~> 0.37.0)
  - FlipperKit/FlipperKitNetworkPlugin (~> 0.37.0)
  - FlipperKit/FlipperKitReactPlugin (~> 0.37.0)
  - FlipperKit/FlipperKitUserDefaultsPlugin (~> 0.37.0)
  - FlipperKit/SKIOSNetworkPlugin (~> 0.37.0)
  - Folly (from `../node_modules/react-native/third-party-podspecs/Folly.podspec`)
  - glog (from `../node_modules/react-native/third-party-podspecs/glog.podspec`)
  - lottie-ios (from `../node_modules/lottie-ios`)
  - lottie-react-native (from `../node_modules/lottie-react-native`)
  - PasscodeAuth (from `../node_modules/react-native-passcode-auth`)
  - RCTRequired (from `../node_modules/react-native/Libraries/RCTRequired`)
  - RCTTypeSafety (from `../node_modules/react-native/Libraries/TypeSafety`)
  - React (from `../node_modules/react-native/`)
  - React-Core (from `../node_modules/react-native/`)
  - React-Core/DevSupport (from `../node_modules/react-native/`)
  - React-Core/RCTWebSocket (from `../node_modules/react-native/`)
  - React-CoreModules (from `../node_modules/react-native/React/CoreModules`)
  - React-cxxreact (from `../node_modules/react-native/ReactCommon/cxxreact`)
  - React-jsi (from `../node_modules/react-native/ReactCommon/jsi`)
  - React-jsiexecutor (from `../node_modules/react-native/ReactCommon/jsiexecutor`)
  - React-jsinspector (from `../node_modules/react-native/ReactCommon/jsinspector`)
  - react-native-biometrics (from `../node_modules/react-native-biometrics`)
  - react-native-blue-crypto (from `../node_modules/react-native-blue-crypto`)
  - "react-native-blur (from `../node_modules/@react-native-community/blur`)"
  - react-native-camera (from `../node_modules/react-native-camera`)
  - react-native-document-picker (from `../node_modules/react-native-document-picker`)
  - "react-native-geolocation (from `../node_modules/@react-native-community/geolocation`)"
  - react-native-image-picker (from `../node_modules/react-native-image-picker`)
  - react-native-randombytes (from `../node_modules/react-native-randombytes`)
  - react-native-safe-area-context (from `../node_modules/react-native-safe-area-context`)
  - "react-native-slider (from `../node_modules/@react-native-community/slider`)"
  - react-native-tcp-socket (from `../node_modules/react-native-tcp-socket`)
  - react-native-webview (from `../node_modules/react-native-webview`)
  - React-RCTActionSheet (from `../node_modules/react-native/Libraries/ActionSheetIOS`)
  - React-RCTAnimation (from `../node_modules/react-native/Libraries/NativeAnimation`)
  - React-RCTBlob (from `../node_modules/react-native/Libraries/Blob`)
  - React-RCTImage (from `../node_modules/react-native/Libraries/Image`)
  - React-RCTLinking (from `../node_modules/react-native/Libraries/LinkingIOS`)
  - React-RCTNetwork (from `../node_modules/react-native/Libraries/Network`)
  - React-RCTSettings (from `../node_modules/react-native/Libraries/Settings`)
  - React-RCTText (from `../node_modules/react-native/Libraries/Text`)
  - React-RCTVibration (from `../node_modules/react-native/Libraries/Vibration`)
  - ReactCommon/callinvoker (from `../node_modules/react-native/ReactCommon`)
  - ReactCommon/turbomodule/core (from `../node_modules/react-native/ReactCommon`)
  - ReactNativePrivacySnapshot (from `../node_modules/react-native-privacy-snapshot`)
  - RealmJS (from `../node_modules/realm`)
  - "RemobileReactNativeQrcodeLocalImage (from `../node_modules/@remobile/react-native-qrcode-local-image`)"
  - "RNCAsyncStorage (from `../node_modules/@react-native-community/async-storage`)"
  - "RNCClipboard (from `../node_modules/@react-native-community/clipboard`)"
  - "RNCMaskedView (from `../node_modules/@react-native-community/masked-view`)"
  - "RNCPushNotificationIOS (from `../node_modules/@react-native-community/push-notification-ios`)"
  - RNDefaultPreference (from `../node_modules/react-native-default-preference`)
  - RNDeviceInfo (from `../node_modules/react-native-device-info`)
  - RNFS (from `../node_modules/react-native-fs`)
  - RNGestureHandler (from `../node_modules/react-native-gesture-handler`)
  - RNHandoff (from `../node_modules/react-native-handoff`)
  - RNLocalize (from `../node_modules/react-native-localize`)
  - RNQuickAction (from `../node_modules/react-native-quick-actions`)
  - RNRate (from `../node_modules/react-native-rate`)
  - RNReactNativeHapticFeedback (from `../node_modules/react-native-haptic-feedback`)
  - RNScreens (from `../node_modules/react-native-screens`)
  - RNSecureKeyStore (from `../node_modules/react-native-secure-key-store/ios`)
  - "RNSentry (from `../node_modules/@sentry/react-native`)"
  - RNShare (from `../node_modules/react-native-share`)
  - RNSVG (from `../node_modules/react-native-svg`)
  - RNVectorIcons (from `../node_modules/react-native-vector-icons`)
  - RNWatch (from `../node_modules/react-native-watch-connectivity`)
  - ToolTipMenu (from `../node_modules/react-native-tooltip`)
  - Yoga (from `../node_modules/react-native/ReactCommon/yoga`)

SPEC REPOS:
  trunk:
    - boost-for-react-native
    - CocoaAsyncSocket
    - CocoaLibEvent
    - Flipper
    - Flipper-DoubleConversion
    - Flipper-Folly
    - Flipper-Glog
    - Flipper-PeerTalk
    - Flipper-RSocket
    - FlipperKit
    - GCDWebServer
    - OpenSSL-Universal
    - Sentry
    - YogaKit

EXTERNAL SOURCES:
  BVLinearGradient:
    :path: "../node_modules/react-native-linear-gradient"
  DoubleConversion:
    :podspec: "../node_modules/react-native/third-party-podspecs/DoubleConversion.podspec"
  FBLazyVector:
    :path: "../node_modules/react-native/Libraries/FBLazyVector"
  FBReactNativeSpec:
    :path: "../node_modules/react-native/Libraries/FBReactNativeSpec"
  Folly:
    :podspec: "../node_modules/react-native/third-party-podspecs/Folly.podspec"
  glog:
    :podspec: "../node_modules/react-native/third-party-podspecs/glog.podspec"
  lottie-ios:
    :path: "../node_modules/lottie-ios"
  lottie-react-native:
    :path: "../node_modules/lottie-react-native"
  PasscodeAuth:
    :path: "../node_modules/react-native-passcode-auth"
  RCTRequired:
    :path: "../node_modules/react-native/Libraries/RCTRequired"
  RCTTypeSafety:
    :path: "../node_modules/react-native/Libraries/TypeSafety"
  React:
    :path: "../node_modules/react-native/"
  React-Core:
    :path: "../node_modules/react-native/"
  React-CoreModules:
    :path: "../node_modules/react-native/React/CoreModules"
  React-cxxreact:
    :path: "../node_modules/react-native/ReactCommon/cxxreact"
  React-jsi:
    :path: "../node_modules/react-native/ReactCommon/jsi"
  React-jsiexecutor:
    :path: "../node_modules/react-native/ReactCommon/jsiexecutor"
  React-jsinspector:
    :path: "../node_modules/react-native/ReactCommon/jsinspector"
  react-native-biometrics:
    :path: "../node_modules/react-native-biometrics"
  react-native-blue-crypto:
    :path: "../node_modules/react-native-blue-crypto"
  react-native-blur:
    :path: "../node_modules/@react-native-community/blur"
  react-native-camera:
    :path: "../node_modules/react-native-camera"
  react-native-document-picker:
    :path: "../node_modules/react-native-document-picker"
  react-native-geolocation:
    :path: "../node_modules/@react-native-community/geolocation"
  react-native-image-picker:
    :path: "../node_modules/react-native-image-picker"
  react-native-randombytes:
    :path: "../node_modules/react-native-randombytes"
  react-native-safe-area-context:
    :path: "../node_modules/react-native-safe-area-context"
  react-native-slider:
    :path: "../node_modules/@react-native-community/slider"
  react-native-tcp-socket:
    :path: "../node_modules/react-native-tcp-socket"
  react-native-webview:
    :path: "../node_modules/react-native-webview"
  React-RCTActionSheet:
    :path: "../node_modules/react-native/Libraries/ActionSheetIOS"
  React-RCTAnimation:
    :path: "../node_modules/react-native/Libraries/NativeAnimation"
  React-RCTBlob:
    :path: "../node_modules/react-native/Libraries/Blob"
  React-RCTImage:
    :path: "../node_modules/react-native/Libraries/Image"
  React-RCTLinking:
    :path: "../node_modules/react-native/Libraries/LinkingIOS"
  React-RCTNetwork:
    :path: "../node_modules/react-native/Libraries/Network"
  React-RCTSettings:
    :path: "../node_modules/react-native/Libraries/Settings"
  React-RCTText:
    :path: "../node_modules/react-native/Libraries/Text"
  React-RCTVibration:
    :path: "../node_modules/react-native/Libraries/Vibration"
  ReactCommon:
    :path: "../node_modules/react-native/ReactCommon"
  ReactNativePrivacySnapshot:
    :path: "../node_modules/react-native-privacy-snapshot"
  RealmJS:
    :path: "../node_modules/realm"
  RemobileReactNativeQrcodeLocalImage:
    :path: "../node_modules/@remobile/react-native-qrcode-local-image"
  RNCAsyncStorage:
    :path: "../node_modules/@react-native-community/async-storage"
  RNCClipboard:
    :path: "../node_modules/@react-native-community/clipboard"
  RNCMaskedView:
    :path: "../node_modules/@react-native-community/masked-view"
  RNCPushNotificationIOS:
    :path: "../node_modules/@react-native-community/push-notification-ios"
  RNDefaultPreference:
    :path: "../node_modules/react-native-default-preference"
  RNDeviceInfo:
    :path: "../node_modules/react-native-device-info"
  RNFS:
    :path: "../node_modules/react-native-fs"
  RNGestureHandler:
    :path: "../node_modules/react-native-gesture-handler"
  RNHandoff:
    :path: "../node_modules/react-native-handoff"
  RNLocalize:
    :path: "../node_modules/react-native-localize"
  RNQuickAction:
    :path: "../node_modules/react-native-quick-actions"
  RNRate:
    :path: "../node_modules/react-native-rate"
  RNReactNativeHapticFeedback:
    :path: "../node_modules/react-native-haptic-feedback"
  RNScreens:
    :path: "../node_modules/react-native-screens"
  RNSecureKeyStore:
    :path: "../node_modules/react-native-secure-key-store/ios"
  RNSentry:
    :path: "../node_modules/@sentry/react-native"
  RNShare:
    :path: "../node_modules/react-native-share"
  RNSVG:
    :path: "../node_modules/react-native-svg"
  RNVectorIcons:
    :path: "../node_modules/react-native-vector-icons"
  RNWatch:
    :path: "../node_modules/react-native-watch-connectivity"
  ToolTipMenu:
    :path: "../node_modules/react-native-tooltip"
  Yoga:
    :path: "../node_modules/react-native/ReactCommon/yoga"

SPEC CHECKSUMS:
  boost-for-react-native: 39c7adb57c4e60d6c5479dd8623128eb5b3f0f2c
  BVLinearGradient: e3aad03778a456d77928f594a649e96995f1c872
  CocoaAsyncSocket: 694058e7c0ed05a9e217d1b3c7ded962f4180845
  CocoaLibEvent: 2fab71b8bd46dd33ddb959f7928ec5909f838e3f
  DoubleConversion: 5805e889d232975c086db112ece9ed034df7a0b2
  FBLazyVector: 4aab18c93cd9546e4bfed752b4084585eca8b245
  FBReactNativeSpec: 5465d51ccfeecb7faa12f9ae0024f2044ce4044e
  Flipper: 1670db365568191bd123a0c905b834e77ba9e3d3
  Flipper-DoubleConversion: 38631e41ef4f9b12861c67d17cb5518d06badc41
  Flipper-Folly: c12092ea368353b58e992843a990a3225d4533c3
  Flipper-Glog: 1dfd6abf1e922806c52ceb8701a3599a79a200a6
  Flipper-PeerTalk: 116d8f857dc6ef55c7a5a75ea3ceaafe878aadc9
  Flipper-RSocket: 64e7431a55835eb953b0bf984ef3b90ae9fdddd7
  FlipperKit: afd4259ef9eadeeb2d30250b37d95cb3b6b97a69
  Folly: 30e7936e1c45c08d884aa59369ed951a8e68cf51
  GCDWebServer: 2c156a56c8226e2d5c0c3f208a3621ccffbe3ce4
  glog: 1f3da668190260b06b429bb211bfbee5cd790c28
  lottie-ios: 48fac6be217c76937e36e340e2d09cf7b10b7f5f
  lottie-react-native: 1fb4ce21d6ad37dab8343eaff8719df76035bd93
  OpenSSL-Universal: 8b48cc0d10c1b2923617dfe5c178aa9ed2689355
  PasscodeAuth: 1cc99b13d8e4de4716d7e2b4069af2f1a9de30b2
  RCTRequired: cec6a34b3ac8a9915c37e7e4ad3aa74726ce4035
  RCTTypeSafety: 93006131180074cffa227a1075802c89a49dd4ce
  React: 29a8b1a02bd764fb7644ef04019270849b9a7ac3
  React-Core: b12bffb3f567fdf99510acb716ef1abd426e0e05
  React-CoreModules: 4a9b87bbe669d6c3173c0132c3328e3b000783d0
  React-cxxreact: e65f9c2ba0ac5be946f53548c1aaaee5873a8103
  React-jsi: b6dc94a6a12ff98e8877287a0b7620d365201161
  React-jsiexecutor: 1540d1c01bb493ae3124ed83351b1b6a155db7da
  React-jsinspector: 512e560d0e985d0e8c479a54a4e5c147a9c83493
  react-native-biometrics: c892904948a32295b128f633bcc11eda020645c5
  react-native-blue-crypto: 23f1558ad3d38d7a2edb7e2f6ed1bc520ed93e56
  react-native-blur: cad4d93b364f91e7b7931b3fa935455487e5c33c
  react-native-camera: 9dd96065b956306de03ef2a2efc3583019f95941
  react-native-document-picker: c5752781fbc0c126c627c1549b037c139444a4cf
  react-native-geolocation: cbd9d6bd06bac411eed2671810f454d4908484a8
  react-native-image-picker: a6c3d644751a388b0fc8b56822ff7cbd398a3008
  react-native-randombytes: 991545e6eaaf700b4ee384c291ef3d572e0b2ca8
  react-native-safe-area-context: 0ed9288ed4409beabb0817b54efc047286fc84da
  react-native-slider: b733e17fdd31186707146debf1f04b5d94aa1a93
  react-native-tcp-socket: 96a4f104cdcc9c6621aafe92937f163d88447c5b
  react-native-webview: 838be111a7805977e5fc4fa6b66ae293f6c17384
  React-RCTActionSheet: f41ea8a811aac770e0cc6e0ad6b270c644ea8b7c
  React-RCTAnimation: 49ab98b1c1ff4445148b72a3d61554138565bad0
  React-RCTBlob: a332773f0ebc413a0ce85942a55b064471587a71
  React-RCTImage: e70be9b9c74fe4e42d0005f42cace7981c994ac3
  React-RCTLinking: c1b9739a88d56ecbec23b7f63650e44672ab2ad2
  React-RCTNetwork: 73138b6f45e5a2768ad93f3d57873c2a18d14b44
  React-RCTSettings: 6e3738a87e21b39a8cb08d627e68c44acf1e325a
  React-RCTText: fae545b10cfdb3d247c36c56f61a94cfd6dba41d
  React-RCTVibration: 4356114dbcba4ce66991096e51a66e61eda51256
  ReactCommon: ed4e11d27609d571e7eee8b65548efc191116eb3
  ReactNativePrivacySnapshot: cc295e45dc22810e9ff2c93380d643de20a77015
<<<<<<< HEAD
  RealmJS: 5cfdf06f15475d3c17f2d7f2b16b66392bf70fa2
=======
  RealmJS: c8645e0d65b676780f7e6c393d327527a2eb15e8
>>>>>>> 2af71d54
  RemobileReactNativeQrcodeLocalImage: 57aadc12896b148fb5e04bc7c6805f3565f5c3fa
  RNCAsyncStorage: db711e29e5e0500d9bd21aa0c2e397efa45302b1
  RNCClipboard: 5f3218dcdc28405aa2ae72b78e388f150b826dd3
  RNCMaskedView: f5c7d14d6847b7b44853f7acb6284c1da30a3459
  RNCPushNotificationIOS: f4a1a20fe1d70bbb1fab6abf86ffec2996012b12
  RNDefaultPreference: 21816c0a6f61a2829ccc0cef034392e9b509ee5f
  RNDeviceInfo: ab2ab4ca9e7f2bc4f35d62ab6ce2b66f2cbf1e7a
  RNFS: 2bd9eb49dc82fa9676382f0585b992c424cd59df
  RNGestureHandler: b6b359bb800ae399a9c8b27032bdbf7c18f08a08
  RNHandoff: d3b0754cca3a6bcd9b25f544f733f7f033ccf5fa
  RNLocalize: fc27ee5878ce5a3af73873fb2d8e866e0d1e6d84
  RNQuickAction: 6d404a869dc872cde841ad3147416a670d13fa93
  RNRate: 2b31dad120cd1b78e33c6034808561c386a3dddf
  RNReactNativeHapticFeedback: 22c5ecf474428766c6b148f96f2ff6155cd7225e
  RNScreens: b748efec66e095134c7166ca333b628cd7e6f3e2
  RNSecureKeyStore: f1ad870e53806453039f650720d2845c678d89c8
  RNSentry: 2bae4ffee2e66376ef42cb845a494c3bde17bc56
  RNShare: a1d5064df7a0ebe778d001869b3f0a124bf0a491
  RNSVG: ce9d996113475209013317e48b05c21ee988d42e
  RNVectorIcons: 0bb4def82230be1333ddaeee9fcba45f0b288ed4
  RNWatch: 4de37878bbf071847e438b089c01d4ad8d4eddae
  Sentry: 8fa58a051237554f22507fb483b9a1de0171a2dc
  ToolTipMenu: 4d89d95ddffd7539230bdbe02ee51bbde362e37e
  Yoga: 3ebccbdd559724312790e7742142d062476b698e
  YogaKit: f782866e155069a2cca2517aafea43200b01fd5a

PODFILE CHECKSUM: e9c5efd531ca5ac67a4b743a179eeefb322cf387

COCOAPODS: 1.10.0.beta.2<|MERGE_RESOLUTION|>--- conflicted
+++ resolved
@@ -336,11 +336,7 @@
     - ReactCommon/callinvoker (= 0.62.2)
   - ReactNativePrivacySnapshot (1.0.0):
     - React
-<<<<<<< HEAD
-  - RealmJS (6.0.5):
-=======
   - RealmJS (6.1.0):
->>>>>>> 2af71d54
     - GCDWebServer
     - React
   - RemobileReactNativeQrcodeLocalImage (1.0.4):
@@ -687,11 +683,7 @@
   React-RCTVibration: 4356114dbcba4ce66991096e51a66e61eda51256
   ReactCommon: ed4e11d27609d571e7eee8b65548efc191116eb3
   ReactNativePrivacySnapshot: cc295e45dc22810e9ff2c93380d643de20a77015
-<<<<<<< HEAD
-  RealmJS: 5cfdf06f15475d3c17f2d7f2b16b66392bf70fa2
-=======
   RealmJS: c8645e0d65b676780f7e6c393d327527a2eb15e8
->>>>>>> 2af71d54
   RemobileReactNativeQrcodeLocalImage: 57aadc12896b148fb5e04bc7c6805f3565f5c3fa
   RNCAsyncStorage: db711e29e5e0500d9bd21aa0c2e397efa45302b1
   RNCClipboard: 5f3218dcdc28405aa2ae72b78e388f150b826dd3
