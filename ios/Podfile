--- conflicted
+++ resolved
@@ -24,22 +24,4 @@
         end
     end
   end
-<<<<<<< HEAD
-end
-
-target 'BlueWalletWatch' do
-  # Comment the next line if you're not using Swift and don't want to use dynamic frameworks
-  #  use_frameworks!
-  # Pods for BlueWalletWatch
-  platform :watchos, '5.0'
-end
-
-target 'BlueWalletWatch Extension' do
-  # Comment the next line if you're not using Swift and don't want to use dynamic frameworks
-  #  use_frameworks!
-  platform :watchos, '5.0'
-  pod 'EFQRCode', '5.1.0'
-  # Pods for BlueWalletWatch Extension
-=======
->>>>>>> 547b60fe
 end