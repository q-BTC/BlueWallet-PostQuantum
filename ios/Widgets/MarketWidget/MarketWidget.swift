--- conflicted
+++ resolved
@@ -74,13 +74,8 @@
 }
 
 struct MarketWidgetEntry: TimelineEntry {
-<<<<<<< HEAD
-  let date: Date
-  var marketData: MarketData
-=======
     let date: Date
     var marketData: MarketData
->>>>>>> 8de33f9b
 }
 
 struct MarketWidgetEntryView: View {
