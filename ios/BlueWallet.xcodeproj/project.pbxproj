--- conflicted
+++ resolved
@@ -1469,13 +1469,9 @@
 				INFOPLIST_FILE = BlueWallet/Info.plist;
 				INFOPLIST_KEY_CLKComplicationPrincipalClass = "$(PRODUCT_BUNDLE_IDENTIFIER).ComplicationController";
 				INFOPLIST_KEY_LSApplicationCategoryType = "public.app-category.finance";
-<<<<<<< HEAD
-				IPHONEOS_DEPLOYMENT_TARGET = 15.1;
-=======
 				INFOPLIST_KEY_WKCompanionAppBundleIdentifier = io.bluewallet.bluewallet;
 				INFOPLIST_KEY_WKExtensionDelegateClassName = "$(PRODUCT_BUNDLE_IDENTIFIER).ExtensionDelegate";
 				IPHONEOS_DEPLOYMENT_TARGET = 14.0;
->>>>>>> c3ae3c81
 				LD_RUNPATH_SEARCH_PATHS = (
 					"$(inherited)",
 					"@executable_path/Frameworks",
@@ -1531,13 +1527,9 @@
 				INFOPLIST_FILE = BlueWallet/Info.plist;
 				INFOPLIST_KEY_CLKComplicationPrincipalClass = "$(PRODUCT_BUNDLE_IDENTIFIER).ComplicationController";
 				INFOPLIST_KEY_LSApplicationCategoryType = "public.app-category.finance";
-<<<<<<< HEAD
-				IPHONEOS_DEPLOYMENT_TARGET = 15.1;
-=======
 				INFOPLIST_KEY_WKCompanionAppBundleIdentifier = io.bluewallet.bluewallet;
 				INFOPLIST_KEY_WKExtensionDelegateClassName = "$(PRODUCT_BUNDLE_IDENTIFIER).ExtensionDelegate";
 				IPHONEOS_DEPLOYMENT_TARGET = 14.0;
->>>>>>> c3ae3c81
 				LD_RUNPATH_SEARCH_PATHS = (
 					"$(inherited)",
 					"@executable_path/Frameworks",
@@ -1814,7 +1806,7 @@
 				GCC_WARN_UNINITIALIZED_AUTOS = YES_AGGRESSIVE;
 				GCC_WARN_UNUSED_FUNCTION = YES;
 				GCC_WARN_UNUSED_VARIABLE = YES;
-				IPHONEOS_DEPLOYMENT_TARGET = 15.1;
+				IPHONEOS_DEPLOYMENT_TARGET = 13.4;
 				LD = "";
 				LDPLUSPLUS = "";
 				LIBRARY_SEARCH_PATHS = "$(SDKROOT)/usr/lib/swift\"$(inherited)\"";
@@ -1880,7 +1872,7 @@
 				GCC_WARN_UNINITIALIZED_AUTOS = YES_AGGRESSIVE;
 				GCC_WARN_UNUSED_FUNCTION = YES;
 				GCC_WARN_UNUSED_VARIABLE = YES;
-				IPHONEOS_DEPLOYMENT_TARGET = 15.1;
+				IPHONEOS_DEPLOYMENT_TARGET = 13.4;
 				LD = "";
 				LDPLUSPLUS = "";
 				LIBRARY_SEARCH_PATHS = "$(SDKROOT)/usr/lib/swift\"$(inherited)\"";
