--- conflicted
+++ resolved
@@ -572,11 +572,7 @@
 				B40D4E2D225841C300428FCC /* Embed Watch Content */,
 				2130DE983D1D45AC8FC45F7E /* Upload Debug Symbols to Sentry */,
 				3271B0B6236E2E0700DA766F /* Embed App Extensions */,
-<<<<<<< HEAD
-				4FDB39F68F10F51AE790BD25 /* [CP] Copy Pods Resources */,
-=======
 				C18D00A61007A84C9887DEDE /* [CP] Copy Pods Resources */,
->>>>>>> b7e7b960
 			);
 			buildRules = (
 			);
