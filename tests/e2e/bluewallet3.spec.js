import { hashIt, helperDeleteWallet, helperImportWallet, sleep, yo } from './helperz';

beforeAll(async () => {
  // reinstalling the app just for any case to clean up app's storage
  await device.launchApp({ delete: true });
}, 300_000);

describe('BlueWallet UI Tests - import Watch-only wallet (zpub)', () => {
  /**
   * test plan:
   * 1. import wallet
   * 2. wallet -> send -> import transaction (scan QR)
   * 3. provide unsigned psbt from coldcard (UR)
   * 4. on psbtWithHardwareWallet, tap scanQr
   * 5. provide fully signed psbt (UR)
   * 6. verify that we can see broadcast button and camera backdorr button is NOT visible
   */
  it('can import zpub as watch-only, import psbt, and then scan signed psbt', async () => {
    const lockFile = '/tmp/travislock.' + hashIt('t31');
    if (process.env.TRAVIS) {
      if (require('fs').existsSync(lockFile)) return console.warn('skipping', JSON.stringify('t31'), 'as it previously passed on Travis');
    }
    await device.launchApp({ newInstance: true });
    await helperImportWallet(
      // MNEMONICS_KEYSTONE
      'zpub6s2EvLxwvDpaHNVP5vfordTyi8cH1fR8usmEjz7RsSQjfTTGU2qA5VEcEyYYBxpZAyBarJoTraB4VRJKVz97Au9jRNYfLAeeHC5UnRZbz8Y',
      'watchOnly',
      'Imported Watch-only',
      '0.0001',
    );
    await sleep(15000);
<<<<<<< HEAD
    await yo('ReceiveButton');
=======
>>>>>>> 7d141700
    await element(by.id('ReceiveButton')).tap();
    try {
      // in case emulator has no google services and doesnt support pushes
      // we just dont show this popup
      await element(by.text(`No, and do not ask me again.`)).tap();
      await element(by.text(`No, and do not ask me again.`)).tap(); // sometimes the first click doesnt work (detox issue, not app's)
    } catch (_) {}
    await expect(element(by.id('BitcoinAddressQRCodeContainer'))).toBeVisible();
    await expect(element(by.text('bc1qc8wun6lf9vcajpddtgdpd2pdrp0kwp29j6upgv'))).toBeVisible();
    await element(by.id('SetCustomAmountButton')).tap();
    await element(by.id('BitcoinAmountInput')).replaceText('1');
    await element(by.id('CustomAmountDescription')).typeText('Test');
    await element(by.id('CustomAmountDescription')).tapReturnKey();
    await element(by.id('CustomAmountSaveButton')).tap();
    await expect(element(by.id('CustomAmountDescriptionText'))).toHaveText('Test');
    await expect(element(by.id('BitcoinAmountText'))).toHaveText('1 BTC');

    await expect(element(by.id('BitcoinAddressQRCodeContainer'))).toBeVisible();

    await expect(element(by.text('bitcoin:bc1qc8wun6lf9vcajpddtgdpd2pdrp0kwp29j6upgv?amount=1&label=Test'))).toBeVisible();
    await device.pressBack();
<<<<<<< HEAD
    await yo('SendButton');
=======
>>>>>>> 7d141700
    await element(by.id('SendButton')).tap();
    await element(by.text('OK')).tap();

    await element(by.id('HeaderMenuButton')).tap();
    await element(by.text('Import Transaction (QR)')).tap(); // opens camera

    // produced by real Keystone device using MNEMONICS_KEYSTONE
    const unsignedPsbt =
      'UR:CRYPTO-PSBT/HDRNJOJKIDJYZMADAEGOAOAEAEAEADLFIAYKFPTOTIHSMNDLJTLFTYPAHTFHZESOAODIBNADFDCPFZZEKSSTTOJYKPRLJOAEAEAEAEAEZMZMZMZMADNBDSAEAEAEAEAEAECFKOPTBBCFBGNTGUVAEHNDPECFUYNBHKRNPMCMJNYTBKROYKLOPSAEAEAEAEAEADADCTBEDIAEAEAEAEAEAECMAEBBFTZSECYTJZTEKGOEKECAVOGHMTVWGYIAMHCSKOSWCPAMAXENRDWMCPOTZMHKGMFPNTHLMNDMCETOHLOXTANDAMEOTSURLFHHPLTSDPCSJTWSGACSRPLEYNVEGHAEAELAAEAEAELAAEAEAELAAEAEAEAEAEAEAEAEAEAEGETNJYFN';
    const signedPsbt =
      'UR:CRYPTO-PSBT/HDWTJOJKIDJYZMADAEGOAOAEAEAEADLFIAYKFPTOTIHSMNDLJTLFTYPAHTFHZESOAODIBNADFDCPFZZEKSSTTOJYKPRLJOAEAEAEAEAEZMZMZMZMADNBDSAEAEAEAEAEAECFKOPTBBCFBGNTGUVAEHNDPECFUYNBHKRNPMCMJNYTBKROYKLOPSAEAEAEAEAEADADCTBEDIAEAEAEAEAEAECMAEBBFTZSECYTJZTEKGOEKECAVOGHMTVWGYIAMHCSKOSWADAYJEAOFLDYFYAOCXGEUTDNBDTNMKTOQDLASKMTTSCLCSHPOLGDBEHDBBZMNERLRFSFIDLTMHTLMTLYWKAOCXFRBWHGOSGYRLYKTSSSSSIEWDZOVOSTFNISKTBYCLLRLRHSHFCMSGTTVDRHURNSOLADCLAXENRDWMCPOTZMHKGMFPNTHLMNDMCETOHLOXTANDAMEOTSURLFHHPLTSDPCSJTWSGAAEAEDLFPLTSW';

    // tapping 5 times invisible button is a backdoor:
    await sleep(5000); // wait for camera screen to initialize
    for (let c = 0; c <= 5; c++) {
      await element(by.id('ScanQrBackdoorButton')).tap();
      await sleep(1000);
    }

    await element(by.id('scanQrBackdoorInput')).replaceText(unsignedPsbt);
    await element(by.id('scanQrBackdoorOkButton')).tap();

    // now lets test scanning back QR with UR PSBT. this should lead straight to broadcast dialog

    await element(by.id('PsbtWithHardwareScrollView')).swipe('up', 'fast', 1); // in case emu screen is small and it doesnt fit
    await element(by.id('PsbtTxScanButton')).tap(); // opening camera

    // tapping 5 times invisible button is a backdoor:
    await sleep(5000); // wait for camera screen to initialize
    for (let c = 0; c <= 5; c++) {
      await element(by.id('ScanQrBackdoorButton')).tap();
      await sleep(1000);
    }

    await element(by.id('scanQrBackdoorInput')).replaceText(signedPsbt);
    await element(by.id('scanQrBackdoorOkButton')).tap();
    await expect(element(by.id('ScanQrBackdoorButton'))).toBeNotVisible();
    await yo('PsbtWithHardwareWalletBroadcastTransactionButton');

    await device.pressBack();
    await device.pressBack();
    await device.pressBack();
    await helperDeleteWallet('Imported Watch-only', '10000');

    process.env.TRAVIS && require('fs').writeFileSync(lockFile, '1');
  });
});<|MERGE_RESOLUTION|>--- conflicted
+++ resolved
@@ -29,10 +29,6 @@
       '0.0001',
     );
     await sleep(15000);
-<<<<<<< HEAD
-    await yo('ReceiveButton');
-=======
->>>>>>> 7d141700
     await element(by.id('ReceiveButton')).tap();
     try {
       // in case emulator has no google services and doesnt support pushes
@@ -54,10 +50,6 @@
 
     await expect(element(by.text('bitcoin:bc1qc8wun6lf9vcajpddtgdpd2pdrp0kwp29j6upgv?amount=1&label=Test'))).toBeVisible();
     await device.pressBack();
-<<<<<<< HEAD
-    await yo('SendButton');
-=======
->>>>>>> 7d141700
     await element(by.id('SendButton')).tap();
     await element(by.text('OK')).tap();
 
