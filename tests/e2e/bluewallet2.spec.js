import assert from 'assert';
import * as bitcoin from 'bitcoinjs-lib';

<<<<<<< HEAD
import { extractTextFromElementById, hashIt, helperImportWallet, sleep, yo } from './helperz';

let importedSuccessfully = false;
=======
import { extractTextFromElementById, getSwitchValue, hashIt, helperImportWallet, sleep, sup, yo } from './helperz';
>>>>>>> 51f449c5

/**
 * in this suite each test requires that there is one specific wallet present, thus, we import it
 * before anything else.
 * we dont clean it up as we expect other test suites to do clean install of the app
 */
beforeAll(async () => {
  if (!process.env.HD_MNEMONIC_BIP84) {
    console.error('process.env.HD_MNEMONIC_BIP84 not set, skipped');
    return;
  }
  // reinstalling the app just for any case to clean up app's storage
  await device.launchApp({ delete: true });

  console.log('before all - importing bip48...');
  await helperImportWallet(process.env.HD_MNEMONIC_BIP84, 'HDsegwitBech32', 'Imported HD SegWit (BIP84 Bech32 Native)', '0.00105526');
  console.log('...imported!');
  await device.pressBack();
  await sleep(15000);
}, 1200_000);

describe('BlueWallet UI Tests - import BIP84 wallet', () => {
  it('can create a transaction; can scanQR with bip21; can switch units', async () => {
    const lockFile = '/tmp/travislock.' + hashIt('t21');
    if (process.env.TRAVIS) {
      if (require('fs').existsSync(lockFile)) return console.warn('skipping', JSON.stringify('t21'), 'as it previously passed on Travis');
    }
    if (!process.env.HD_MNEMONIC_BIP84) {
      console.error('process.env.HD_MNEMONIC_BIP84 not set, skipped');
      return;
    }

    await device.launchApp({ newInstance: true });

    // go inside the wallet
    await element(by.text('Imported HD SegWit (BIP84 Bech32 Native)')).tap();

    // lets create real transaction:
    await element(by.id('SendButton')).tap();
    await element(by.id('AddressInput')).replaceText('bc1q063ctu6jhe5k4v8ka99qac8rcm2tzjjnuktyrl');
    await element(by.id('BitcoinAmountInput')).typeText('0.0001\n');

    // setting fee rate:
    const feeRate = 2;
    await element(by.id('chooseFee')).tap();
    await element(by.id('feeCustom')).tap();
    await element(by.type('android.widget.EditText')).typeText(feeRate + '\n');
    await element(by.text('OK')).tap();

    if (process.env.TRAVIS) await sleep(5000);
    try {
      await element(by.id('CreateTransactionButton')).tap();
    } catch (_) {}

    // created. verifying:
    await yo('TransactionValue');
    await expect(element(by.id('TransactionValue'))).toHaveText('0.0001');
    const transactionFee = await extractTextFromElementById('TransactionFee');
    assert.ok(transactionFee.startsWith('Fee: 0.00000292 BTC'), 'Unexpected tx fee: ' + transactionFee);
    await element(by.id('TransactionDetailsButton')).tap();

    let txhex = await extractTextFromElementById('TxhexInput');

    let transaction = bitcoin.Transaction.fromHex(txhex);
    assert.ok(transaction.ins.length === 1 || transaction.ins.length === 2); // depending on current fees gona use either 1 or 2 inputs
    assert.strictEqual(transaction.outs.length, 2);
    assert.strictEqual(bitcoin.address.fromOutputScript(transaction.outs[0].script), 'bc1q063ctu6jhe5k4v8ka99qac8rcm2tzjjnuktyrl'); // to address
    assert.strictEqual(transaction.outs[0].value, 10000);

    // checking fee rate:
    const totalIns = 69909; // we hardcode it since we know it in advance
    const totalOuts = transaction.outs.map(el => el.value).reduce((a, b) => a + b, 0);
    const tx = bitcoin.Transaction.fromHex(txhex);
    assert.strictEqual(Math.round((totalIns - totalOuts) / tx.virtualSize()), feeRate);
    assert.strictEqual(transactionFee.split(' ')[1] * 100000000, totalIns - totalOuts);

    if (device.getPlatform() === 'ios') {
      console.warn('rest of the test is Android only, skipped');
      return;
    }

    // now, testing scanQR with bip21:

    await device.pressBack();
    await device.pressBack();
    await element(by.id('changeAmountUnitButton')).tap(); // switched to SATS
    await element(by.id('BlueAddressInputScanQrButton')).tap();

    // tapping 5 times invisible button is a backdoor:
    for (let c = 0; c <= 5; c++) {
      await element(by.id('ScanQrBackdoorButton')).tap();
      await sleep(1000);
    }

    const bip21 = 'bitcoin:bc1qnapskphjnwzw2w3dk4anpxntunc77v6qrua0f7?amount=0.00015&pj=https://btc.donate.kukks.org/BTC/pj';
    await element(by.id('scanQrBackdoorInput')).replaceText(bip21);
    await element(by.id('scanQrBackdoorOkButton')).tap();

    if (process.env.TRAVIS) await sleep(5000);
    try {
      await element(by.id('CreateTransactionButton')).tap();
    } catch (_) {}
    // created. verifying:
    await yo('TransactionValue');
    await yo('PayjoinSwitch');
    await element(by.id('TransactionDetailsButton')).tap();
    txhex = await extractTextFromElementById('TxhexInput');
    transaction = bitcoin.Transaction.fromHex(txhex);
    assert.strictEqual(bitcoin.address.fromOutputScript(transaction.outs[0].script), 'bc1qnapskphjnwzw2w3dk4anpxntunc77v6qrua0f7');
    assert.strictEqual(transaction.outs[0].value, 15000);

    // now, testing scanQR with just address after amount set to 1.1 USD. Denomination should not change after qrcode scan

    await device.pressBack();
    await device.pressBack();
    await element(by.id('changeAmountUnitButton')).tap(); // switched to SATS
    await element(by.id('changeAmountUnitButton')).tap(); // switched to FIAT
    await element(by.id('BitcoinAmountInput')).replaceText('1.1');
    await element(by.id('BlueAddressInputScanQrButton')).tap();

    // tapping 5 times invisible button is a backdoor:
    for (let c = 0; c <= 5; c++) {
      await element(by.id('ScanQrBackdoorButton')).tap();
      await sleep(1000);
    }

    await element(by.id('scanQrBackdoorInput')).replaceText('bc1qnapskphjnwzw2w3dk4anpxntunc77v6qrua0f7');
    await element(by.id('scanQrBackdoorOkButton')).tap();

    if (process.env.TRAVIS) await sleep(5000);
    try {
      await element(by.id('CreateTransactionButton')).tap();
    } catch (_) {}
    // created. verifying:
    await yo('TransactionValue');
    await yo('PayjoinSwitch');
    await element(by.id('TransactionDetailsButton')).tap();
    txhex = await extractTextFromElementById('TxhexInput');
    transaction = bitcoin.Transaction.fromHex(txhex);
    assert.strictEqual(bitcoin.address.fromOutputScript(transaction.outs[0].script), 'bc1qnapskphjnwzw2w3dk4anpxntunc77v6qrua0f7');
    assert.notEqual(transaction.outs[0].value, 110000000); // check that it is 1.1 USD, not 1 BTC
    assert.ok(transaction.outs[0].value < 10000); // 1.1 USD ~ 0,00001964 sats in march 2021

    // now, testing units switching, and then creating tx with SATS:

    await device.pressBack();
    await device.pressBack();
    await element(by.id('changeAmountUnitButton')).tap(); // switched to BTC
    await element(by.id('BitcoinAmountInput')).replaceText('0.00015');
    await element(by.id('changeAmountUnitButton')).tap(); // switched to sats
    assert.strictEqual(await extractTextFromElementById('BitcoinAmountInput'), '15000');
    await element(by.id('changeAmountUnitButton')).tap(); // switched to FIAT
    await element(by.id('changeAmountUnitButton')).tap(); // switched to BTC
    assert.strictEqual(await extractTextFromElementById('BitcoinAmountInput'), '0.00015');
    await element(by.id('changeAmountUnitButton')).tap(); // switched to sats
    await element(by.id('BitcoinAmountInput')).replaceText('50000');

    if (process.env.TRAVIS) await sleep(5000);
    try {
      await element(by.id('CreateTransactionButton')).tap();
    } catch (_) {}
    // created. verifying:
    await yo('TransactionValue');
    await element(by.id('TransactionDetailsButton')).tap();
    txhex = await extractTextFromElementById('TxhexInput');
    transaction = bitcoin.Transaction.fromHex(txhex);
    assert.strictEqual(transaction.outs.length, 2);
    assert.strictEqual(transaction.outs[0].value, 50000);

    process.env.TRAVIS && require('fs').writeFileSync(lockFile, '1');
  });

  it('can batch send', async () => {
    const lockFile = '/tmp/travislock.' + hashIt('t_batch_send');
    if (process.env.TRAVIS) {
      if (require('fs').existsSync(lockFile)) return console.warn('skipping as it previously passed on Travis');
    }
    if (!process.env.HD_MNEMONIC_BIP84) {
      console.error('process.env.HD_MNEMONIC_BIP84 not set, skipped');
      return;
    }

    await device.launchApp({ newInstance: true });

    // go inside the wallet
    await element(by.text('Imported HD SegWit (BIP84 Bech32 Native)')).tap();
    await element(by.id('SendButton')).tap();

    // lets create real transaction:
    await element(by.id('AddressInput')).replaceText('bc1qnapskphjnwzw2w3dk4anpxntunc77v6qrua0f7');
    await element(by.id('BitcoinAmountInput')).replaceText('0.0001\n');

    // setting fee rate:
    const feeRate = 2;
    await element(by.id('chooseFee')).tap();
    await element(by.id('feeCustom')).tap();
    await element(by.type('android.widget.EditText')).typeText(feeRate + '\n');
    await element(by.text('OK')).tap();

    // lest add another two outputs
    await element(by.id('advancedOptionsMenuButton')).tap();
    await element(by.text('Add Recipient')).tap();
    await yo('Transaction1'); // adding a recipient autoscrolls it to the last one
    await element(by.id('AddressInput').withAncestor(by.id('Transaction1'))).replaceText('bc1q063ctu6jhe5k4v8ka99qac8rcm2tzjjnuktyrl');
    await element(by.id('BitcoinAmountInput').withAncestor(by.id('Transaction1'))).replaceText('0.0002\n');

    await element(by.id('advancedOptionsMenuButton')).tap();
    await element(by.text('Add Recipient')).tap();
    await yo('Transaction2'); // adding a recipient autoscrolls it to the last one

    // remove last output, check if second output is shown
    await element(by.id('advancedOptionsMenuButton')).tap();
    await element(by.text('Remove Recipient')).tap();
    await yo('Transaction1');

    // adding it again
    await element(by.id('advancedOptionsMenuButton')).tap();
    await element(by.text('Add Recipient')).tap();
    await yo('Transaction2'); // adding a recipient autoscrolls it to the last one
    await element(by.id('AddressInput').withAncestor(by.id('Transaction2'))).replaceText('bc1qh6tf004ty7z7un2v5ntu4mkf630545gvhs45u7');
    await element(by.id('BitcoinAmountInput').withAncestor(by.id('Transaction2'))).replaceText('0.0003\n');

    // remove second output
    await element(by.id('Transaction2')).swipe('right', 'fast', NaN, 0.2);
    await sleep(5000);
    await element(by.id('advancedOptionsMenuButton')).tap();
    await element(by.text('Remove Recipient')).tap();

    // creating and verifying. tx should have 3 outputs
    if (process.env.TRAVIS) await sleep(5000);
    try {
      await element(by.id('CreateTransactionButton')).tap();
    } catch (_) {}

    await element(by.id('TransactionDetailsButton')).tap();
    const txhex = await extractTextFromElementById('TxhexInput');
    const transaction = bitcoin.Transaction.fromHex(txhex);
    assert.strictEqual(transaction.outs.length, 3);
    assert.strictEqual(bitcoin.address.fromOutputScript(transaction.outs[0].script), 'bc1qnapskphjnwzw2w3dk4anpxntunc77v6qrua0f7');
    assert.strictEqual(transaction.outs[0].value, 10000);
    assert.strictEqual(bitcoin.address.fromOutputScript(transaction.outs[1].script), 'bc1qh6tf004ty7z7un2v5ntu4mkf630545gvhs45u7');
    assert.strictEqual(transaction.outs[1].value, 30000, `got txhex ${txhex}`);

    process.env.TRAVIS && require('fs').writeFileSync(lockFile, '1');
  });

  it('can sendMAX', async () => {
    const lockFile = '/tmp/travislock.' + hashIt('t_sendMAX');
    if (process.env.TRAVIS) {
      if (require('fs').existsSync(lockFile)) return console.warn('skipping as it previously passed on Travis');
    }
    if (!process.env.HD_MNEMONIC_BIP84) {
      console.error('process.env.HD_MNEMONIC_BIP84 not set, skipped');
      return;
    }

    await device.launchApp({ newInstance: true });

    // go inside the wallet
    await element(by.text('Imported HD SegWit (BIP84 Bech32 Native)')).tap();

    await element(by.id('SendButton')).tap();

    // set fee rate
    const feeRate = 2;
    await element(by.id('chooseFee')).tap();
    await element(by.id('feeCustom')).tap();
    await element(by.type('android.widget.EditText')).typeText(feeRate + '\n');
    await element(by.text('OK')).tap();

    // first send MAX output
    await element(by.id('AddressInput')).replaceText('bc1qnapskphjnwzw2w3dk4anpxntunc77v6qrua0f7');
    await element(by.id('BitcoinAmountInput')).typeText('0.0001\n');
    await element(by.id('advancedOptionsMenuButton')).tap();
    await element(by.text('Use Full Balance')).tap();
    await element(by.text('OK')).tap();

    if (process.env.TRAVIS) await sleep(5000);
    try {
      await element(by.id('CreateTransactionButton')).tap();
    } catch (_) {}
    // created. verifying:
    await yo('TransactionDetailsButton');
    await element(by.id('TransactionDetailsButton')).tap();
    let txhex = await extractTextFromElementById('TxhexInput');
    let transaction = bitcoin.Transaction.fromHex(txhex);
    assert.strictEqual(transaction.outs.length, 1, 'should be single output, no change');
    assert.ok(transaction.outs[0].value > 100000);

    // add second output with amount
    await device.pressBack();
    await device.pressBack();
    await element(by.id('advancedOptionsMenuButton')).tap();
    await element(by.text('Add Recipient')).tap();
    await yo('Transaction1');
    await element(by.id('AddressInput').withAncestor(by.id('Transaction1'))).replaceText('bc1q063ctu6jhe5k4v8ka99qac8rcm2tzjjnuktyrl');
    await element(by.id('BitcoinAmountInput').withAncestor(by.id('Transaction1'))).typeText('0.0001\n');

    if (process.env.TRAVIS) await sleep(5000);
    try {
      await element(by.id('CreateTransactionButton')).tap();
    } catch (_) {}
    // created. verifying:
    await yo('TransactionDetailsButton');
    await element(by.id('TransactionDetailsButton')).tap();
    txhex = await extractTextFromElementById('TxhexInput');
    transaction = bitcoin.Transaction.fromHex(txhex);
    assert.strictEqual(transaction.outs.length, 2, 'should be single output, no change');
    assert.strictEqual(bitcoin.address.fromOutputScript(transaction.outs[0].script), 'bc1qnapskphjnwzw2w3dk4anpxntunc77v6qrua0f7');
    assert.ok(transaction.outs[0].value > 50000);
    assert.strictEqual(bitcoin.address.fromOutputScript(transaction.outs[1].script), 'bc1q063ctu6jhe5k4v8ka99qac8rcm2tzjjnuktyrl');
    assert.strictEqual(transaction.outs[1].value, 10000);

    process.env.TRAVIS && require('fs').writeFileSync(lockFile, '1');
  });

  it('can cosign psbt', async () => {
    const lockFile = '/tmp/travislock.' + hashIt('t_cosign');
    if (process.env.TRAVIS) {
      if (require('fs').existsSync(lockFile)) return console.warn('skipping as it previously passed on Travis');
    }
    if (!process.env.HD_MNEMONIC_BIP84) {
      console.error('process.env.HD_MNEMONIC_BIP84 not set, skipped');
      return;
    }

    await device.launchApp({ newInstance: true });

    // go inside the wallet
    await element(by.text('Imported HD SegWit (BIP84 Bech32 Native)')).tap();
    await element(by.id('SendButton')).tap();

    await element(by.id('advancedOptionsMenuButton')).tap();
    await element(by.text('Sign a transaction')).tap();

    // tapping 5 times invisible button is a backdoor:
    for (let c = 0; c <= 5; c++) {
      await element(by.id('ScanQrBackdoorButton')).tap();
      await sleep(1000);
    }
    // 1 input, 2 outputs. wallet can fully sign this tx
    const psbt =
      'cHNidP8BAFICAAAAAXYa7FEQBAQ2X0B48aHHKKgzkVuHfQ2yCOi3v9RR0IqlAQAAAAAAAACAAegDAAAAAAAAFgAUSnH40G+jiJfreeRb36cs641KFm8AAAAAAAEBH5YVAAAAAAAAFgAUTKHjDm4OJQSbvy9uzyLYi5i5XIoiBgMQcGrP5TIMrdvb73yB4WnZvkPzKr1EzJXJYBHWmlPJZRgAAAAAVAAAgAAAAIAAAACAAQAAAD4AAAAAAA==';
    await element(by.id('scanQrBackdoorInput')).replaceText(psbt);
    await element(by.id('scanQrBackdoorOkButton')).tap();

    // this is fully-signed tx, "this is tx hex" help text should appear
    await yo('DynamicCode');

    const txhex = await extractTextFromElementById('TxhexInput');
    console.warn(txhex);
    const transaction = bitcoin.Transaction.fromHex(txhex);
    assert.strictEqual(transaction.ins.length, 1);
    assert.strictEqual(transaction.outs.length, 1);
    assert.strictEqual(bitcoin.address.fromOutputScript(transaction.outs[0].script), 'bc1qffcl35r05wyf06meu3dalfevawx559n0ufrxcw'); // to address
    assert.strictEqual(transaction.outs[0].value, 1000);

    process.env.TRAVIS && require('fs').writeFileSync(lockFile, '1');
  });

  it('payment codes & manage contacts', async () => {
    const lockFile = '/tmp/travislock.' + hashIt('t_manage_contacts');
    if (process.env.TRAVIS) {
      if (require('fs').existsSync(lockFile)) return console.warn('skipping as it previously passed on Travis');
    }
    if (!process.env.HD_MNEMONIC_BIP84) {
      console.error('process.env.HD_MNEMONIC_BIP84 not set, skipped');
      return;
    }

    await device.launchApp({ newInstance: true });

    // go inside the wallet
    await element(by.text('Imported HD SegWit (BIP84 Bech32 Native)')).tap();
    await element(by.id('WalletDetails')).tap();

    // switch on BIP47 slider if its not switched
    if (!(await getSwitchValue('BIP47Switch'))) {
      await expect(element(by.text('Contacts'))).not.toBeVisible();
      await element(by.id('BIP47Switch')).tap();
      await expect(element(by.text('Contacts'))).toBeVisible();
      await element(by.text('Save')).tap(); // automatically goes back 1 screen
      await element(by.text('OK')).tap();
    } else {
      await device.pressBack();
    }

    // go to receive screen and check that payment code is there

    await element(by.id('ReceiveButton')).tap();

    try {
      await element(by.text('ASK ME LATER.')).tap();
    } catch (_) {}

    await element(by.text('Payment Code')).tap();
    await element(by.id('ReceiveDetailsScrollView')).swipe('up', 'fast', 1); // in case emu screen is small and it doesnt fit

    await expect(
      element(
        by.text('PM8TJbcHbQFgBL5mAYUCxJEhsz8F66abWAnVqiq6Pa8Rav8qG6XjaJQmSzNqgc1k63ipiEnobNpAoxNJVzRkdoUEANj9KyBEjLt4hL99RMoa8iJXwwwM'),
      ),
    ).toBeVisible();

    // now, testing contacts list
    await device.pressBack();
    await device.pressBack();
    await element(by.text('Imported HD SegWit (BIP84 Bech32 Native)')).tap();
    await element(by.id('WalletDetails')).tap();
    await element(by.id('WalletDetailsScroll')).swipe('up', 'fast', 1); // in case emu screen is small and it doesnt fit
    await element(by.text('Contacts')).tap();

    await expect(element(by.text('Add Contact'))).toBeVisible();
    await expect(element(by.id('ContactListItem0'))).not.toBeVisible();
    await element(by.text('Add Contact')).tap();
    await element(by.type('android.widget.EditText')).replaceText('13HaCAB4jf7FYSZexJxoczyDDnutzZigjS');
    await sleep(1000);
    await element(by.text('OK')).tap();
    await element(by.text('Add Contact')).tap();
    await element(by.type('android.widget.EditText')).replaceText(
      'sp1qqgste7k9hx0qftg6qmwlkqtwuy6cycyavzmzj85c6qdfhjdpdjtdgqjuexzk6murw56suy3e0rd2cgqvycxttddwsvgxe2usfpxumr70xc9pkqwv',
    );
    await element(by.text('OK')).tap();

    await expect(element(by.id('ContactListItem0'))).toBeVisible();
    await expect(element(by.id('ContactListItem1'))).toBeVisible();

    await element(by.text('Add Contact')).tap();
    await element(by.type('android.widget.EditText')).replaceText(
      'PM8TJS2JxQ5ztXUpBBRnpTbcUXbUHy2T1abfrb3KkAAtMEGNbey4oumH7Hc578WgQJhPjBxteQ5GHHToTYHE3A1w6p7tU6KSoFmWBVbFGjKPisZDbP97',
    );
    await element(by.text('OK')).tap();

    await sup('On-chain transaction needed');
    await element(by.text('Cancel')).tap();

    // testing renaming contact:
    await element(by.id('ContactListItem0')).tap();
    await element(by.text('Rename contact')).tap();
    await element(by.type('android.widget.EditText')).replaceText('c0ntact');
    await element(by.text('OK')).tap();
    await expect(element(by.text('c0ntact'))).toBeVisible();

    // now, doing a real transaction with our contacts

    await device.pressBack();
    await device.pressBack();
    await device.pressBack();
    await element(by.text('Imported HD SegWit (BIP84 Bech32 Native)')).tap();
    await element(by.id('SendButton')).tap();
    await element(by.id('advancedOptionsMenuButton')).tap();
    await element(by.text('Insert Contact')).tap();
    await element(by.id('ContactListItem0')).tap();
    await element(by.id('BitcoinAmountInput')).typeText('0.0001\n');

    await element(by.id('advancedOptionsMenuButton')).tap();
    await element(by.text('Add Recipient')).tap();
    await element(by.id('advancedOptionsMenuButton')).tap();
    await element(by.text('Insert Contact')).tap();
    await element(by.id('ContactListItem1')).tap();
    await element(by.id('BitcoinAmountInput')).atIndex(1).typeText('0.0002\n');
    await sleep(1000);
    // setting fee rate:
    await element(by.id('chooseFee')).tap();
    await element(by.id('feeCustom')).tap();
    await element(by.type('android.widget.EditText')).typeText('1\n');
    await element(by.text('OK')).tap();
    await sleep(1000);

    await element(by.id('CreateTransactionButton')).tap();
    await element(by.id('TransactionDetailsButton')).tap();

    const txhex1 = await extractTextFromElementById('TxhexInput');
    const tx1 = bitcoin.Transaction.fromHex(txhex1);
    assert.strictEqual(tx1.outs.length, 3);
    assert.strictEqual(tx1.outs[0].script.toString('hex'), '76a91419129d53e6319baf19dba059bead166df90ab8f588ac');
    assert.strictEqual(tx1.outs[0].value, 10000);
    assert.strictEqual(tx1.outs[1].script.toString('hex'), '5120b81959cd9a4954cd525916cd636b4ffe9466600412ccd162653a0f464489f1a8');
    assert.strictEqual(tx1.outs[1].value, 20000);

    process.env.TRAVIS && require('fs').writeFileSync(lockFile, '1');
  });

  it('can do basic wallet-details operations', async () => {
    const lockFile = '/tmp/travislock.' + hashIt('t_walletdetails');
    if (process.env.TRAVIS) {
      if (require('fs').existsSync(lockFile)) return console.warn('skipping as it previously passed on Travis');
    }
    if (!process.env.HD_MNEMONIC_BIP84) {
      console.error('process.env.HD_MNEMONIC_BIP84 not set, skipped');
      return;
    }

    await device.launchApp({ newInstance: true });

    // go inside the wallet
    await element(by.text('Imported HD SegWit (BIP84 Bech32 Native)')).tap();

    // let's test wallet details screens
    await element(by.id('WalletDetails')).tap();

    // rename test
    await element(by.id('WalletNameInput')).replaceText('testname\n');
    await element(by.id('Save')).tap();
    // await sup('OK');
    // await element(by.text('OK')).tap();
    await expect(element(by.id('WalletLabel'))).toHaveText('testname');
    await element(by.id('WalletDetails')).tap();

    // rename back
    await element(by.id('WalletNameInput')).replaceText('Imported HD SegWit (BIP84 Bech32 Native)\n');
    await element(by.id('Save')).tap();
    // await sup('OK');
    // await element(by.text('OK')).tap();
    await expect(element(by.id('WalletLabel'))).toHaveText('Imported HD SegWit (BIP84 Bech32 Native)');
    await element(by.id('WalletDetails')).tap();

    // wallet export
    await element(by.id('WalletDetailsScroll')).swipe('up', 'fast', 1);
    await element(by.id('WalletExport')).tap();
    await element(by.id('WalletExportScroll')).swipe('up', 'fast', 1);
    await expect(element(by.id('Secret'))).toHaveText(process.env.HD_MNEMONIC_BIP84);
    await device.pressBack();

    // XPUB
    await element(by.id('WalletDetailsScroll')).swipe('up', 'fast', 1);
    await element(by.id('XPub')).tap();
    await expect(element(by.id('CopyTextToClipboard'))).toBeVisible();
    await device.pressBack();

    process.env.TRAVIS && require('fs').writeFileSync(lockFile, '1');
  });

  it('should handle URL successfully', async () => {
    const lockFile = '/tmp/travislock.' + hashIt('t22');
    if (process.env.TRAVIS) {
      if (require('fs').existsSync(lockFile)) return console.warn('skipping', JSON.stringify('t22'), 'as it previously passed on Travis');
    }
    if (!process.env.HD_MNEMONIC_BIP84) {
      console.error('process.env.HD_MNEMONIC_BIP84 not set, skipped');
      return;
    }

    await device.launchApp({ newInstance: true });

    await device.launchApp({
      newInstance: true,
      url: 'bitcoin:BC1QH6TF004TY7Z7UN2V5NTU4MKF630545GVHS45U7?amount=0.0001&label=Yo',
    });

    // setting fee rate:
    const feeRate = 2;
    await element(by.id('chooseFee')).tap();
    await element(by.id('feeCustom')).tap();
    await element(by.type('android.widget.EditText')).typeText(feeRate + '\n');
    await element(by.text('OK')).tap();

    if (process.env.TRAVIS) await sleep(5000);
    try {
      await element(by.id('CreateTransactionButton')).tap();
    } catch (_) {}

    // created. verifying:
    await yo('TransactionValue');
    await expect(element(by.id('TransactionValue'))).toHaveText('0.0001');
    await expect(element(by.id('TransactionAddress'))).toHaveText('BC1QH6TF004TY7Z7UN2V5NTU4MKF630545GVHS45U7');

    process.env.TRAVIS && require('fs').writeFileSync(lockFile, '1');
  });

  it('can manage UTXO', async () => {
    const lockFile = '/tmp/travislock.' + hashIt('t23');
    if (process.env.TRAVIS) {
      if (require('fs').existsSync(lockFile)) return console.warn('skipping', JSON.stringify('t23'), 'as it previously passed on Travis');
    }
    if (!process.env.HD_MNEMONIC_BIP84) {
      console.error('process.env.HD_MNEMONIC_BIP84 not set, skipped');
      return;
    }

    await device.launchApp({ newInstance: true });
    // go inside the wallet
    await element(by.text('Imported HD SegWit (BIP84 Bech32 Native)')).tap();

    await waitFor(element(by.id('NoTxBuyBitcoin')))
      .not.toExist()
      .withTimeout(300 * 1000);

    // change note of 0.00069909 tx output
    await element(by.text('0.00069909')).atIndex(0).tap();
    await element(by.text('Details')).tap();
    await expect(element(by.text('8b0ab2c7196312e021e0d3dc73f801693826428782970763df6134457bd2ec20'))).toBeVisible();
    await element(by.type('android.widget.EditText')).typeText('test1');
    await element(by.text('Save')).tap();
    await element(by.text('OK')).tap();

    // Terminate and reopen the app to confirm the note is persisted
    await device.launchApp({ newInstance: true });
    await yo('WalletsList');
    await element(by.text('Imported HD SegWit (BIP84 Bech32 Native)')).tap();
    await element(by.id('SendButton')).tap();
    await element(by.id('advancedOptionsMenuButton')).tap();
    await element(by.text('Coin Control')).tap();
    await waitFor(element(by.id('Loading'))) // wait for outputs to be loaded
      .not.toExist()
      .withTimeout(300 * 1000);
    await expect(element(by.text('test1')).atIndex(0)).toBeVisible();

    // change output note and freeze it
    await element(by.text('test1')).atIndex(0).tap();
    await element(by.id('OutputMemo')).replaceText('test2');
    await element(by.type('android.widget.CompoundButton')).tap(); // freeze switch
    await element(by.id('ModalDoneButton')).tap();
    await expect(element(by.text('test2')).atIndex(0)).toBeVisible();
    await expect(element(by.text('Freeze')).atIndex(0)).toBeVisible();

    // use frozen output to create tx using "Use coin" feature
    await element(by.text('test2')).atIndex(0).tap();
    await element(by.id('UseCoin')).tap();
    await element(by.id('AddressInput')).replaceText('bc1q063ctu6jhe5k4v8ka99qac8rcm2tzjjnuktyrl');
    await element(by.id('advancedOptionsMenuButton')).tap();
    await element(by.text('Use Full Balance')).tap();
    await element(by.text('OK')).tap();
    // setting fee rate:
    await element(by.id('chooseFee')).tap();
    await element(by.id('feeCustom')).tap();
    await element(by.type('android.widget.EditText')).typeText('1\n');
    await element(by.text('OK')).tap();
    if (process.env.TRAVIS) await sleep(5000);
    await element(by.id('CreateTransactionButton')).tap();
    await element(by.id('TransactionDetailsButton')).tap();

    const txhex1 = await extractTextFromElementById('TxhexInput');
    const tx1 = bitcoin.Transaction.fromHex(txhex1);
    assert.strictEqual(tx1.outs.length, 1);
    assert.strictEqual(tx1.outs[0].script.toString('hex'), '00147ea385f352be696ab0f6e94a0ee0e3c6d4b14a53');
    assert.strictEqual(tx1.outs[0].value, 69797);
    assert.strictEqual(tx1.ins.length, 1);
    assert.strictEqual(tx1.ins[0].hash.toString('hex'), '20ecd27b453461df63079782874226386901f873dcd3e021e0126319c7b20a8b');
    assert.strictEqual(tx1.ins[0].index, 0);

    // back to wallet screen
    await device.pressBack();
    await device.pressBack();
    await device.pressBack();

    // create tx with unfrozen input
    await element(by.id('SendButton')).tap();
    await element(by.id('AddressInput')).replaceText('bc1q063ctu6jhe5k4v8ka99qac8rcm2tzjjnuktyrl');
    await element(by.id('advancedOptionsMenuButton')).tap();
    await element(by.text('Use Full Balance')).tap();
    await element(by.text('OK')).tap();
    // setting fee rate:
    await element(by.id('chooseFee')).tap();
    await element(by.id('feeCustom')).tap();
    await element(by.type('android.widget.EditText')).typeText('1\n');
    await element(by.text('OK')).tap();
    if (process.env.TRAVIS) await sleep(5000);
    await element(by.id('CreateTransactionButton')).tap();
    await element(by.id('TransactionDetailsButton')).tap();

    const txhex2 = await extractTextFromElementById('TxhexInput');
    const tx2 = bitcoin.Transaction.fromHex(txhex2);

    assert.strictEqual(tx2.outs.length, 1);
    assert.strictEqual(tx2.outs[0].script.toString('hex'), '00147ea385f352be696ab0f6e94a0ee0e3c6d4b14a53');
    assert.strictEqual(tx2.outs[0].value, 35369);
    assert.strictEqual(tx2.ins.length, 3);
    assert.strictEqual(tx2.ins[0].hash.toString('hex'), 'd479264875a0f7c4a84e47141be005404531a8655f2388ae21e89a9701f14c10');
    assert.strictEqual(tx2.ins[0].index, 0);

    process.env.TRAVIS && require('fs').writeFileSync(lockFile, '1');
  });
});<|MERGE_RESOLUTION|>--- conflicted
+++ resolved
@@ -1,13 +1,7 @@
 import assert from 'assert';
 import * as bitcoin from 'bitcoinjs-lib';
 
-<<<<<<< HEAD
-import { extractTextFromElementById, hashIt, helperImportWallet, sleep, yo } from './helperz';
-
-let importedSuccessfully = false;
-=======
 import { extractTextFromElementById, getSwitchValue, hashIt, helperImportWallet, sleep, sup, yo } from './helperz';
->>>>>>> 51f449c5
 
 /**
  * in this suite each test requires that there is one specific wallet present, thus, we import it
