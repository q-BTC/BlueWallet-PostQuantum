<<<<<<< HEAD
import React from 'react';
import { ScrollView, TouchableOpacity, StyleSheet, StatusBar } from 'react-native';
import { BlueListItem, BlueNavigationStyle, BlueHeaderDefaultSub } from '../../BlueComponents';
=======
import React, { useContext } from 'react';
import { ScrollView, StyleSheet, StatusBar } from 'react-native';
import { BlueListItem, BlueNavigationStyle, BlueHeaderDefaultSubHooks } from '../../BlueComponents';
>>>>>>> 6afbf956
import { useNavigation } from '@react-navigation/native';
import loc from '../../loc';
import { BlueStorageContext } from '../../blue_modules/storage-context';

const styles = StyleSheet.create({
  root: {
    flex: 1,
  },
});

const Settings = () => {
  const { navigate } = useNavigation();
  // By simply having it here, it'll re-render the UI if language is changed
  // eslint-disable-next-line no-unused-vars
  const { language } = useContext(BlueStorageContext);

  return (
    <ScrollView style={styles.root}>
      <StatusBar barStyle="default" />
<<<<<<< HEAD
      <BlueHeaderDefaultSub leftText={loc.settings.header} rightComponent={null} />
      <BlueListItem title={loc.settings.general} component={TouchableOpacity} onPress={() => navigate('GeneralSettings')} chevron />
      <BlueListItem title={loc.settings.currency} component={TouchableOpacity} onPress={() => navigate('Currency')} chevron />
      <BlueListItem title={loc.settings.language} component={TouchableOpacity} onPress={() => navigate('Language')} chevron />
      <BlueListItem
        title={loc.settings.encrypt_title}
        onPress={() => navigate('EncryptStorage')}
        component={TouchableOpacity}
        testID="SecurityButton"
        chevron
      />
      <BlueListItem title={loc.settings.network} component={TouchableOpacity} onPress={() => navigate('NetworkSettings')} chevron />
      <BlueListItem
        title={loc.settings.notifications}
        component={TouchableOpacity}
        onPress={() => navigate('NotificationSettings')}
        chevron
      />
      <BlueListItem title={loc.settings.privacy} component={TouchableOpacity} onPress={() => navigate('SettingsPrivacy')} chevron />
      <BlueListItem
        title={loc.settings.about}
        component={TouchableOpacity}
        onPress={() => navigate('About')}
        testID="AboutButton"
        chevron
      />
=======
      <BlueHeaderDefaultSubHooks leftText={loc.settings.header} rightComponent={null} />
      <BlueListItem title={loc.settings.general} onPress={() => navigate('GeneralSettings')} chevron />
      <BlueListItem title={loc.settings.currency} onPress={() => navigate('Currency')} chevron />
      <BlueListItem title={loc.settings.language} onPress={() => navigate('Language')} chevron />
      <BlueListItem title={loc.settings.encrypt_title} onPress={() => navigate('EncryptStorage')} testID="SecurityButton" chevron />
      <BlueListItem title={loc.settings.network} onPress={() => navigate('NetworkSettings')} chevron />
      <BlueListItem title={loc.settings.notifications} onPress={() => navigate('NotificationSettings')} chevron />
      <BlueListItem title={loc.settings.privacy} onPress={() => navigate('SettingsPrivacy')} chevron />
      <BlueListItem title={loc.settings.about} onPress={() => navigate('About')} testID="AboutButton" chevron />
>>>>>>> 6afbf956
    </ScrollView>
  );
};

export default Settings;
Settings.navigationOptions = () => ({
  ...BlueNavigationStyle(),
  headerTitle: '',
});<|MERGE_RESOLUTION|>--- conflicted
+++ resolved
@@ -1,12 +1,6 @@
-<<<<<<< HEAD
-import React from 'react';
-import { ScrollView, TouchableOpacity, StyleSheet, StatusBar } from 'react-native';
-import { BlueListItem, BlueNavigationStyle, BlueHeaderDefaultSub } from '../../BlueComponents';
-=======
 import React, { useContext } from 'react';
 import { ScrollView, StyleSheet, StatusBar } from 'react-native';
-import { BlueListItem, BlueNavigationStyle, BlueHeaderDefaultSubHooks } from '../../BlueComponents';
->>>>>>> 6afbf956
+import { BlueListItem, BlueNavigationStyle, BlueHeaderDefaultSub } from '../../BlueComponents';
 import { useNavigation } from '@react-navigation/native';
 import loc from '../../loc';
 import { BlueStorageContext } from '../../blue_modules/storage-context';
@@ -26,35 +20,7 @@
   return (
     <ScrollView style={styles.root}>
       <StatusBar barStyle="default" />
-<<<<<<< HEAD
-      <BlueHeaderDefaultSub leftText={loc.settings.header} rightComponent={null} />
-      <BlueListItem title={loc.settings.general} component={TouchableOpacity} onPress={() => navigate('GeneralSettings')} chevron />
-      <BlueListItem title={loc.settings.currency} component={TouchableOpacity} onPress={() => navigate('Currency')} chevron />
-      <BlueListItem title={loc.settings.language} component={TouchableOpacity} onPress={() => navigate('Language')} chevron />
-      <BlueListItem
-        title={loc.settings.encrypt_title}
-        onPress={() => navigate('EncryptStorage')}
-        component={TouchableOpacity}
-        testID="SecurityButton"
-        chevron
-      />
-      <BlueListItem title={loc.settings.network} component={TouchableOpacity} onPress={() => navigate('NetworkSettings')} chevron />
-      <BlueListItem
-        title={loc.settings.notifications}
-        component={TouchableOpacity}
-        onPress={() => navigate('NotificationSettings')}
-        chevron
-      />
-      <BlueListItem title={loc.settings.privacy} component={TouchableOpacity} onPress={() => navigate('SettingsPrivacy')} chevron />
-      <BlueListItem
-        title={loc.settings.about}
-        component={TouchableOpacity}
-        onPress={() => navigate('About')}
-        testID="AboutButton"
-        chevron
-      />
-=======
-      <BlueHeaderDefaultSubHooks leftText={loc.settings.header} rightComponent={null} />
+      <BlueHeaderDefaultSub leftText={loc.settings.header}/>
       <BlueListItem title={loc.settings.general} onPress={() => navigate('GeneralSettings')} chevron />
       <BlueListItem title={loc.settings.currency} onPress={() => navigate('Currency')} chevron />
       <BlueListItem title={loc.settings.language} onPress={() => navigate('Language')} chevron />
@@ -63,7 +29,6 @@
       <BlueListItem title={loc.settings.notifications} onPress={() => navigate('NotificationSettings')} chevron />
       <BlueListItem title={loc.settings.privacy} onPress={() => navigate('SettingsPrivacy')} chevron />
       <BlueListItem title={loc.settings.about} onPress={() => navigate('About')} testID="AboutButton" chevron />
->>>>>>> 6afbf956
     </ScrollView>
   );
 };
