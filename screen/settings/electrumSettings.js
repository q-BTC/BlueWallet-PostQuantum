/* global alert */
import React, { Component } from 'react';
<<<<<<< HEAD
import PropTypes from 'prop-types';
import { Alert, View, TextInput, StyleSheet } from 'react-native';
import DefaultPreference from 'react-native-default-preference';
import RNWidgetCenter from 'react-native-widget-center';
=======
import { Alert, View, TextInput, TouchableOpacity, StyleSheet } from 'react-native';
import { AppStorage } from '../../class';
>>>>>>> bea415e0
import AsyncStorage from '@react-native-async-storage/async-storage';
import { ScrollView } from 'react-native-gesture-handler';

import loc from '../../loc';
import { AppStorage } from '../../class';
import DeeplinkSchemaMatch from '../../class/deeplink-schema-match';
import navigationStyle from '../../components/navigationStyle';
import { BlueButton, BlueButtonLink, BlueCard, BlueLoading, BlueSpacing20, BlueText, SafeBlueArea } from '../../BlueComponents';
import { BlueCurrentTheme } from '../../components/themes';
const BlueElectrum = require('../../blue_modules/BlueElectrum');

export default class ElectrumSettings extends Component {
  constructor(props) {
    super(props);
    const server = props?.route?.params?.server;
    this.state = {
      isLoading: true,
      serverHistory: [],
      config: {},
      server,
    };
  }

  componentWillUnmount() {
    clearInterval(this.state.inverval);
  }

  async componentDidMount() {
    const host = await AsyncStorage.getItem(AppStorage.ELECTRUM_HOST);
    const port = await AsyncStorage.getItem(AppStorage.ELECTRUM_TCP_PORT);
    const sslPort = await AsyncStorage.getItem(AppStorage.ELECTRUM_SSL_PORT);
    const serverHistoryStr = await AsyncStorage.getItem(AppStorage.ELECTRUM_SERVER_HISTORY);
    const serverHistory = JSON.parse(serverHistoryStr) || [];

    this.setState({
      isLoading: false,
      host,
      port,
      sslPort,
      serverHistory,
    });

    const inverval = setInterval(async () => {
      this.setState({
        config: await BlueElectrum.getConfig(),
      });
    }, 500);

    this.setState({
      config: await BlueElectrum.getConfig(),
      inverval,
    });

    if (this.state.server) {
      Alert.alert(
        loc.formatString(loc.settings.set_electrum_server_as_default, { server: this.state.server }),
        '',
        [
          {
            text: loc._.ok,
            onPress: () => {
              this.onBarScanned(this.state.server);
            },
            style: 'default',
          },
          { text: loc._.cancel, onPress: () => {}, style: 'cancel' },
        ],
        { cancelable: false },
      );
    }
  }

  checkServer = async () => {
    this.setState({ isLoading: true }, async () => {
      const features = await BlueElectrum.serverFeatures();
      alert(JSON.stringify(features, null, 2));
      this.setState({ isLoading: false });
    });
  };

  selectServer = async server => {
    this.setState({ host: server.host, port: server.port, sslPort: server.sslPort }, () => {
      this.save();
    });
  };

  clearHistoryAlert() {
    Alert.alert(loc.settings.electrum_clear_alert_title, loc.settings.electrum_clear_alert_message, [
      { text: loc.settings.electrum_clear_alert_cancel, onPress: () => console.log('Cancel Pressed'), style: 'cancel' },
      { text: loc.settings.electrum_clear_alert_ok, onPress: () => this.clearHistory() },
    ]);
  }

  clearHistory = async () => {
    this.setState({ isLoading: true }, async () => {
      await AsyncStorage.setItem(AppStorage.ELECTRUM_SERVER_HISTORY, JSON.stringify([]));
      this.setState({
        serverHistory: [],
        isLoading: false,
      });
    });
  };

  resetToDefault = async () => {
    this.setState({ port: '', host: '', sslPort: '' }, () => {
      this.save();
    });
  };

  serverExists = server => {
    const { serverHistory } = this.state;
    return serverHistory.some(s => {
      return `${s.host}${s.port}${s.sslPort}` === `${server.host}${server.port}${server.sslPort}`;
    });
  };

  save = () => {
    const host = this.state.host ? this.state.host : '';
    const port = this.state.port ? this.state.port : '';
    const sslPort = this.state.sslPort ? this.state.sslPort : '';
    const serverHistory = this.state.serverHistory || [];

    this.setState({ isLoading: true }, async () => {
      try {
        if (!host && !port && !sslPort) {
          await AsyncStorage.setItem(AppStorage.ELECTRUM_HOST, '');
          await AsyncStorage.setItem(AppStorage.ELECTRUM_TCP_PORT, '');
          await AsyncStorage.setItem(AppStorage.ELECTRUM_SSL_PORT, '');
          try {
            await DefaultPreference.setName('group.io.bluewallet.bluewallet');
            await DefaultPreference.clear(AppStorage.ELECTRUM_HOST);
            await DefaultPreference.clear(AppStorage.ELECTRUM_SSL_PORT);
            await DefaultPreference.clear(AppStorage.ELECTRUM_TCP_PORT);
            RNWidgetCenter.reloadAllTimelines();
          } catch (e) {
            // Must be running on Android
            console.log(e);
          }
          alert(loc.settings.electrum_saved);
        } else if (!(await BlueElectrum.testConnection(host, port, sslPort))) {
          alert(loc.settings.electrum_error_connect);
        } else {
          await AsyncStorage.setItem(AppStorage.ELECTRUM_HOST, host);
          await AsyncStorage.setItem(AppStorage.ELECTRUM_TCP_PORT, port);
          await AsyncStorage.setItem(AppStorage.ELECTRUM_SSL_PORT, sslPort);

          if (!this.serverExists({ host, port, sslPort })) {
            serverHistory.push({
              host,
              port,
              sslPort,
            });
            await AsyncStorage.setItem(AppStorage.ELECTRUM_SERVER_HISTORY, JSON.stringify(serverHistory));
          }

          try {
            await DefaultPreference.setName('group.io.bluewallet.bluewallet');
            await DefaultPreference.set(AppStorage.ELECTRUM_HOST, host);
            await DefaultPreference.set(AppStorage.ELECTRUM_TCP_PORT, port);
            await DefaultPreference.set(AppStorage.ELECTRUM_SSL_PORT, sslPort);
            RNWidgetCenter.reloadAllTimelines();
          } catch (e) {
            // Must be running on Android
            console.log(e);
          }

          alert(loc.settings.electrum_saved);
        }
      } catch (error) {
        alert(error);
      }
      this.setState({ isLoading: false });
    });
  };

  onBarScanned = value => {
    if (DeeplinkSchemaMatch.getServerFromSetElectrumServerAction(value)) {
      // in case user scans a QR with a deeplink like `bluewallet:setelectrumserver?server=electrum1.bluewallet.io%3A443%3As`
      value = DeeplinkSchemaMatch.getServerFromSetElectrumServerAction(value);
    }
    var [host, port, type] = value.split(':');
    this.setState({ host: host });
    type === 's' ? this.setState({ sslPort: port }) : this.setState({ port: port });
  };

  importScan = () => {
    this.props.navigation.navigate('ScanQRCodeRoot', {
      screen: 'ScanQRCode',
      params: {
        launchedBy: this.props.route.name,
        onBarScanned: this.onBarScanned,
        showFileImportButton: true,
      },
    });
  };

  render() {
    const serverHistoryItems = this.state.serverHistory.map((server, i) => {
      return (
        <View key={i} style={styles.serverHistoryItem}>
          <View>
            <BlueText>{`${server.host}:${server.port || server.sslPort}`}</BlueText>
          </View>
          <TouchableOpacity onPress={() => this.selectServer(server)}>
            <BlueText>{loc.settings.electrum_select}</BlueText>
          </TouchableOpacity>
        </View>
      );
    });

    return (
      <SafeBlueArea forceInset={{ horizontal: 'always' }} style={styles.root}>
        <ScrollView>
          <BlueCard>
            <BlueText style={styles.status}>{loc.settings.electrum_status}</BlueText>
            <View style={styles.connectWrap}>
              <View style={[styles.container, this.state.config.status === 1 ? styles.containerConnected : styles.containerDisconnected]}>
                <BlueText style={this.state.config.status === 1 ? styles.textConnected : styles.textDisconnected}>
                  {this.state.config.status === 1 ? loc.settings.electrum_connected : loc.settings.electrum_connected_not}
                </BlueText>
              </View>
            </View>
            <BlueSpacing20 />
            <BlueText style={styles.hostname} onPress={this.checkServer}>
              {this.state.config.host}:{this.state.config.port}
            </BlueText>
          </BlueCard>
          <BlueCard>
            <View style={styles.serverAddTitle}>
              <BlueText style={styles.explain}>{loc.settings.electrum_settings_explain}</BlueText>
              <TouchableOpacity onPress={() => this.resetToDefault()}>
                <BlueText>{loc.settings.electrum_reset}</BlueText>
              </TouchableOpacity>
            </View>
          </BlueCard>
          <BlueCard>
            <View style={styles.inputWrap}>
              <TextInput
                placeholder={loc.formatString(loc.settings.electrum_host, { example: '111.222.333.111' })}
                value={this.state.host}
                onChangeText={text => this.setState({ host: text.trim() })}
                numberOfLines={1}
                style={styles.inputText}
                editable={!this.state.isLoading}
                placeholderTextColor="#81868e"
                autoCorrect={false}
                autoCapitalize="none"
                underlineColorAndroid="transparent"
              />
            </View>
            <BlueSpacing20 />
            <View style={styles.inputWrap}>
              <TextInput
                placeholder={loc.formatString(loc.settings.electrum_port, { example: '50001' })}
                value={this.state.port}
                onChangeText={text => this.setState({ port: text.trim() })}
                numberOfLines={1}
                style={styles.inputText}
                editable={!this.state.isLoading}
                placeholderTextColor="#81868e"
                underlineColorAndroid="transparent"
                autoCorrect={false}
                autoCapitalize="none"
              />
            </View>
            <BlueSpacing20 />
            <View style={styles.inputWrap}>
              <TextInput
                placeholder={loc.formatString(loc.settings.electrum_port_ssl, { example: '50002' })}
                value={this.state.sslPort}
                onChangeText={text => this.setState({ sslPort: text.trim() })}
                numberOfLines={1}
                style={styles.inputText}
                editable={!this.state.isLoading}
                autoCorrect={false}
                placeholderTextColor="#81868e"
                autoCapitalize="none"
                underlineColorAndroid="transparent"
              />
            </View>
            <BlueSpacing20 />
            <BlueButtonLink title={loc.wallets.import_scan_qr} onPress={this.importScan} />
            <BlueSpacing20 />
            {this.state.isLoading ? <BlueLoading /> : <BlueButton onPress={this.save} title={loc.settings.save} />}
          </BlueCard>
          {serverHistoryItems.length > 0 && !this.state.isLoading && (
            <BlueCard>
              <View style={styles.serverHistoryTitle}>
                <BlueText style={styles.explain}>{loc.settings.electrum_history}</BlueText>
                <TouchableOpacity onPress={() => this.clearHistoryAlert()}>
                  <BlueText>{loc.settings.electrum_clear}</BlueText>
                </TouchableOpacity>
              </View>
              {serverHistoryItems}
            </BlueCard>
          )}
        </ScrollView>
      </SafeBlueArea>
    );
  }
}

ElectrumSettings.propTypes = {
  navigation: PropTypes.shape({
    navigate: PropTypes.func,
    goBack: PropTypes.func,
  }),
  route: PropTypes.shape({
    name: PropTypes.string,
    params: PropTypes.shape({
      server: PropTypes.string,
    }),
  }),
};

ElectrumSettings.navigationOptions = navigationStyle({
  title: loc.settings.electrum_settings,
});

const styles = StyleSheet.create({
  root: {
    flex: 1,
  },
  status: {
    textAlign: 'center',
    color: BlueCurrentTheme.colors.feeText,
    marginBottom: 4,
  },
  connectWrap: {
    width: 'auto',
    height: 34,
    flexWrap: 'wrap',
    justifyContent: 'center',
    flexDirection: 'row',
  },
  container: {
    paddingTop: 6,
    paddingBottom: 6,
    paddingLeft: 16,
    paddingRight: 16,
    borderRadius: 20,
  },
  containerConnected: {
    backgroundColor: BlueCurrentTheme.colors.feeLabel,
  },
  containerDisconnected: {
    backgroundColor: BlueCurrentTheme.colors.redBG,
  },
  textConnected: {
    color: BlueCurrentTheme.colors.feeValue,
    fontWeight: 'bold',
  },
  textDisconnected: {
    color: BlueCurrentTheme.colors.redText,
    fontWeight: 'bold',
  },
  hostname: {
    textAlign: 'center',
    color: BlueCurrentTheme.colors.foregroundColor,
  },
  explain: {
    color: BlueCurrentTheme.colors.feeText,
    marginBottom: -24,
  },
  inputWrap: {
    flexDirection: 'row',
    borderColor: BlueCurrentTheme.colors.formBorder,
    borderBottomColor: BlueCurrentTheme.colors.formBorder,
    borderWidth: 1,
    borderBottomWidth: 0.5,
    backgroundColor: BlueCurrentTheme.colors.inputBackgroundColor,
    minHeight: 44,
    height: 44,
    alignItems: 'center',
    borderRadius: 4,
  },
  inputText: {
    flex: 1,
    marginHorizontal: 8,
    minHeight: 36,
    color: '#81868e',
    height: 36,
  },
  serverAddTitle: {
    flexDirection: 'row',
    justifyContent: 'space-between',
  },
  serverHistoryTitle: {
    flexDirection: 'row',
    justifyContent: 'space-between',
    paddingVertical: 10,
  },
  serverHistoryItem: {
    flexDirection: 'row',
    justifyContent: 'space-between',
    paddingVertical: 20,
    borderBottomColor: BlueCurrentTheme.colors.formBorder,
    borderBottomWidth: 1,
  },
});<|MERGE_RESOLUTION|>--- conflicted
+++ resolved
@@ -1,14 +1,9 @@
 /* global alert */
 import React, { Component } from 'react';
-<<<<<<< HEAD
 import PropTypes from 'prop-types';
-import { Alert, View, TextInput, StyleSheet } from 'react-native';
+import { Alert, View, TextInput, TouchableOpacity, StyleSheet } from 'react-native';
 import DefaultPreference from 'react-native-default-preference';
 import RNWidgetCenter from 'react-native-widget-center';
-=======
-import { Alert, View, TextInput, TouchableOpacity, StyleSheet } from 'react-native';
-import { AppStorage } from '../../class';
->>>>>>> bea415e0
 import AsyncStorage from '@react-native-async-storage/async-storage';
 import { ScrollView } from 'react-native-gesture-handler';
 
