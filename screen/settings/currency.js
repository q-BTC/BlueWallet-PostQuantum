--- conflicted
+++ resolved
@@ -1,11 +1,6 @@
 import React, { useState, useEffect } from 'react';
-<<<<<<< HEAD
-import { FlatList, TouchableOpacity, ActivityIndicator, View, StyleSheet } from 'react-native';
+import { FlatList, ActivityIndicator, View, StyleSheet } from 'react-native';
 import { SafeBlueArea, BlueListItem, BlueText, BlueCard, BlueNavigationStyle } from '../../BlueComponents';
-=======
-import { FlatList, ActivityIndicator, View, StyleSheet } from 'react-native';
-import { SafeBlueArea, BlueListItem, BlueTextHooks, BlueCard, BlueNavigationStyle } from '../../BlueComponents';
->>>>>>> 7e50e0de
 import PropTypes from 'prop-types';
 import { FiatUnit, FiatUnitSource } from '../../models/fiatUnit';
 import loc from '../../loc';
@@ -73,13 +68,9 @@
           }}
         />
         <BlueCard>
-<<<<<<< HEAD
-          <BlueText>{loc.settings.currency_source}</BlueText>
-=======
-          <BlueTextHooks>
+          <BlueText>
             {loc.settings.currency_source} {selectedCurrency.source ?? FiatUnitSource.CoinDesk}
-          </BlueTextHooks>
->>>>>>> 7e50e0de
+          </BlueText>
         </BlueCard>
       </SafeBlueArea>
     );
