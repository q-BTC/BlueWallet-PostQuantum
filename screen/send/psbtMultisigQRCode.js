--- conflicted
+++ resolved
@@ -2,23 +2,16 @@
 import * as bitcoin from 'bitcoinjs-lib';
 import React, { useEffect, useRef, useState } from 'react';
 import { ActivityIndicator, ScrollView, StyleSheet, View } from 'react-native';
-
 import { BlueSpacing20 } from '../../BlueComponents';
-import * as fs from '../../blue_modules/fs';
 import presentAlert from '../../components/Alert';
 import { DynamicQRCode } from '../../components/DynamicQRCode';
 import SafeArea from '../../components/SafeArea';
 import { SquareButton } from '../../components/SquareButton';
 import navigationStyle from '../../components/navigationStyle';
 import { useTheme } from '../../components/themes';
-<<<<<<< HEAD
-import SafeArea from '../../components/SafeArea';
-import SaveFileButton from '../../components/SaveFileButton';
-const bitcoin = require('bitcoinjs-lib');
-=======
 import { scanQrHelper } from '../../helpers/scan-qr';
 import loc from '../../loc';
->>>>>>> 4ff1b479
+import SaveFileButton from '../../components/SaveFileButton';
 
 const PsbtMultisigQRCode = () => {
   const { navigate } = useNavigation();
