import AsyncStorage from '@react-native-async-storage/async-storage';
import { RouteProp, useFocusEffect, useRoute } from '@react-navigation/native';
import { NativeStackNavigationProp } from '@react-navigation/native-stack';
import { Icon } from '@rneui/themed';
import assert from 'assert';
import BigNumber from 'bignumber.js';
import { TOptions } from 'bip21';
import * as bitcoin from 'bitcoinjs-lib';
import React, { useCallback, useEffect, useMemo, useRef, useState } from 'react';
import {
  ActivityIndicator,
  Alert,
  Dimensions,
  findNodeHandle,
  FlatList,
  I18nManager,
  Keyboard,
  LayoutAnimation,
  NativeScrollEvent,
  NativeSyntheticEvent,
  Platform,
  StyleSheet,
  Text,
  TextInput,
  TouchableOpacity,
  View,
} from 'react-native';
<<<<<<< HEAD
import { pick, types, isErrorWithCode, errorCodes } from '@react-native-documents/picker';
import { Icon } from '@rneui/themed';
=======
import DocumentPicker from 'react-native-document-picker';
>>>>>>> f18f71c0
import RNFS from 'react-native-fs';
import { btcToSatoshi, fiatToBTC } from '../../blue_modules/currency';
import * as fs from '../../blue_modules/fs';
import triggerHapticFeedback, { HapticFeedbackTypes } from '../../blue_modules/hapticFeedback';
import { BlueText } from '../../BlueComponents';
import { HDSegwitBech32Wallet, MultisigHDWallet, WatchOnlyWallet } from '../../class';
import { ContactList } from '../../class/contact-list';
import DeeplinkSchemaMatch from '../../class/deeplink-schema-match';
import { AbstractHDElectrumWallet } from '../../class/wallets/abstract-hd-electrum-wallet';
import { CreateTransactionTarget, CreateTransactionUtxo, TWallet } from '../../class/wallets/types';
import AddressInput from '../../components/AddressInput';
import presentAlert from '../../components/Alert';
import * as AmountInput from '../../components/AmountInput';
import { BottomModalHandle } from '../../components/BottomModal';
import Button from '../../components/Button';
import CoinsSelected from '../../components/CoinsSelected';
import { DismissKeyboardInputAccessory, DismissKeyboardInputAccessoryViewID } from '../../components/DismissKeyboardInputAccessory';
import HeaderMenuButton from '../../components/HeaderMenuButton';
import InputAccessoryAllFunds, { InputAccessoryAllFundsAccessoryViewID } from '../../components/InputAccessoryAllFunds';
import SafeArea from '../../components/SafeArea';
import SelectFeeModal from '../../components/SelectFeeModal';
import { useTheme } from '../../components/themes';
import { Action } from '../../components/types';
import { useStorage } from '../../hooks/context/useStorage';
import { useExtendedNavigation } from '../../hooks/useExtendedNavigation';
import { useKeyboard } from '../../hooks/useKeyboard';
import loc, { formatBalance, formatBalanceWithoutSuffix } from '../../loc';
import { BitcoinUnit, Chain } from '../../models/bitcoinUnits';
import NetworkTransactionFees, { NetworkTransactionFee } from '../../models/networkTransactionFees';
import { SendDetailsStackParamList } from '../../navigation/SendDetailsStackParamList';
import { CommonToolTipActions, ToolTipAction } from '../../typings/CommonToolTipActions';
import ActionSheet from '../ActionSheet';

interface IPaymentDestinations {
  address: string; // btc address or payment code
  amountSats?: number | string;
  amount?: string | number | 'MAX';
  key: string; // random id to look up this record
  unit: BitcoinUnit;
}

export interface IFee {
  current: number | null;
  slowFee: number | null;
  mediumFee: number | null;
  fastestFee: number | null;
}
type NavigationProps = NativeStackNavigationProp<SendDetailsStackParamList, 'SendDetails'>;
type RouteProps = RouteProp<SendDetailsStackParamList, 'SendDetails'>;

const SendDetails = () => {
  const { wallets, sleep, txMetadata, saveToDisk } = useStorage();
  const navigation = useExtendedNavigation<NavigationProps>();
  const selectedDataProcessor = useRef<ToolTipAction | undefined>();
  const setParams = navigation.setParams;
  const route = useRoute<RouteProps>();
  const feeUnit = route.params?.feeUnit ?? BitcoinUnit.BTC;
  const amountUnit = route.params?.amountUnit ?? BitcoinUnit.BTC;
  const frozenBalance = route.params?.frozenBalance ?? 0;
  const transactionMemo = route.params?.transactionMemo;
  const utxos = route.params?.utxos;
  const payjoinUrl = route.params?.payjoinUrl;
  const isTransactionReplaceable = route.params?.isTransactionReplaceable;
  const routeParams = route.params;
  const scrollView = useRef<FlatList<any>>(null);
  const scrollIndex = useRef(0);
  const { colors } = useTheme();

  // state
  const [dimensions, setDimensions] = useState({ width: Dimensions.get('window').width, height: 0 });
  const [isLoading, setIsLoading] = useState(false);
  const [wallet, setWallet] = useState<TWallet | null>(null);
  const feeModalRef = useRef<BottomModalHandle>(null);
  const { isVisible } = useKeyboard();
  const [addresses, setAddresses] = useState<IPaymentDestinations[]>([{ address: '', key: String(Math.random()), unit: amountUnit }]);
  const [networkTransactionFees, setNetworkTransactionFees] = useState(new NetworkTransactionFee(3, 2, 1));
  const [networkTransactionFeesIsLoading, setNetworkTransactionFeesIsLoading] = useState(false);
  const [customFee, setCustomFee] = useState<string | null>(null);
  const [feePrecalc, setFeePrecalc] = useState<IFee>({ current: null, slowFee: null, mediumFee: null, fastestFee: null });
  const [changeAddress, setChangeAddress] = useState<string | null>(null);
  const [dumb, setDumb] = useState(false);
  const { isEditable } = routeParams;
  // if utxo is limited we use it to calculate available balance
  const balance: number = utxos ? utxos.reduce((prev, curr) => prev + curr.value, 0) : (wallet?.getBalance() ?? 0);
  const allBalance = formatBalanceWithoutSuffix(balance, BitcoinUnit.BTC, true);

  // if cutomFee is not set, we need to choose highest possible fee for wallet balance
  // if there are no funds for even Slow option, use 1 sat/vbyte fee
  const feeRate = useMemo(() => {
    if (customFee) return customFee;
    if (feePrecalc.slowFee === null) return '1'; // wait for precalculated fees
    let initialFee;
    if (feePrecalc.fastestFee !== null) {
      initialFee = String(networkTransactionFees.fastestFee);
    } else if (feePrecalc.mediumFee !== null) {
      initialFee = String(networkTransactionFees.mediumFee);
    } else {
      initialFee = String(networkTransactionFees.slowFee);
    }
    return initialFee;
  }, [customFee, feePrecalc, networkTransactionFees]);

  useEffect(() => {
    // decode route params
    const currentAddress = addresses[scrollIndex.current];
    if (routeParams.uri) {
      try {
        const { address, amount, memo, payjoinUrl: pjUrl } = DeeplinkSchemaMatch.decodeBitcoinUri(routeParams.uri);

        setAddresses(addrs => {
          addrs[scrollIndex.current].unit = BitcoinUnit.BTC;
          return [...addrs];
        });

        setAddresses(addrs => {
          if (currentAddress) {
            currentAddress.address = address;
            if (Number(amount) > 0) {
              currentAddress.amount = amount!;
              currentAddress.amountSats = btcToSatoshi(amount!);
            }
            addrs[scrollIndex.current] = currentAddress;
            return [...addrs];
          } else {
            return [...addrs, { address, amount, amountSats: btcToSatoshi(amount!), key: String(Math.random()), unit: amountUnit }];
          }
        });

        if (memo?.trim().length > 0) {
          setParams({ transactionMemo: memo });
        }
        setParams({ payjoinUrl: pjUrl, amountUnit: BitcoinUnit.BTC });
      } catch (error) {
        console.log(error);
        triggerHapticFeedback(HapticFeedbackTypes.NotificationError);
        presentAlert({ title: loc.errors.error, message: loc.send.details_error_decode });
      }
    } else if (routeParams.address) {
      // screen was called with `address` parameter, so we just prefill it
      setAddresses(prevAddresses => {
        const updatedAddresses = [...prevAddresses];
        updatedAddresses[0] = {
          ...updatedAddresses[0],
          address: routeParams.address!,
          amount: 0,
          amountSats: 0,
        };
        return updatedAddresses;
      });
    } else if (routeParams.addRecipientParams) {
      // used to add a recipient, mainly from contacts aka paymentcodes screen
      const index = addresses.length === 0 ? 0 : scrollIndex.current;
      const { address, amount } = routeParams.addRecipientParams;

      setAddresses(prevAddresses => {
        const updatedAddresses = [...prevAddresses];
        if (address) {
          updatedAddresses[index] = {
            ...updatedAddresses[index],
            address,
            amount: amount ?? updatedAddresses[index].amount,
            amountSats: amount ? btcToSatoshi(amount) : updatedAddresses[index].amountSats,
          };
        }
        return updatedAddresses;
      });

      // @ts-ignore: Fix later
      setParams(prevParams => ({ ...prevParams, addRecipientParams: undefined }));
    } else {
      setAddresses([{ address: '', key: String(Math.random()), unit: amountUnit }]); // key is for the FlatList
    }
    // this effect only to run once when screen is mounted or params change
    // eslint-disable-next-line react-hooks/exhaustive-deps
  }, [routeParams.uri, routeParams.address, routeParams.addRecipientParams]);

  useEffect(() => {
    // check if we have a suitable wallet
    const suitable = wallets.filter(w => w.chain === Chain.ONCHAIN && w.allowSend());
    if (suitable.length === 0) {
      triggerHapticFeedback(HapticFeedbackTypes.NotificationError);
      presentAlert({ title: loc.errors.error, message: loc.send.details_wallet_before_tx });
      navigation.goBack();
      return;
    }
    const newWallet = (routeParams.walletID && wallets.find(w => w.getID() === routeParams.walletID)) || suitable[0];
    setWallet(newWallet);
    setParams({ feeUnit: newWallet.getPreferredBalanceUnit(), amountUnit: newWallet.getPreferredBalanceUnit() });

    // we are ready!
    setIsLoading(false);

    // load cached fees
    AsyncStorage.getItem(NetworkTransactionFee.StorageKey)
      .then(res => {
        if (!res) return;
        const fees = JSON.parse(res);
        if (!fees?.fastestFee) return;
        setNetworkTransactionFees(fees);
      })
      .catch(e => console.log('loading cached recommendedFees error', e));

    // load fresh fees from servers

    setNetworkTransactionFeesIsLoading(true);
    NetworkTransactionFees.recommendedFees()
      .then(async fees => {
        if (!fees?.fastestFee) return;
        setNetworkTransactionFees(fees);
        await AsyncStorage.setItem(NetworkTransactionFee.StorageKey, JSON.stringify(fees));
      })
      .catch(e => console.log('loading recommendedFees error', e))
      .finally(() => {
        setNetworkTransactionFeesIsLoading(false);
      });
  }, []); // eslint-disable-line react-hooks/exhaustive-deps

  // change header and reset state on wallet change
  useEffect(() => {
    if (!wallet) return;

    // reset other values
    setChangeAddress(null);
    setParams({
      utxos: null,
      isTransactionReplaceable: wallet.type === HDSegwitBech32Wallet.type && !routeParams.isTransactionReplaceable ? true : undefined,
    });
    // update wallet UTXO
    wallet
      .fetchUtxo()
      .then(() => {
        // we need to re-calculate fees
        setDumb(v => !v);
      })
      .catch(e => console.log('fetchUtxo error', e));
  }, [wallet]); // eslint-disable-line react-hooks/exhaustive-deps

  // recalc fees in effect so we don't block render
  useEffect(() => {
    if (!wallet) return; // wait for it
    const fees = networkTransactionFees;
    const requestedSatPerByte = Number(feeRate);
    const lutxo = utxos || wallet.getUtxo();
    let frozen = 0;
    if (!utxos) {
      // if utxo is not limited search for frozen outputs and calc it's balance
      frozen = wallet
        .getUtxo(true)
        .filter(o => !lutxo.some(i => i.txid === o.txid && i.vout === o.vout))
        .reduce((prev, curr) => prev + curr.value, 0);
    }

    const options = [
      { key: 'current', fee: requestedSatPerByte },
      { key: 'slowFee', fee: fees.slowFee },
      { key: 'mediumFee', fee: fees.mediumFee },
      { key: 'fastestFee', fee: fees.fastestFee },
    ] as const;

    const newFeePrecalc: /* Record<string, any> */ IFee = { ...feePrecalc };

    let targets = [];
    for (const transaction of addresses) {
      if (transaction.amount === BitcoinUnit.MAX) {
        // single output with MAX
        targets = [{ address: transaction.address }];
        break;
      }
      const value = transaction.amountSats;
      if (Number(value) > 0) {
        targets.push({ address: transaction.address, value });
      } else if (transaction.amount) {
        if (btcToSatoshi(transaction.amount) > 0) {
          targets.push({ address: transaction.address, value: btcToSatoshi(transaction.amount) });
        }
      }
    }

    // if targets is empty, insert dust
    if (targets.length === 0) {
      targets.push({ address: '36JxaUrpDzkEerkTf1FzwHNE1Hb7cCjgJV', value: 546 });
    }

    // replace wrong addresses with dump
    targets = targets.map(t => {
      if (!wallet.isAddressValid(t.address)) {
        return { ...t, address: '36JxaUrpDzkEerkTf1FzwHNE1Hb7cCjgJV' };
      } else {
        return t;
      }
    });

    for (const opt of options) {
      let flag = false;
      while (true) {
        try {
          const { fee } = wallet.coinselect(lutxo, targets, opt.fee);
          newFeePrecalc[opt.key] = fee;
          break;
        } catch (e: any) {
          if (e.message.includes('Not enough') && !flag) {
            flag = true;
            targets = targets.map((t, index) => (index > 0 ? { ...t, value: 546 } : { address: t.address }));
            continue;
          }
          newFeePrecalc[opt.key] = null;
          break;
        }
      }
    }

    setFeePrecalc(newFeePrecalc);
    setParams({ frozenBalance: frozen });
    // eslint-disable-next-line react-hooks/exhaustive-deps
  }, [wallet, networkTransactionFees, utxos, addresses, feeRate, dumb]);

  // we need to re-calculate fees if user opens-closes coin control
  useFocusEffect(
    useCallback(() => {
      setIsLoading(false);
      setDumb(v => !v);
      return () => {};
    }, []),
  );

  const handleLayout = (event: any) => {
    const { width, height } = event.nativeEvent.layout;
    setDimensions({ width, height });
  };

  const getChangeAddressAsync = async () => {
    if (changeAddress) return changeAddress; // cache

    let change;
    if (WatchOnlyWallet.type === wallet?.type && !wallet.isHd()) {
      // plain watchonly - just get the address
      change = wallet.getAddress();
    } else {
      // otherwise, lets call widely-used getChangeAddressAsync()
      try {
        change = await Promise.race([sleep(2000), wallet?.getChangeAddressAsync()]);
      } catch (_) {}

      if (!change) {
        // either sleep expired or getChangeAddressAsync threw an exception
        if (wallet instanceof AbstractHDElectrumWallet) {
          change = wallet._getInternalAddressByIndex(wallet.getNextFreeChangeAddressIndex());
        } else {
          // legacy wallets
          change = wallet?.getAddress();
        }
      }
    }

    if (change) setChangeAddress(change); // cache

    return change;
  };
  /**
   * TODO: refactor this mess, get rid of regexp, use https://github.com/bitcoinjs/bitcoinjs-lib/issues/890 etc etc
   *
   * @param data {String} Can be address or `bitcoin:xxxxxxx` uri scheme, or invalid garbage
   */

  const processAddressData = useCallback(
    (data: string | { data?: any }) => {
      assert(wallet, 'Internal error: wallet not set');
      if (typeof data !== 'string') {
        data = String(data.data);
      }
      const currentIndex = scrollIndex.current;
      setIsLoading(true);
      if (!data.replace) {
        // user probably scanned PSBT and got an object instead of string..?
        setIsLoading(false);
        triggerHapticFeedback(HapticFeedbackTypes.NotificationError);
        return presentAlert({ title: loc.errors.error, message: loc.send.details_address_field_is_not_valid });
      }

      const cl = new ContactList();

      const dataWithoutSchema = data.replace('bitcoin:', '').replace('BITCOIN:', '');
      if (wallet.isAddressValid(dataWithoutSchema) || cl.isPaymentCodeValid(dataWithoutSchema)) {
        setAddresses(addrs => {
          addrs[scrollIndex.current].address = dataWithoutSchema;
          return [...addrs];
        });
        setIsLoading(false);
        setTimeout(() => scrollView.current?.scrollToIndex({ index: currentIndex, animated: false }), 50);
        return;
      }

      let address = '';
      let options: TOptions;
      try {
        if (!data.toLowerCase().startsWith('bitcoin:')) data = `bitcoin:${data}`;
        const decoded = DeeplinkSchemaMatch.bip21decode(data);
        address = decoded.address;
        options = decoded.options;
      } catch (error) {
        data = data.replace(/(amount)=([^&]+)/g, '').replace(/(amount)=([^&]+)&/g, '');
        const decoded = DeeplinkSchemaMatch.bip21decode(data);
        decoded.options.amount = 0;
        address = decoded.address;
        options = decoded.options;
      }

      console.log('options', options);
      if (wallet.isAddressValid(address)) {
        setAddresses(addrs => {
          addrs[scrollIndex.current].address = address;
          addrs[scrollIndex.current].amount = options?.amount ?? 0;
          addrs[scrollIndex.current].amountSats = new BigNumber(options?.amount ?? 0).multipliedBy(100000000).toNumber();
          return [...addrs];
        });
        setAddresses(addrs => {
          addrs[scrollIndex.current].unit = BitcoinUnit.BTC;
          return [...addrs];
        });
        setParams({ transactionMemo: options.label || '', amountUnit: BitcoinUnit.BTC, payjoinUrl: options.pj || '' }); // there used to be `options.message` here as well. bug?
        // RN Bug: contentOffset gets reset to 0 when state changes. Remove code once this bug is resolved.
        setTimeout(() => scrollView.current?.scrollToIndex({ index: currentIndex, animated: false }), 50);
      }

      setIsLoading(false);
    },
    [setParams, wallet],
  );

  const createTransaction = async () => {
    assert(wallet, 'Internal error: wallet is not set');
    Keyboard.dismiss();
    setIsLoading(true);
    const requestedSatPerByte = feeRate;
    for (const [index, transaction] of addresses.entries()) {
      let error;
      if (!transaction.amount || Number(transaction.amount) < 0 || parseFloat(String(transaction.amount)) === 0) {
        error = loc.send.details_amount_field_is_not_valid;
        console.log('validation error');
      } else if (parseFloat(String(transaction.amountSats)) <= 500) {
        error = loc.send.details_amount_field_is_less_than_minimum_amount_sat;
        console.log('validation error');
      } else if (!requestedSatPerByte || parseFloat(requestedSatPerByte) < 1) {
        error = loc.send.details_fee_field_is_not_valid;
        console.log('validation error');
      } else if (!transaction.address) {
        error = loc.send.details_address_field_is_not_valid;
        console.log('validation error');
      } else if (balance - Number(transaction.amountSats) < 0) {
        // first sanity check is that sending amount is not bigger than available balance
        error = frozenBalance > 0 ? loc.send.details_total_exceeds_balance_frozen : loc.send.details_total_exceeds_balance;
        console.log('validation error');
      } else if (transaction.address) {
        const address = transaction.address.trim().toLowerCase();
        if (address.startsWith('lnb') || address.startsWith('lightning:lnb')) {
          error = loc.send.provided_address_is_invoice;
          console.log('validation error');
        }
      }

      if (!error) {
        const cl = new ContactList();
        if (!wallet.isAddressValid(transaction.address) && !cl.isPaymentCodeValid(transaction.address)) {
          console.log('validation error');
          error = loc.send.details_address_field_is_not_valid;
        }
      }

      // validating payment codes, if any
      if (!error) {
        if (transaction.address.startsWith('sp1')) {
          if (!wallet.allowSilentPaymentSend()) {
            console.log('validation error');
            error = loc.send.cant_send_to_silentpayment_adress;
          }
        }

        if (transaction.address.startsWith('PM')) {
          if (!wallet.allowBIP47()) {
            console.log('validation error');
            error = loc.send.cant_send_to_bip47;
          } else if (!(wallet as unknown as AbstractHDElectrumWallet).getBIP47NotificationTransaction(transaction.address)) {
            console.log('validation error');
            error = loc.send.cant_find_bip47_notification;
          } else {
            // BIP47 is allowed, notif tx is in place, lets sync joint addresses with the receiver
            await (wallet as unknown as AbstractHDElectrumWallet).syncBip47ReceiversAddresses(transaction.address);
          }
        }
      }

      if (error) {
        // Scroll to the recipient that caused the error with animation
        scrollView.current?.scrollToIndex({ index, animated: true });
        setIsLoading(false);
        presentAlert({
          title:
            addresses.length > 1
              ? loc.formatString(loc.send.details_recipient_title, { number: index + 1, total: addresses.length })
              : undefined,
          message: error,
        });
        triggerHapticFeedback(HapticFeedbackTypes.NotificationError);
        return;
      }
    }

    try {
      await createPsbtTransaction();
    } catch (Err: any) {
      setIsLoading(false);
      presentAlert({ title: loc.errors.error, message: Err.message });
      triggerHapticFeedback(HapticFeedbackTypes.NotificationError);
    }
  };
  const navigateToQRCodeScanner = useCallback(() => {
    navigation.navigate('ScanQRCode', {
      showFileImportButton: true,
    });
  }, [navigation]);

  const createPsbtTransaction = async () => {
    if (!wallet) return;
    const change = await getChangeAddressAsync();
    assert(change, 'Could not get change address');
    const requestedSatPerByte = Number(feeRate);
    const lutxo: CreateTransactionUtxo[] = utxos || (wallet?.getUtxo() ?? []);
    console.log({ requestedSatPerByte, lutxo: lutxo.length });

    const targets: CreateTransactionTarget[] = [];
    for (const transaction of addresses) {
      if (transaction.amount === BitcoinUnit.MAX) {
        // output with MAX
        targets.push({ address: transaction.address });
        continue;
      }
      const value = parseInt(String(transaction.amountSats), 10);
      if (value > 0) {
        targets.push({ address: transaction.address, value });
      } else if (transaction.amount) {
        if (btcToSatoshi(transaction.amount) > 0) {
          targets.push({ address: transaction.address, value: btcToSatoshi(transaction.amount) });
        }
      }
    }

    const targetsOrig = JSON.parse(JSON.stringify(targets));
    // preserving original since it will be mutated

    // without forcing `HDSegwitBech32Wallet` i had a weird ts error, complaining about last argument (fp)
    const { tx, outputs, psbt, fee } = (wallet as HDSegwitBech32Wallet)?.createTransaction(
      lutxo,
      targets,
      requestedSatPerByte,
      change,
      isTransactionReplaceable ? HDSegwitBech32Wallet.defaultRBFSequence : HDSegwitBech32Wallet.finalRBFSequence,
      false,
      0,
    );

    if (tx && routeParams.launchedBy && psbt) {
      console.warn('navigating back to ', routeParams.launchedBy);

      // @ts-ignore idk how to fix FIXME?

      navigation.navigate(routeParams.launchedBy, { psbt });
    }

    if (wallet?.type === WatchOnlyWallet.type) {
      // watch-only wallets with enabled HW wallet support have different flow. we have to show PSBT to user as QR code
      // so he can scan it and sign it. then we have to scan it back from user (via camera and QR code), and ask
      // user whether he wants to broadcast it
      navigation.navigate('PsbtWithHardwareWallet', {
        memo: transactionMemo,
        walletID: wallet.getID(),
        psbt,
        launchedBy: routeParams.launchedBy,
      });
      setIsLoading(false);
      return;
    }

    if (wallet?.type === MultisigHDWallet.type) {
      navigation.navigate('PsbtMultisig', {
        memo: transactionMemo,
        psbtBase64: psbt.toBase64(),
        walletID: wallet.getID(),
        launchedBy: routeParams.launchedBy,
      });
      setIsLoading(false);
      return;
    }

    assert(tx, 'createTRansaction failed');

    txMetadata[tx.getId()] = {
      memo: transactionMemo,
    };
    await saveToDisk();

    let recipients = outputs.filter(({ address }) => address !== change);

    if (recipients.length === 0) {
      // special case. maybe the only destination in this transaction is our own change address..?
      // (ez can be the case for single-address wallet when doing self-payment for consolidation)
      recipients = outputs;
    }

    navigation.navigate('Confirm', {
      fee: new BigNumber(fee).dividedBy(100000000).toNumber(),
      memo: transactionMemo,
      walletID: wallet.getID(),
      tx: tx.toHex(),
      targets: targetsOrig,
      recipients,
      satoshiPerByte: requestedSatPerByte,
      payjoinUrl,
      psbt,
    });
    setIsLoading(false);
  };

  useEffect(() => {
    const newWallet = wallets.find(w => w.getID() === routeParams.walletID);
    if (newWallet) {
      setWallet(newWallet);
    }
  }, [routeParams.walletID, wallets]);

  const setTransactionMemo = (memo: string) => {
    setParams({ transactionMemo: memo });
  };

  /**
   * same as `importTransaction`, but opens camera instead.
   *
   * @returns {Promise<void>}
   */
  const importQrTransaction = useCallback(async () => {
    if (wallet?.type !== WatchOnlyWallet.type) {
      return presentAlert({ title: loc.errors.error, message: 'Importing transaction in non-watchonly wallet (this should never happen)' });
    }

    navigateToQRCodeScanner();
  }, [navigateToQRCodeScanner, wallet?.type]);

  const importQrTransactionOnBarScanned = useCallback(
    (ret: any) => {
      if (!wallet) return;
      if (!ret.data) ret = { data: ret };
      if (ret.data.toUpperCase().startsWith('UR')) {
        presentAlert({ title: loc.errors.error, message: 'BC-UR not decoded. This should never happen' });
      } else if (ret.data.indexOf('+') === -1 && ret.data.indexOf('=') === -1 && ret.data.indexOf('=') === -1) {
        // this looks like NOT base64, so maybe its transaction's hex
        // we dont support it in this flow
      } else {
        // psbt base64?

        // we construct PSBT object and pass to next screen
        // so user can do smth with it:
        const psbt = bitcoin.Psbt.fromBase64(ret.data);

        navigation.navigate('PsbtWithHardwareWallet', {
          memo: transactionMemo,
          walletID: wallet.getID(),
          psbt,
        });

        setIsLoading(false);
      }
    },
    [navigation, transactionMemo, wallet],
  );

  /**
   * watch-only wallets with enabled HW wallet support have different flow. we have to show PSBT to user as QR code
   * so he can scan it and sign it. then we have to scan it back from user (via camera and QR code), and ask
   * user whether he wants to broadcast it.
   * alternatively, user can export psbt file, sign it externally and then import it
   *
   * @returns {Promise<void>}
   */
  const importTransaction = useCallback(async () => {
    if (wallet?.type !== WatchOnlyWallet.type) {
      return presentAlert({ title: loc.errors.error, message: 'Importing transaction in non-watchonly wallet (this should never happen)' });
    }

    try {
      const [res] = await pick({
        type: Platform.OS === 'ios' ? ['io.bluewallet.psbt', 'io.bluewallet.psbt.txn', types.plainText, types.json] : [types.allFiles],
      });

      if (!res.uri) {
        console.warn('no uri found', res);
        return;
      }

      const sanitizedUri = res.uri.replace(/^file:\/\//, '').replace(/^content:\/\//, '');

      if (DeeplinkSchemaMatch.isPossiblySignedPSBTFile(sanitizedUri)) {
        // we assume that transaction is already signed, so all we have to do is get txhex and pass it to next screen
        // so user can broadcast:
        const file = await RNFS.readFile(sanitizedUri, 'ascii');
        const psbt = bitcoin.Psbt.fromBase64(file);
        const txhex = psbt.extractTransaction().toHex();
        navigation.navigate('PsbtWithHardwareWallet', { memo: transactionMemo, walletID: wallet.getID(), txhex });
        setIsLoading(false);
        return;
      }

      if (DeeplinkSchemaMatch.isPossiblyPSBTFile(sanitizedUri)) {
        // looks like transaction is UNsigned, so we construct PSBT object and pass to next screen
        // so user can do smth with it:
        const file = await RNFS.readFile(sanitizedUri, 'ascii');
        const psbt = bitcoin.Psbt.fromBase64(file);
        navigation.navigate('PsbtWithHardwareWallet', { memo: transactionMemo, walletID: wallet.getID(), psbt });
        setIsLoading(false);
        return;
      }

      if (DeeplinkSchemaMatch.isTXNFile(sanitizedUri)) {
        // plain text file with txhex ready to broadcast
        const file = (await RNFS.readFile(sanitizedUri, 'ascii')).replace('\n', '').replace('\r', '');
        navigation.navigate('PsbtWithHardwareWallet', { memo: transactionMemo, walletID: wallet.getID(), txhex: file });
        setIsLoading(false);
        return;
      }

      triggerHapticFeedback(HapticFeedbackTypes.NotificationError);
      presentAlert({ title: loc.errors.error, message: loc.send.details_unrecognized_file_format });
    } catch (err) {
      if (isErrorWithCode(err)) {
        switch (err.code) {
          case errorCodes.IN_PROGRESS:
            console.warn('user attempted to present a picker, but a previous one was already presented');
            break;
          case errorCodes.UNABLE_TO_OPEN_FILE_TYPE:
            console.warn('unable to open file type');
            break;
          case errorCodes.OPERATION_CANCELED:
            console.log('cancelled');
            break;
          default:
            console.error(err);
            triggerHapticFeedback(HapticFeedbackTypes.NotificationError);
            presentAlert({ title: loc.errors.error, message: loc.send.details_no_signed_tx });
        }
      } else {
        console.warn(err);
        triggerHapticFeedback(HapticFeedbackTypes.NotificationError);
        presentAlert({ title: loc.errors.error, message: loc.send.details_no_signed_tx });
      }
    }
  }, [navigation, setIsLoading, transactionMemo, wallet]);

  const askCosignThisTransaction = async () => {
    return new Promise(resolve => {
      Alert.alert(
        '',
        loc.multisig.cosign_this_transaction,
        [
          {
            text: loc._.no,
            style: 'cancel',
            onPress: () => resolve(false),
          },
          {
            text: loc._.yes,
            onPress: () => resolve(true),
          },
        ],
        { cancelable: false },
      );
    });
  };

  const _importTransactionMultisig = useCallback(
    async (base64arg: string | false) => {
      try {
        const base64 = base64arg || (await fs.openSignedTransaction());
        if (!base64) return;
        const psbt = bitcoin.Psbt.fromBase64(base64); // if it doesnt throw - all good, its valid

        if ((wallet as MultisigHDWallet)?.howManySignaturesCanWeMake() > 0 && (await askCosignThisTransaction())) {
          setIsLoading(true);
          await sleep(100);
          (wallet as MultisigHDWallet).cosignPsbt(psbt);
          setIsLoading(false);
          await sleep(100);
        }

        if (wallet) {
          navigation.navigate('PsbtMultisig', {
            memo: transactionMemo,
            psbtBase64: psbt.toBase64(),
            walletID: wallet.getID(),
          });
        }
      } catch (error: any) {
        triggerHapticFeedback(HapticFeedbackTypes.NotificationError);
        presentAlert({ title: loc.send.problem_with_psbt, message: error.message });
      }
      setIsLoading(false);
    },
    [navigation, sleep, transactionMemo, wallet],
  );

  const importTransactionMultisig = useCallback(() => {
    return _importTransactionMultisig(false);
  }, [_importTransactionMultisig]);

  const onBarScanned = useCallback(
    (ret: any) => {
      if (!ret.data) ret = { data: ret };
      if (ret.data.toUpperCase().startsWith('UR')) {
        presentAlert({ title: loc.errors.error, message: 'BC-UR not decoded. This should never happen' });
      } else if (ret.data.indexOf('+') === -1 && ret.data.indexOf('=') === -1 && ret.data.indexOf('=') === -1) {
        // this looks like NOT base64, so maybe its transaction's hex
        // we dont support it in this flow
      } else {
        // psbt base64?
        return _importTransactionMultisig(ret.data);
      }
    },
    [_importTransactionMultisig],
  );

  const handlePsbtSign = useCallback(
    async (psbtBase64: string) => {
      let tx;
      let psbt;
      try {
        psbt = bitcoin.Psbt.fromBase64(psbtBase64);
        tx = (wallet as MultisigHDWallet).cosignPsbt(psbt).tx;
      } catch (e: any) {
        presentAlert({ title: loc.errors.error, message: e.message });
        return;
      } finally {
        setIsLoading(false);
      }

      if (!tx || !wallet) return setIsLoading(false);

      // we need to remove change address from recipients, so that Confirm screen show more accurate info
      const changeAddresses: string[] = [];
      // @ts-ignore hacky
      for (let c = 0; c < wallet.next_free_change_address_index + wallet.gap_limit; c++) {
        // @ts-ignore hacky
        changeAddresses.push(wallet._getInternalAddressByIndex(c));
      }
      const recipients = psbt.txOutputs
        .filter(({ address }) => !changeAddresses.includes(String(address)))
        .map(recipient => ({ ...recipient, value: Number(recipient.value) }));

      navigation.navigate('CreateTransaction', {
        fee: Number(new BigNumber(psbt.getFee()).dividedBy(100000000).toNumber()),
        feeSatoshi: Number(psbt.getFee()),
        tx: tx.toHex(),
        recipients,
        satoshiPerByte: psbt.getFeeRate(),
        showAnimatedQr: true,
        psbt,
      });
    },
    [navigation, wallet],
  );

  useEffect(() => {
    const data = routeParams.onBarScanned;
    if (data) {
      if (selectedDataProcessor.current) {
        console.debug('SendDetails - selectedDataProcessor:', selectedDataProcessor.current);
        switch (selectedDataProcessor.current) {
          case CommonToolTipActions.ImportTransactionQR:
            importQrTransactionOnBarScanned(data);
            break;
          case CommonToolTipActions.SignPSBT:
            handlePsbtSign(data);
            break;
          case CommonToolTipActions.CoSignTransaction:
          case CommonToolTipActions.ImportTransactionMultsig:
            _importTransactionMultisig(data);
            break;
          case CommonToolTipActions.ImportTransaction:
            processAddressData(data);
            break;
          default:
            console.debug('Unknown selectedDataProcessor:', selectedDataProcessor.current);
        }
      } else {
        processAddressData(data);
      }
    }
    selectedDataProcessor.current = undefined;
    setParams({ onBarScanned: undefined });
  }, [
    importQrTransactionOnBarScanned,
    onBarScanned,
    routeParams.onBarScanned,
    setParams,
    processAddressData,
    _importTransactionMultisig,
    handlePsbtSign,
  ]);

  const handleAddRecipient = useCallback(() => {
    // Check if any recipient is incomplete (missing address or amount)
    const incompleteIndex = addresses.findIndex(item => !item.address || !item.amount);
    if (incompleteIndex !== -1) {
      scrollIndex.current = incompleteIndex;
      scrollView.current?.scrollToIndex({ index: incompleteIndex, animated: true });
      presentAlert({
        title: loc.send.please_complete_recipient_title,
        message: loc.formatString(loc.send.please_complete_recipient_details, { number: incompleteIndex + 1 }),
      });
      return;
    }
    // Add new recipient as usual if all recipients are complete
    setAddresses(prevAddresses => [...prevAddresses, { address: '', key: String(Math.random()), unit: amountUnit }]);
    // Wait for the state to update before scrolling
    setTimeout(() => {
      scrollIndex.current = addresses.length; // New index at the end
      scrollView.current?.scrollToIndex({
        index: scrollIndex.current,
        animated: true,
      });
    }, 0);
  }, [addresses, amountUnit]);

  const onRemoveAllRecipientsConfirmed = useCallback(() => {
    setAddresses([{ address: '', key: String(Math.random()), unit: amountUnit }]);
  }, [amountUnit]);

  const handleRemoveAllRecipients = useCallback(() => {
    Alert.alert(loc.send.details_recipients_title, loc.send.details_add_recc_rem_all_alert_description, [
      {
        text: loc._.cancel,
        onPress: () => {},
        style: 'cancel',
      },
      {
        text: loc._.ok,
        onPress: onRemoveAllRecipientsConfirmed,
      },
    ]);
  }, [onRemoveAllRecipientsConfirmed]);

  const handleRemoveRecipient = useCallback(() => {
    if (addresses.length > 1) {
      const newAddresses = [...addresses];
      newAddresses.splice(scrollIndex.current, 1);

      // Adjust the current index if the last item was removed
      const newIndex = scrollIndex.current >= newAddresses.length ? newAddresses.length - 1 : scrollIndex.current;

      setAddresses(newAddresses);

      // Wait for the state to update before scrolling
      setTimeout(() => {
        scrollView.current?.scrollToIndex({
          index: newIndex,
          animated: true,
        });
      }, 0);

      // Update the scroll index reference
      scrollIndex.current = newIndex;
    }
  }, [addresses]);

  const handleCoinControl = useCallback(() => {
    if (!wallet) return;
    navigation.navigate('CoinControl', {
      walletID: wallet?.getID(),
    });
  }, [navigation, wallet]);

  const handleInsertContact = useCallback(() => {
    if (!wallet) return;
    navigation.navigate('PaymentCodeList', { walletID: wallet.getID() });
  }, [navigation, wallet]);

  const onReplaceableFeeSwitchValueChanged = useCallback(
    (value: boolean) => {
      setParams({ isTransactionReplaceable: value });
    },
    [setParams],
  );

  const onUseAllPressed = useCallback(() => {
    triggerHapticFeedback(HapticFeedbackTypes.NotificationWarning);
    const message = frozenBalance > 0 ? loc.send.details_adv_full_sure_frozen : loc.send.details_adv_full_sure;

    const anchor = findNodeHandle(scrollView.current);
    const options = {
      title: loc.send.details_adv_full,
      message,
      options: [loc._.cancel, loc._.ok],
      cancelButtonIndex: 0,
      anchor: anchor ?? undefined,
    };

    ActionSheet.showActionSheetWithOptions(options, buttonIndex => {
      if (buttonIndex === 1) {
        Keyboard.dismiss();
        setAddresses(addrs => {
          addrs[scrollIndex.current].amount = BitcoinUnit.MAX;
          addrs[scrollIndex.current].amountSats = BitcoinUnit.MAX;
          return [...addrs];
        });
        setAddresses(addrs => {
          addrs[scrollIndex.current].unit = BitcoinUnit.BTC;
          return [...addrs];
        });
      }
    });
  }, [frozenBalance]);
  // Header Right Button

  const headerRightOnPress = useCallback(
    (id: string) => {
      Keyboard.dismiss();
      if (id === CommonToolTipActions.AddRecipient.id) {
        handleAddRecipient();
      } else if (id === CommonToolTipActions.RemoveRecipient.id) {
        handleRemoveRecipient();
      } else if (id === CommonToolTipActions.SignPSBT.id) {
        selectedDataProcessor.current = CommonToolTipActions.SignPSBT;
        navigateToQRCodeScanner();
      } else if (id === CommonToolTipActions.SendMax.id) {
        onUseAllPressed();
      } else if (id === CommonToolTipActions.AllowRBF.id) {
        onReplaceableFeeSwitchValueChanged(!isTransactionReplaceable);
      } else if (id === CommonToolTipActions.ImportTransaction.id) {
        selectedDataProcessor.current = CommonToolTipActions.ImportTransaction;
        importTransaction();
      } else if (id === CommonToolTipActions.ImportTransactionQR.id) {
        selectedDataProcessor.current = CommonToolTipActions.ImportTransactionQR;
        importQrTransaction();
      } else if (id === CommonToolTipActions.ImportTransactionMultsig.id) {
        selectedDataProcessor.current = CommonToolTipActions.ImportTransactionMultsig;
        importTransactionMultisig();
      } else if (id === CommonToolTipActions.CoSignTransaction.id) {
        selectedDataProcessor.current = CommonToolTipActions.CoSignTransaction;
        navigateToQRCodeScanner();
      } else if (id === CommonToolTipActions.CoinControl.id) {
        handleCoinControl();
      } else if (id === CommonToolTipActions.InsertContact.id) {
        handleInsertContact();
      } else if (id === CommonToolTipActions.RemoveAllRecipients.id) {
        handleRemoveAllRecipients();
      }
    },
    [
      handleAddRecipient,
      handleRemoveRecipient,
      navigateToQRCodeScanner,
      onUseAllPressed,
      onReplaceableFeeSwitchValueChanged,
      isTransactionReplaceable,
      importTransaction,
      importQrTransaction,
      importTransactionMultisig,
      handleCoinControl,
      handleInsertContact,
      handleRemoveAllRecipients,
    ],
  );

  const headerRightActions = useCallback(() => {
    if (!wallet) return [];

    const walletActions: Action[][] = [];

    const recipientActions: Action[] = [
      CommonToolTipActions.AddRecipient,
      {
        ...CommonToolTipActions.RemoveRecipient,
        hidden: addresses.length <= 1,
      },
      {
        ...CommonToolTipActions.RemoveAllRecipients,
        hidden: !(addresses.length > 1),
      },
    ];
    walletActions.push(recipientActions);

    const isSendMaxUsed = addresses.some(element => element.amount === BitcoinUnit.MAX);
    const sendMaxAction: Action[] = [
      {
        ...CommonToolTipActions.SendMax,
        disabled: wallet.getBalance() === 0 || isSendMaxUsed,
        hidden: !isEditable || !(Number(wallet.getBalance()) > 0),
      },
    ];
    walletActions.push(sendMaxAction);

    const rbfAction: Action[] = [
      {
        ...CommonToolTipActions.AllowRBF,
        menuState: isTransactionReplaceable,
        hidden: !(wallet.type === HDSegwitBech32Wallet.type && isTransactionReplaceable !== undefined),
      },
    ];
    walletActions.push(rbfAction);

    const transactionActions: Action[] = [
      {
        ...CommonToolTipActions.ImportTransaction,
        hidden: !(wallet.type === WatchOnlyWallet.type && wallet.isHd()),
      },
      {
        ...CommonToolTipActions.ImportTransactionQR,
        hidden: !(wallet.type === WatchOnlyWallet.type && wallet.isHd()),
      },
      {
        ...CommonToolTipActions.ImportTransactionMultsig,
        hidden: !(wallet.type === MultisigHDWallet.type),
      },
      {
        ...CommonToolTipActions.CoSignTransaction,
        hidden: !(wallet.type === MultisigHDWallet.type && wallet.howManySignaturesCanWeMake() > 0),
      },
      {
        ...CommonToolTipActions.SignPSBT,
        hidden: !(wallet as MultisigHDWallet)?.allowCosignPsbt(),
      },
    ];
    walletActions.push(transactionActions);

    const specificWalletActions: Action[] = [
      {
        ...CommonToolTipActions.InsertContact,
        hidden: !(isEditable && wallet.allowBIP47() && wallet.isBIP47Enabled()),
      },
      CommonToolTipActions.CoinControl,
    ];
    walletActions.push(specificWalletActions);

    return walletActions;
  }, [addresses, isEditable, wallet, isTransactionReplaceable]);

  const HeaderRight = useCallback(
    () => <HeaderMenuButton disabled={isLoading} onPressMenuItem={headerRightOnPress} actions={headerRightActions()} />,
    [headerRightOnPress, isLoading, headerRightActions],
  );

  const setHeaderRightOptions = useCallback(() => {
    navigation.setOptions({
      headerRight: HeaderRight,
    });
  }, [HeaderRight, navigation]);

  useEffect(() => {
    console.log('send/details - useEffect');
    if (wallet) {
      setHeaderRightOptions();
    }
  }, [colors, wallet, isTransactionReplaceable, balance, addresses, isEditable, isLoading, setHeaderRightOptions]);

  const handleRecipientsScroll = (e: NativeSyntheticEvent<NativeScrollEvent>) => {
    const contentOffset = e.nativeEvent.contentOffset;
    const viewSize = e.nativeEvent.layoutMeasurement;
    const index = Math.floor(contentOffset.x / viewSize.width);
    scrollIndex.current = index;
  };

  const formatFee = (fee: number) => formatBalance(fee, feeUnit!, true);

  const stylesHook = StyleSheet.create({
    root: {
      backgroundColor: colors.elevated,
    },

    selectLabel: {
      color: colors.buttonTextColor,
    },
    of: {
      color: colors.feeText,
    },
    memo: {
      borderColor: colors.formBorder,
      borderBottomColor: colors.formBorder,
      backgroundColor: colors.inputBackgroundColor,
    },
    feeLabel: {
      color: colors.feeText,
    },

    feeRow: {
      backgroundColor: colors.feeLabel,
    },
    feeValue: {
      color: colors.feeValue,
    },
  });

  const calculateTotalAmount = () => {
    const totalAmount = addresses.reduce((total, item) => total + Number(item.amountSats || 0), 0);
    const totalWithFee = totalAmount + (feePrecalc.current || 0);
    return totalWithFee;
  };

  const renderCreateButton = () => {
    const totalWithFee = calculateTotalAmount();
    const isDisabled = totalWithFee === 0 || totalWithFee > balance || balance === 0 || isLoading || addresses.length === 0;

    return (
      <View style={styles.createButton}>
        {isLoading ? (
          <ActivityIndicator />
        ) : (
          <Button onPress={createTransaction} disabled={isDisabled} title={loc.send.details_next} testID="CreateTransactionButton" />
        )}
      </View>
    );
  };

  const renderWalletSelectionOrCoinsSelected = () => {
    if (isVisible) return null;
    if (utxos && utxos?.length > 0) {
      return (
        <View style={styles.select}>
          <CoinsSelected
            number={utxos.length}
            onContainerPress={handleCoinControl}
            onClose={() => {
              LayoutAnimation.configureNext(LayoutAnimation.Presets.easeInEaseOut);
              setParams({ utxos: null });
            }}
          />
        </View>
      );
    }

    return (
      <View style={styles.select}>
        {!isLoading && isEditable && (
          <TouchableOpacity
            accessibilityRole="button"
            style={styles.selectTouch}
            onPress={() => {
              navigation.navigate('SelectWallet', { chainType: Chain.ONCHAIN, selectedWalletID: wallet?.getID() });
            }}
          >
            <Text style={styles.selectText}>{loc.wallets.select_wallet.toLowerCase()}</Text>
            <Icon name={I18nManager.isRTL ? 'angle-left' : 'angle-right'} size={18} type="font-awesome" color="#9aa0aa" />
          </TouchableOpacity>
        )}
        <View style={styles.selectWrap}>
          <TouchableOpacity
            accessibilityRole="button"
            style={styles.selectTouch}
            onPress={() => {
              navigation.navigate('SelectWallet', { chainType: Chain.ONCHAIN, selectedWalletID: wallet?.getID() });
            }}
            disabled={!isEditable || isLoading}
          >
            <Text style={[styles.selectLabel, stylesHook.selectLabel]}>{wallet?.getLabel()}</Text>
          </TouchableOpacity>
        </View>
      </View>
    );
  };

  const renderBitcoinTransactionInfoFields = (params: { item: IPaymentDestinations; index: number }) => {
    const { item, index } = params;
    return (
      <View style={[styles.transactionItemContainer, { width: dimensions.width }]} testID={'Transaction' + index}>
        <View style={styles.amountInputContainer}>
          <AmountInput.AmountInput
            isLoading={isLoading}
            amount={item.amount ? item.amount.toString() : undefined}
            onAmountUnitChange={(unit: BitcoinUnit) => {
              setAddresses(addrs => {
                const addr = addrs[index];

                switch (unit) {
                  case BitcoinUnit.SATS:
                    addr.amountSats = parseInt(String(addr.amount), 10);
                    break;
                  case BitcoinUnit.BTC:
                    addr.amountSats = btcToSatoshi(String(addr.amount));
                    break;
                  case BitcoinUnit.LOCAL_CURRENCY:
                    // also accounting for cached fiat->sat conversion to avoid rounding error
                    addr.amountSats = AmountInput.getCachedSatoshis(String(addr.amount)) || btcToSatoshi(fiatToBTC(Number(addr.amount)));
                    break;
                }

                addrs[index] = addr;
                return [...addrs];
              });
              setAddresses(addrs => {
                addrs[index].unit = unit;
                return [...addrs];
              });
            }}
            onChangeText={(text: string) => {
              setAddresses(addrs => {
                item.amount = text;
                switch (item.unit || amountUnit) {
                  case BitcoinUnit.BTC:
                    item.amountSats = btcToSatoshi(item.amount);
                    break;
                  case BitcoinUnit.LOCAL_CURRENCY:
                    item.amountSats = btcToSatoshi(fiatToBTC(Number(item.amount)));
                    break;
                  case BitcoinUnit.SATS:
                  default:
                    item.amountSats = parseInt(text, 10);
                    break;
                }
                addrs[index] = item;
                return [...addrs];
              });
            }}
            unit={item.unit || amountUnit}
            editable={isEditable}
            disabled={!isEditable}
            inputAccessoryViewID={InputAccessoryAllFundsAccessoryViewID}
          />
        </View>

        {frozenBalance > 0 && (
          <TouchableOpacity accessibilityRole="button" style={styles.frozenContainer} onPress={handleCoinControl}>
            <BlueText>
              {loc.formatString(loc.send.details_frozen, { amount: formatBalanceWithoutSuffix(frozenBalance, BitcoinUnit.BTC, true) })}
            </BlueText>
          </TouchableOpacity>
        )}

        <View style={styles.addressInputContainer}>
          <AddressInput
            onChangeText={text => {
              const { address, amount, memo, payjoinUrl: pjUrl } = DeeplinkSchemaMatch.decodeBitcoinUri(text.trim());
              setAddresses(addrs => {
                item.address = address || text.trim();
                item.amount = amount || item.amount;
                addrs[index] = item;
                return [...addrs];
              });
              if (memo) {
                setParams({ transactionMemo: memo });
              }
              setIsLoading(false);
              setParams({ payjoinUrl: pjUrl });
            }}
            address={item.address}
            isLoading={isLoading}
            inputAccessoryViewID={DismissKeyboardInputAccessoryViewID}
            editable={isEditable}
            style={styles.fullWidthInput}
          />
        </View>

        {addresses.length > 1 && (
          <Text style={[styles.of, stylesHook.of, styles.ofMargin]}>
            {loc.formatString(loc._.of, { number: index + 1, total: addresses.length })}
          </Text>
        )}
      </View>
    );
  };

  const getItemLayout = (_: any, index: number) => ({
    length: dimensions.width,
    offset: dimensions.width * index,
    index,
  });

  return (
    <SafeArea style={[styles.root, stylesHook.root]}>
      <View>
        <FlatList
          onLayout={handleLayout}
          keyboardShouldPersistTaps="always"
          scrollEnabled={addresses.length > 1}
          data={addresses}
          renderItem={renderBitcoinTransactionInfoFields}
          horizontal
          ref={scrollView}
          automaticallyAdjustKeyboardInsets
          pagingEnabled
          removeClippedSubviews={false}
          onMomentumScrollBegin={Keyboard.dismiss}
          onScroll={handleRecipientsScroll}
          scrollEventThrottle={16}
          scrollIndicatorInsets={styles.scrollViewIndicator}
          contentContainerStyle={styles.scrollViewContent}
          getItemLayout={getItemLayout}
        />
        <View style={[styles.memo, stylesHook.memo]}>
          <TextInput
            onChangeText={setTransactionMemo}
            placeholder={loc.send.details_note_placeholder}
            placeholderTextColor="#81868e"
            value={transactionMemo}
            numberOfLines={1}
            style={styles.memoText}
            editable={!isLoading}
            onSubmitEditing={Keyboard.dismiss}
            inputAccessoryViewID={DismissKeyboardInputAccessoryViewID}
          />
        </View>
        <TouchableOpacity
          testID="chooseFee"
          accessibilityRole="button"
          onPress={() => feeModalRef.current?.present()}
          disabled={isLoading}
          style={styles.fee}
        >
          <Text style={[styles.feeLabel, stylesHook.feeLabel]}>{loc.send.create_fee}</Text>

          {networkTransactionFeesIsLoading ? (
            <ActivityIndicator />
          ) : (
            <View style={[styles.feeRow, stylesHook.feeRow]}>
              <Text style={stylesHook.feeValue}>
                {feePrecalc.current ? formatFee(feePrecalc.current) : feeRate + ' ' + loc.units.sat_vbyte}
              </Text>
            </View>
          )}
        </TouchableOpacity>
        {renderCreateButton()}
        <SelectFeeModal
          ref={feeModalRef}
          networkTransactionFees={networkTransactionFees}
          feePrecalc={feePrecalc}
          feeRate={feeRate}
          setCustomFee={setCustomFee}
          feeUnit={addresses[scrollIndex.current]?.unit ?? BitcoinUnit.BTC}
        />
      </View>
      <DismissKeyboardInputAccessory />
      {Platform.select({
        ios: <InputAccessoryAllFunds canUseAll={balance > 0} onUseAllPressed={onUseAllPressed} balance={String(allBalance)} />,
        android: isVisible && (
          <InputAccessoryAllFunds canUseAll={balance > 0} onUseAllPressed={onUseAllPressed} balance={String(allBalance)} />
        ),
      })}

      {renderWalletSelectionOrCoinsSelected()}
    </SafeArea>
  );
};

export default SendDetails;

const styles = StyleSheet.create({
  root: {
    flex: 1,
    justifyContent: 'space-between',
  },
  scrollViewContent: {
    flexDirection: 'row',
  },
  scrollViewIndicator: {
    top: 0,
    left: 8,
    bottom: 0,
    right: 8,
  },
  createButton: {
    marginVertical: 16,
    marginHorizontal: 16,
    alignContent: 'center',
    minHeight: 44,
  },
  select: {
    marginBottom: 24,
    marginHorizontal: 24,
    alignItems: 'center',
  },
  selectTouch: {
    flexDirection: 'row',
    alignItems: 'center',
  },
  selectText: {
    color: '#9aa0aa',
    fontSize: 14,
    marginRight: 8,
  },
  selectWrap: {
    flexDirection: 'row',
    alignItems: 'center',
    marginVertical: 4,
  },
  selectLabel: {
    fontSize: 14,
  },
  of: {
    alignSelf: 'flex-end',
    marginRight: 18,
    marginVertical: 8,
  },
  ofMargin: {
    marginTop: 4,
  },
  memo: {
    flexDirection: 'row',
    borderWidth: 1,
    borderBottomWidth: 0.5,
    minHeight: 44,
    height: 44,
    marginHorizontal: 16,
    alignItems: 'center',
    marginVertical: 8,
    borderRadius: 4,
  },
  memoText: {
    flex: 1,
    marginHorizontal: 8,
    minHeight: 33,
    color: '#81868e',
  },
  fee: {
    flexDirection: 'row',
    marginHorizontal: 16,
    justifyContent: 'space-between',
    alignItems: 'center',
  },
  feeLabel: {
    fontSize: 14,
  },
  feeRow: {
    minWidth: 40,
    height: 25,
    borderRadius: 4,
    justifyContent: 'space-between',
    flexDirection: 'row',
    alignItems: 'center',
    paddingHorizontal: 10,
  },
  frozenContainer: {
    flexDirection: 'row',
    justifyContent: 'center',
    alignItems: 'center',
    marginVertical: 4,
  },
  transactionItemContainer: {
    paddingHorizontal: 16,
    paddingVertical: 8,
  },
  amountInputContainer: {
    marginBottom: 8,
  },
  addressInputContainer: {
    marginTop: 8,
  },
  fullWidthInput: {
    width: '100%',
  },
});<|MERGE_RESOLUTION|>--- conflicted
+++ resolved
@@ -25,12 +25,7 @@
   TouchableOpacity,
   View,
 } from 'react-native';
-<<<<<<< HEAD
 import { pick, types, isErrorWithCode, errorCodes } from '@react-native-documents/picker';
-import { Icon } from '@rneui/themed';
-=======
-import DocumentPicker from 'react-native-document-picker';
->>>>>>> f18f71c0
 import RNFS from 'react-native-fs';
 import { btcToSatoshi, fiatToBTC } from '../../blue_modules/currency';
 import * as fs from '../../blue_modules/fs';
