--- conflicted
+++ resolved
@@ -256,14 +256,9 @@
         },
         feeUnit: fromWallet.getPreferredBalanceUnit(),
         amountUnit: fromWallet.preferredBalanceUnit, // default for whole screen
-<<<<<<< HEAD
-        renderWalletSelectionOrCoinsSelectedHidden: false,
-        width: Dimensions.get('window').width - 320,
-        utxo: null,
-=======
         renderWalletSelectionButtonHidden: false,
         width: Dimensions.get('window').width,
->>>>>>> 58cc3df6
+        utxo: null,
       };
     }
   }
