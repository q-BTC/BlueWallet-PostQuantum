/* global alert */
import React, { useContext, useEffect, useState } from 'react';
import { ActivityIndicator, FlatList, TouchableOpacity, StyleSheet, Switch, View } from 'react-native';
import { Text } from 'react-native-elements';
import { PayjoinClient } from 'payjoin-client';
import ReactNativeHapticFeedback from 'react-native-haptic-feedback';
import PropTypes from 'prop-types';

import PayjoinTransaction from '../../class/payjoin-transaction';
import { BlueButton, BlueText, SafeBlueArea, BlueCard } from '../../BlueComponents';
import navigationStyle from '../../components/navigationStyle';
import { BitcoinUnit } from '../../models/bitcoinUnits';
import Biometric from '../../class/biometrics';
import loc, { formatBalance, formatBalanceWithoutSuffix } from '../../loc';
import Notifications from '../../blue_modules/notifications';
import { BlueStorageContext } from '../../blue_modules/storage-context';
<<<<<<< HEAD
=======
import { Psbt } from 'bitcoinjs-lib';
import { isTorCapable } from '../../blue_modules/environment';
import { useNavigation, useRoute, useTheme } from '@react-navigation/native';
>>>>>>> a25d6532
const currency = require('../../blue_modules/currency');
const BlueElectrum = require('../../blue_modules/BlueElectrum');
const Bignumber = require('bignumber.js');
const bitcoin = require('bitcoinjs-lib');

const Confirm = () => {
  const { wallets, fetchAndSaveWalletTransactions } = useContext(BlueStorageContext);
  const [isBiometricUseCapableAndEnabled, setIsBiometricUseCapableAndEnabled] = useState(false);
  const { params } = useRoute();
  const { recipients = [], walletID, fee, memo, tx, satoshiPerByte, psbt } = params;
  const [isLoading, setIsLoading] = useState(false);
  const [isPayjoinEnabled, setIsPayjoinEnabled] = useState(false);
  const wallet = wallets.find(wallet => wallet.getID() === walletID);
  const payjoinUrl = wallet.allowPayJoin() ? params.payjoinUrl : false;
  const feeSatoshi = new Bignumber(fee).multipliedBy(100000000).toNumber();
  const { navigate } = useNavigation();
  const { colors } = useTheme();
  const stylesHook = StyleSheet.create({
    transactionDetailsTitle: {
      color: colors.foregroundColor,
    },
    transactionDetailsSubtitle: {
      color: colors.feeText,
    },
    transactionAmountFiat: {
      color: colors.feeText,
    },

    valueValue: {
      color: colors.alternativeTextColor2,
    },
    valueUnit: {
      color: colors.alternativeTextColor2,
    },
    root: {
      backgroundColor: colors.elevated,
    },

    txText: {
      color: colors.feeText,
    },
    payjoinWrapper: {
      backgroundColor: colors.buttonDisabledBackgroundColor,
    },
  });

  useEffect(() => {
    console.log('send/confirm - useEffect');
    console.log('address = ', recipients);
    Biometric.isBiometricUseCapableAndEnabled().then(setIsBiometricUseCapableAndEnabled);
    // eslint-disable-next-line react-hooks/exhaustive-deps
  }, []);

  /**
   * we need to look into `recipients`, find destination address and return its outputScript
   * (needed for payjoin)
   *
   * @return {string}
   */
  const getPaymentScript = () => {
    return bitcoin.address.toOutputScript(recipients[0].address);
  };

  const send = async () => {
    setIsLoading(true);
    try {
      const txids2watch = [];
      if (!isPayjoinEnabled) {
        await broadcast(tx);
      } else {
        const payJoinWallet = new PayjoinTransaction(psbt, txHex => broadcast(txHex), wallet);
        const paymentScript = getPaymentScript();
        let payjoinClient;
        if (isTorCapable && payjoinUrl.includes('.onion')) {
          console.warn('trying TOR....');
          // working through TOR - crafting custom requester that will handle TOR http request
          const customPayjoinRequester = {
            requestPayjoin: async function (psbt) {
              console.warn('requesting payjoin with psbt:', psbt.toBase64());
              const api = new torrific.Torsbee();
              const torResponse = await api.post(payjoinUrl, {
                headers: {
                  'Content-Type': 'text/plain',
                },
                body: psbt.toBase64(),
              });
              console.warn('got torResponse.body');
              if (!torResponse.body) throw new Error('TOR failure, got ' + JSON.stringify(torResponse));
              return Psbt.fromBase64(torResponse.body);
            },
          };
          payjoinClient = new PayjoinClient({
            paymentScript,
            payJoinWallet,
            payjoinRequester: customPayjoinRequester,
          });
        } else {
<<<<<<< HEAD
          const wallet = new PayjoinTransaction(this.state.psbt, txHex => this.broadcast(txHex), this.state.fromWallet);
          const paymentScript = this.getPaymentScript();
          const payjoinClient = new PayjoinClient({
            paymentScript,
            wallet,
            payjoinUrl: this.state.payjoinUrl,
          });

          await payjoinClient.run();
          const payjoinPsbt = wallet.getPayjoinPsbt();
          if (payjoinPsbt) {
            const tx = payjoinPsbt.extractTransaction();
            txids2watch.push(tx.getId());
          }
=======
          payjoinClient = new PayjoinClient({
            paymentScript,
            payJoinWallet,
            payjoinUrl,
          });
>>>>>>> a25d6532
        }
        await payjoinClient.run();
        const payjoinPsbt = payJoinWallet.getPayjoinPsbt();
        if (payjoinPsbt) {
          const tx = payjoinPsbt.extractTransaction();
          txids2watch.push(tx.getId());
        }
      }

      const txid = bitcoin.Transaction.fromHex(tx).getId();
      txids2watch.push(txid);
      Notifications.majorTomToGroundControl([], [], txids2watch);
      let amount = 0;
      for (const recipient of recipients) {
        amount += recipient.value;
      }

      amount = formatBalanceWithoutSuffix(amount, BitcoinUnit.BTC, false);

      navigate('Success', {
        fee: Number(fee),
        amount,
      });

      setIsLoading(false);

      await new Promise(resolve => setTimeout(resolve, 3000)); // sleep to make sure network propagates
      fetchAndSaveWalletTransactions(walletID);
    } catch (error) {
      ReactNativeHapticFeedback.trigger('notificationError', {
        ignoreAndroidSystemSettings: false,
      });
      setIsLoading(false);
      alert(error.message);
    }
  };

  const broadcast = async tx => {
    await BlueElectrum.ping();
    await BlueElectrum.waitTillConnected();

    if (isBiometricUseCapableAndEnabled) {
      if (!(await Biometric.unlockWithBiometrics())) {
        return;
      }
    }

    const result = await wallet.broadcastTx(tx);
    if (!result) {
      throw new Error(loc.errors.broadcast);
    }

    return result;
  };

  const _renderItem = ({ index, item }) => {
    return (
      <>
        <View style={styles.valueWrap}>
          <Text testID="TransactionValue" style={[styles.valueValue, stylesHook.valueValue]}>
            {currency.satoshiToBTC(item.value)}
          </Text>
          <Text style={[styles.valueUnit, stylesHook.valueUnit]}>{' ' + loc.units[BitcoinUnit.BTC]}</Text>
        </View>
        <Text style={[styles.transactionAmountFiat, stylesHook.transactionAmountFiat]}>{currency.satoshiToLocalCurrency(item.value)}</Text>
        <BlueCard>
          <Text style={[styles.transactionDetailsTitle, stylesHook.transactionDetailsTitle]}>{loc.send.create_to}</Text>
          <Text testID="TransactionAddress" style={[styles.transactionDetailsSubtitle, stylesHook.transactionDetailsSubtitle]}>
            {item.address}
          </Text>
        </BlueCard>
        {recipients.length > 1 && (
          <BlueText style={styles.valueOf}>{loc.formatString(loc._.of, { number: index + 1, total: recipients.length })}</BlueText>
        )}
      </>
    );
  };
  _renderItem.propTypes = {
    index: PropTypes.number.isRequired,
    item: PropTypes.object.isRequired,
  };

  const renderSeparator = () => {
    return <View style={styles.separator} />;
  };

  return (
    <SafeBlueArea style={[styles.root, stylesHook.root]}>
      <View style={styles.cardTop}>
        <FlatList
          scrollEnabled={recipients.length > 1}
          extraData={recipients}
          data={recipients}
          renderItem={_renderItem}
          keyExtractor={(_item, index) => `${index}`}
          ItemSeparatorComponent={renderSeparator}
        />
        {!!payjoinUrl && (
          <View style={styles.cardContainer}>
            <BlueCard>
              <View style={[styles.payjoinWrapper, stylesHook.payjoinWrapper]}>
                <Text style={styles.payjoinText}>Payjoin</Text>
                <Switch testID="PayjoinSwitch" value={isPayjoinEnabled} onValueChange={setIsPayjoinEnabled} />
              </View>
            </BlueCard>
          </View>
        )}
      </View>
      <View style={styles.cardBottom}>
        <BlueCard>
          <Text style={styles.cardText} testID="TransactionFee">
            {loc.send.create_fee}: {formatBalance(feeSatoshi, BitcoinUnit.BTC)} ({currency.satoshiToLocalCurrency(feeSatoshi)})
          </Text>
          {isLoading ? <ActivityIndicator /> : <BlueButton onPress={send} title={loc.send.confirm_sendNow} />}
          <TouchableOpacity
            accessibilityRole="button"
            testID="TransactionDetailsButton"
            style={styles.txDetails}
            onPress={async () => {
              if (isBiometricUseCapableAndEnabled) {
                if (!(await Biometric.unlockWithBiometrics())) {
                  return;
                }
              }

              navigate('CreateTransaction', {
                fee,
                recipients,
                memo,
                tx,
                satoshiPerByte,
                wallet,
                feeSatoshi,
              });
            }}
          >
            <Text style={[styles.txText, stylesHook.txText]}>{loc.transactions.details_transaction_details}</Text>
          </TouchableOpacity>
        </BlueCard>
      </View>
    </SafeBlueArea>
  );
};

export default Confirm;

const styles = StyleSheet.create({
  transactionDetailsTitle: {
    fontWeight: '500',
    fontSize: 17,
    marginBottom: 2,
  },
  transactionDetailsSubtitle: {
    fontWeight: '500',
    fontSize: 15,
    marginBottom: 20,
  },
  transactionAmountFiat: {
    fontWeight: '500',
    fontSize: 15,
    marginVertical: 8,
    textAlign: 'center',
  },
  valueWrap: {
    flexDirection: 'row',
    justifyContent: 'center',
  },
  valueValue: {
    fontSize: 36,
    fontWeight: '700',
  },
  valueUnit: {
    fontSize: 16,
    marginHorizontal: 4,
    paddingBottom: 6,
    fontWeight: '600',
    alignSelf: 'flex-end',
  },
  valueOf: {
    alignSelf: 'flex-end',
    marginRight: 18,
    marginVertical: 8,
  },
  separator: {
    height: 0.5,
    margin: 16,
  },
  root: {
    paddingTop: 19,
    justifyContent: 'space-between',
  },
  cardTop: {
    flexGrow: 8,
    marginTop: 16,
    alignItems: 'center',
    maxHeight: '70%',
  },
  cardBottom: {
    flexGrow: 2,
    justifyContent: 'flex-end',
    alignItems: 'center',
  },
  cardContainer: {
    flexGrow: 1,
    width: '100%',
  },
  cardText: {
    flexDirection: 'row',
    color: '#37c0a1',
    fontSize: 14,
    marginVertical: 8,
    marginHorizontal: 24,
    paddingBottom: 6,
    fontWeight: '500',
    alignSelf: 'center',
  },
  txDetails: {
    marginTop: 16,
  },
  txText: {
    fontSize: 15,
    fontWeight: '500',
    alignSelf: 'center',
  },
  payjoinWrapper: {
    flexDirection: 'row',
    padding: 8,
    borderRadius: 6,
    width: '100%',
    alignItems: 'center',
    justifyContent: 'space-between',
  },
  payjoinText: {
    color: '#81868e',
    fontSize: 15,
    fontWeight: 'bold',
  },
});

Confirm.navigationOptions = navigationStyle({}, opts => ({ ...opts, title: loc.send.confirm_header }));<|MERGE_RESOLUTION|>--- conflicted
+++ resolved
@@ -14,12 +14,9 @@
 import loc, { formatBalance, formatBalanceWithoutSuffix } from '../../loc';
 import Notifications from '../../blue_modules/notifications';
 import { BlueStorageContext } from '../../blue_modules/storage-context';
-<<<<<<< HEAD
-=======
 import { Psbt } from 'bitcoinjs-lib';
 import { isTorCapable } from '../../blue_modules/environment';
 import { useNavigation, useRoute, useTheme } from '@react-navigation/native';
->>>>>>> a25d6532
 const currency = require('../../blue_modules/currency');
 const BlueElectrum = require('../../blue_modules/BlueElectrum');
 const Bignumber = require('bignumber.js');
@@ -117,28 +114,11 @@
             payjoinRequester: customPayjoinRequester,
           });
         } else {
-<<<<<<< HEAD
-          const wallet = new PayjoinTransaction(this.state.psbt, txHex => this.broadcast(txHex), this.state.fromWallet);
-          const paymentScript = this.getPaymentScript();
-          const payjoinClient = new PayjoinClient({
-            paymentScript,
-            wallet,
-            payjoinUrl: this.state.payjoinUrl,
-          });
-
-          await payjoinClient.run();
-          const payjoinPsbt = wallet.getPayjoinPsbt();
-          if (payjoinPsbt) {
-            const tx = payjoinPsbt.extractTransaction();
-            txids2watch.push(tx.getId());
-          }
-=======
           payjoinClient = new PayjoinClient({
             paymentScript,
             payJoinWallet,
             payjoinUrl,
           });
->>>>>>> a25d6532
         }
         await payjoinClient.run();
         const payjoinPsbt = payJoinWallet.getPayjoinPsbt();
