import { StackActions, useFocusEffect, useIsFocused, useRoute } from '@react-navigation/native';
import * as bitcoin from 'bitcoinjs-lib';
import createHash from 'create-hash';
import React, { useCallback, useEffect, useState } from 'react';
import { Alert, Image, Platform, StyleSheet, TextInput, TouchableOpacity, View } from 'react-native';
import { CameraScreen } from 'react-native-camera-kit';
import { Icon } from '@rneui/themed';
import Base43 from '../../blue_modules/base43';
import * as fs from '../../blue_modules/fs';
import { BlueURDecoder, decodeUR, extractSingleWorkload } from '../../blue_modules/ur';
import { BlueLoading, BlueSpacing40, BlueText } from '../../BlueComponents';
import { openPrivacyDesktopSettings } from '../../class/camera';
import Button from '../../components/Button';
import { useTheme } from '../../components/themes';
import { isCameraAuthorizationStatusGranted } from '../../helpers/scan-qr';
import loc from '../../loc';
import { useSettings } from '../../hooks/context/useSettings';
<<<<<<< HEAD
import RNQRGenerator from 'rn-qr-generator';
import { useExtendedNavigation } from '../../hooks/useExtendedNavigation';
=======
>>>>>>> 99ba3387

let decoder = false;

const styles = StyleSheet.create({
  root: {
    flex: 1,
    backgroundColor: '#000000',
  },
  closeTouch: {
    width: 40,
    height: 40,
    backgroundColor: 'rgba(0,0,0,0.4)',
    justifyContent: 'center',
    borderRadius: 20,
    position: 'absolute',
    left: 16,
    top: 55,
  },
  closeImage: {
    alignSelf: 'center',
  },
  imagePickerTouch: {
    width: 40,
    height: 40,
    backgroundColor: 'rgba(0,0,0,0.4)',
    justifyContent: 'center',
    borderRadius: 20,
    position: 'absolute',
    left: 24,
    bottom: 48,
  },
  filePickerTouch: {
    width: 40,
    height: 40,
    backgroundColor: 'rgba(0,0,0,0.4)',
    justifyContent: 'center',
    borderRadius: 20,
    position: 'absolute',
    left: 96,
    bottom: 48,
  },
  openSettingsContainer: {
    flex: 1,
    justifyContent: 'center',
    alignContent: 'center',
    alignItems: 'center',
  },
  backdoorButton: {
    width: 60,
    height: 60,
    backgroundColor: 'rgba(0,0,0,0.01)',
    position: 'absolute',
  },
  backdoorInputWrapper: { position: 'absolute', left: '5%', top: '0%', width: '90%', height: '70%', backgroundColor: 'white' },
  progressWrapper: { position: 'absolute', alignSelf: 'center', alignItems: 'center', top: '50%', padding: 8, borderRadius: 8 },
  backdoorInput: {
    height: '50%',
    marginTop: 5,
    marginHorizontal: 20,
    borderWidth: 1,
    borderRadius: 4,
    textAlignVertical: 'top',
  },
});

const ScanQRCode = () => {
  const [isLoading, setIsLoading] = useState(false);
  const { setIsDrawerShouldHide } = useSettings();
  const navigation = useExtendedNavigation();
  const route = useRoute();
  const navigationState = navigation.getState();
  const previousRoute = navigationState.routes[navigationState.routes.length - 2];
  const defaultLaunchedBy = previousRoute ? previousRoute.name : undefined;

  const { launchedBy = defaultLaunchedBy, onDismiss, showFileImportButton } = route.params || {};
  const scannedCache = {};
  const { colors } = useTheme();
  const isFocused = useIsFocused();
  const [backdoorPressed, setBackdoorPressed] = useState(0);
  const [urTotal, setUrTotal] = useState(0);
  const [urHave, setUrHave] = useState(0);
  const [backdoorText, setBackdoorText] = useState('');
  const [backdoorVisible, setBackdoorVisible] = useState(false);
  const [animatedQRCodeData, setAnimatedQRCodeData] = useState({});
  const [cameraStatusGranted, setCameraStatusGranted] = useState(false);
  const stylesHook = StyleSheet.create({
    openSettingsContainer: {
      backgroundColor: colors.brandingColor,
    },
    progressWrapper: { backgroundColor: colors.brandingColor, borderColor: colors.foregroundColor, borderWidth: 4 },
    backdoorInput: {
      borderColor: colors.formBorder,
      borderBottomColor: colors.formBorder,
      backgroundColor: colors.inputBackgroundColor,
      color: colors.foregroundColor,
    },
  });

  useEffect(() => {
    isCameraAuthorizationStatusGranted().then(setCameraStatusGranted);
  }, []);

  const HashIt = function (s) {
    return createHash('sha256').update(s).digest().toString('hex');
  };

  useFocusEffect(
    useCallback(() => {
      setIsDrawerShouldHide(true);

      return () => {
        setIsDrawerShouldHide(false);
      };
    }, [setIsDrawerShouldHide]),
  );

  const _onReadUniformResourceV2 = part => {
    if (!decoder) decoder = new BlueURDecoder();
    try {
      decoder.receivePart(part);
      if (decoder.isComplete()) {
        const data = decoder.toString();
        decoder = false; // nullify for future use (?)
        if (launchedBy) {
          const merge = true;
          const popToAction = StackActions.popTo(launchedBy, { onBarScanned: data }, merge);

          navigation.dispatch(popToAction);
        }
      } else {
        setUrTotal(100);
        setUrHave(Math.floor(decoder.estimatedPercentComplete() * 100));
      }
    } catch (error) {
      setIsLoading(true);
      Alert.alert(
        loc.send.scan_error,
        loc._.invalid_animated_qr_code_fragment,
        [
          {
            text: loc._.ok,
            onPress: () => {
              setIsLoading(false);
            },
            style: 'default',
          },
        ],
        { cancelabe: false },
      );
    }
  };

  /**
   *
   * @deprecated remove when we get rid of URv1 support
   */
  const _onReadUniformResource = ur => {
    try {
      const [index, total] = extractSingleWorkload(ur);
      animatedQRCodeData[index + 'of' + total] = ur;
      setUrTotal(total);
      setUrHave(Object.values(animatedQRCodeData).length);
      if (Object.values(animatedQRCodeData).length === total) {
        const payload = decodeUR(Object.values(animatedQRCodeData));
        // lets look inside that data
        let data = false;
        if (Buffer.from(payload, 'hex').toString().startsWith('psbt')) {
          // its a psbt, and whoever requested it expects it encoded in base64
          data = Buffer.from(payload, 'hex').toString('base64');
        } else {
          // its something else. probably plain text is expected
          data = Buffer.from(payload, 'hex').toString();
        }
        if (launchedBy) {
          const merge = true;
          const popToAction = StackActions.popTo(launchedBy, { onBarScanned: data }, merge);

          navigation.dispatch(popToAction);
        }
      } else {
        setAnimatedQRCodeData(animatedQRCodeData);
      }
    } catch (error) {
      setIsLoading(true);
      Alert.alert(
        loc.send.scan_error,
        loc._.invalid_animated_qr_code_fragment,
        [
          {
            text: loc._.ok,
            onPress: () => {
              setIsLoading(false);
            },
            style: 'default',
          },
        ],
        { cancelabe: false },
      );
    }
  };

  const onBarCodeRead = ret => {
    const h = HashIt(ret.data);
    if (scannedCache[h]) {
      // this QR was already scanned by this ScanQRCode, lets prevent firing duplicate callbacks
      return;
    }
    scannedCache[h] = +new Date();

    if (ret.data.toUpperCase().startsWith('UR:CRYPTO-ACCOUNT')) {
      return _onReadUniformResourceV2(ret.data);
    }

    if (ret.data.toUpperCase().startsWith('UR:CRYPTO-PSBT')) {
      return _onReadUniformResourceV2(ret.data);
    }

    if (ret.data.toUpperCase().startsWith('UR:CRYPTO-OUTPUT')) {
      return _onReadUniformResourceV2(ret.data);
    }

    if (ret.data.toUpperCase().startsWith('UR:BYTES')) {
      const splitted = ret.data.split('/');
      if (splitted.length === 3 && splitted[1].includes('-')) {
        return _onReadUniformResourceV2(ret.data);
      }
    }

    if (ret.data.toUpperCase().startsWith('UR')) {
      return _onReadUniformResource(ret.data);
    }

    // is it base43? stupid electrum desktop
    try {
      const hex = Base43.decode(ret.data);
      bitcoin.Psbt.fromHex(hex); // if it doesnt throw - all good
      const data = Buffer.from(hex, 'hex').toString('base64');

      if (launchedBy) {
        const merge = true;
        const popToAction = StackActions.popTo(launchedBy, { onBarScanned: data }, merge);
        navigation.dispatch(popToAction);
      }
      return;
    } catch (_) {
      if (!isLoading) {
        setIsLoading(true);
        try {
          const merge = true;

          const popToAction = StackActions.popTo(launchedBy, { onBarScanned: ret.data }, merge);

          navigation.dispatch(popToAction);
        } catch (e) {
          console.log(e);
        }
      }
    }
    setIsLoading(false);
  };

  const showFilePicker = async () => {
    setIsLoading(true);
    const { data } = await fs.showFilePickerAndReadFile();
    if (data) onBarCodeRead({ data });
    setIsLoading(false);
  };

  const showImagePicker = () => {
    if (!isLoading) {
      setIsLoading(true);
      fs.showImagePickerAndReadImage()
        .then(data => {
          if (data) onBarCodeRead({ data });
        })
        .finally(() => setIsLoading(false));
    }
  };

  const dismiss = () => {
    if (launchedBy) {
      const merge = true;
      const popToAction = StackActions.popTo(launchedBy, {}, merge);

      navigation.dispatch(popToAction);
    } else {
      navigation.goBack();
    }
    if (onDismiss) onDismiss();
  };

  const render = isLoading ? (
    <BlueLoading />
  ) : (
    <>
      {!cameraStatusGranted ? (
        <View style={[styles.openSettingsContainer, stylesHook.openSettingsContainer]}>
          <BlueText>{loc.send.permission_camera_message}</BlueText>
          <BlueSpacing40 />
          <Button title={loc.send.open_settings} onPress={openPrivacyDesktopSettings} />
        </View>
      ) : isFocused ? (
        <CameraScreen
          scanBarcode
          torchOffImage={require('../../img/flash-off.png')}
          torchOnImage={require('../../img/flash-on.png')}
          cameraFlipImage={require('../../img/camera-rotate-solid.png')}
          onReadCode={event => onBarCodeRead({ data: event?.nativeEvent?.codeStringValue })}
          showFrame={false}
        />
      ) : null}
      <TouchableOpacity accessibilityRole="button" accessibilityLabel={loc._.close} style={styles.closeTouch} onPress={dismiss}>
        <Image style={styles.closeImage} source={require('../../img/close-white.png')} />
      </TouchableOpacity>
      <TouchableOpacity
        accessibilityRole="button"
        accessibilityLabel={loc._.pick_image}
        style={styles.imagePickerTouch}
        onPress={showImagePicker}
      >
        <Icon name="image" type="font-awesome" color="#ffffff" />
      </TouchableOpacity>
      {showFileImportButton && (
        <TouchableOpacity
          accessibilityRole="button"
          accessibilityLabel={loc._.pick_file}
          style={styles.filePickerTouch}
          onPress={showFilePicker}
        >
          <Icon name="file-import" type="font-awesome-5" color="#ffffff" />
        </TouchableOpacity>
      )}
      {urTotal > 0 && (
        <View style={[styles.progressWrapper, stylesHook.progressWrapper]} testID="UrProgressBar">
          <BlueText>{loc.wallets.please_continue_scanning}</BlueText>
          <BlueText>
            {urHave} / {urTotal}
          </BlueText>
        </View>
      )}
      {backdoorVisible && (
        <View style={styles.backdoorInputWrapper}>
          <BlueText>Provide QR code contents manually:</BlueText>
          <TextInput
            testID="scanQrBackdoorInput"
            multiline
            underlineColorAndroid="transparent"
            style={[styles.backdoorInput, stylesHook.backdoorInput]}
            autoCorrect={false}
            autoCapitalize="none"
            spellCheck={false}
            selectTextOnFocus={false}
            keyboardType={Platform.OS === 'android' ? 'visible-password' : 'default'}
            value={backdoorText}
            onChangeText={setBackdoorText}
          />
          <Button
            title="OK"
            testID="scanQrBackdoorOkButton"
            onPress={() => {
              setBackdoorVisible(false);
              setBackdoorText('');

              if (backdoorText) onBarCodeRead({ data: backdoorText });
            }}
          />
        </View>
      )}
      <TouchableOpacity
        accessibilityRole="button"
        accessibilityLabel={loc._.qr_custom_input_button}
        testID="ScanQrBackdoorButton"
        style={styles.backdoorButton}
        onPress={async () => {
          // this is an invisible backdoor button on bottom left screen corner
          // tapping it 10 times fires prompt dialog asking for a string thats gona be passed to onBarCodeRead.
          // this allows to mock and test QR scanning in e2e tests
          setBackdoorPressed(backdoorPressed + 1);
          if (backdoorPressed < 5) return;
          setBackdoorPressed(0);
          setBackdoorVisible(true);
        }}
      />
    </>
  );

  return <View style={styles.root}>{render}</View>;
};

export default ScanQRCode;<|MERGE_RESOLUTION|>--- conflicted
+++ resolved
@@ -15,11 +15,7 @@
 import { isCameraAuthorizationStatusGranted } from '../../helpers/scan-qr';
 import loc from '../../loc';
 import { useSettings } from '../../hooks/context/useSettings';
-<<<<<<< HEAD
-import RNQRGenerator from 'rn-qr-generator';
 import { useExtendedNavigation } from '../../hooks/useExtendedNavigation';
-=======
->>>>>>> 99ba3387
 
 let decoder = false;
 
