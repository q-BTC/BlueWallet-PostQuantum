--- conflicted
+++ resolved
@@ -68,12 +68,7 @@
   const navigationState = navigation.getState();
   const previousRoute = navigationState.routes[navigationState.routes.length - 2];
   const defaultLaunchedBy = previousRoute ? previousRoute.name : undefined;
-
-<<<<<<< HEAD
-  const { launchedBy = defaultLaunchedBy, onBarScanned, onDismiss, showFileImportButton, showNfcButton } = route.params || {};
-=======
-  const { launchedBy = defaultLaunchedBy, onBarScanned, showFileImportButton } = route.params || {};
->>>>>>> 6193e9ba
+  const { launchedBy = defaultLaunchedBy, onBarScanned, showFileImportButton, showNfcButton } = route.params || {};
   const scannedCache = {};
   const { colors } = useTheme();
   const isFocused = useIsFocused();
@@ -271,8 +266,7 @@
     if (data) onBarCodeRead({ data });
     setIsLoading(false);
   };
-
-<<<<<<< HEAD
+  
   const showNfc = async () => {
     navigation.navigate({
       name: 'NfcPair',
@@ -285,10 +279,7 @@
     });
   };
 
-  const showImagePicker = () => {
-=======
   const onShowImagePickerButtonPress = () => {
->>>>>>> 6193e9ba
     if (!isLoading) {
       setIsLoading(true);
       fs.showImagePickerAndReadImage()
