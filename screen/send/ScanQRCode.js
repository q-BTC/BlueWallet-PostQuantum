import { useFocusEffect, useIsFocused, useNavigation, useRoute } from '@react-navigation/native';
import * as bitcoin from 'bitcoinjs-lib';
import createHash from 'create-hash';
import React, { useCallback, useEffect, useState } from 'react';
import { Platform, StyleSheet, TextInput, TouchableOpacity, View } from 'react-native';
import Base43 from '../../blue_modules/base43';
import * as fs from '../../blue_modules/fs';
import { BlueURDecoder, decodeUR, extractSingleWorkload } from '../../blue_modules/ur';
import { BlueLoading, BlueSpacing40, BlueText } from '../../BlueComponents';
import { openPrivacyDesktopSettings } from '../../class/camera';
import Button from '../../components/Button';
import { useTheme } from '../../components/themes';
import { isCameraAuthorizationStatusGranted } from '../../helpers/scan-qr';
import loc from '../../loc';
import { useSettings } from '../../hooks/context/useSettings';
import CameraScreen from '../../components/CameraScreen';
<<<<<<< HEAD
import { Icon } from '@rneui/themed';
=======
import SafeArea from '../../components/SafeArea';
import presentAlert from '../../components/Alert';
>>>>>>> 7e4447f5

let decoder = false;

const styles = StyleSheet.create({
  root: {
    flex: 1,
    backgroundColor: '#000000',
  },
  openSettingsContainer: {
    flex: 1,
    justifyContent: 'center',
    alignContent: 'center',
    alignItems: 'center',
  },
  NfcTouch: {
    width: 40,
    height: 40,
    backgroundColor: 'rgba(0,0,0,0.4)',
    justifyContent: 'center',
    borderRadius: 20,
    position: 'absolute',
    right: 48,
    bottom: 48,
  },
  backdoorButton: {
    width: 60,
    height: 60,
    backgroundColor: 'rgba(0,0,0,0.01)',
    position: 'absolute',
    top: 10,
    left: '50%',
    transform: [{ translateX: -30 }],
  },
  backdoorInputWrapper: { position: 'absolute', left: '5%', top: '0%', width: '90%', height: '70%', backgroundColor: 'white' },
  progressWrapper: { position: 'absolute', alignSelf: 'center', alignItems: 'center', top: '50%', padding: 8, borderRadius: 8 },
  backdoorInput: {
    height: '50%',
    marginTop: 5,
    marginHorizontal: 20,
    borderWidth: 1,
    borderRadius: 4,
    textAlignVertical: 'top',
  },
});

const ScanQRCode = () => {
  const { name } = useRoute();
  const [isLoading, setIsLoading] = useState(false);
  const { setIsDrawerShouldHide } = useSettings();
  const navigation = useNavigation();
  const route = useRoute();
  const navigationState = navigation.getState();
  const previousRoute = navigationState.routes[navigationState.routes.length - 2];
  const defaultLaunchedBy = previousRoute ? previousRoute.name : undefined;
  const { launchedBy = defaultLaunchedBy, onBarScanned, showFileImportButton, showNfcButton } = route.params || {};
  const scannedCache = {};
  const { colors } = useTheme();
  const isFocused = useIsFocused();
  const [backdoorPressed, setBackdoorPressed] = useState(0);
  const [urTotal, setUrTotal] = useState(0);
  const [urHave, setUrHave] = useState(0);
  const [backdoorText, setBackdoorText] = useState('');
  const [backdoorVisible, setBackdoorVisible] = useState(false);
  const [animatedQRCodeData, setAnimatedQRCodeData] = useState({});
  const [cameraStatusGranted, setCameraStatusGranted] = useState(false);
  const stylesHook = StyleSheet.create({
    openSettingsContainer: {
      backgroundColor: colors.brandingColor,
    },
    progressWrapper: { backgroundColor: colors.brandingColor, borderColor: colors.foregroundColor, borderWidth: 4 },
    backdoorInput: {
      borderColor: colors.formBorder,
      borderBottomColor: colors.formBorder,
      backgroundColor: colors.inputBackgroundColor,
      color: colors.foregroundColor,
    },
  });

  useEffect(() => {
    isCameraAuthorizationStatusGranted().then(setCameraStatusGranted);
  }, []);

  const HashIt = function (s) {
    return createHash('sha256').update(s).digest().toString('hex');
  };

  useFocusEffect(
    useCallback(() => {
      setIsDrawerShouldHide(true);

      return () => {
        setIsDrawerShouldHide(false);
      };
    }, [setIsDrawerShouldHide]),
  );

  const _onReadUniformResourceV2 = part => {
    if (!decoder) decoder = new BlueURDecoder();
    try {
      decoder.receivePart(part);
      if (decoder.isComplete()) {
        const data = decoder.toString();
        decoder = false; // nullify for future use (?)
        if (launchedBy) {
          const merge = true;
          navigation.navigate({ name: launchedBy, params: { onBarScanned: data }, merge });
        } else {
          onBarScanned && onBarScanned({ data });
        }
      } else {
        setUrTotal(100);
        setUrHave(Math.floor(decoder.estimatedPercentComplete() * 100));
      }
    } catch (error) {
      console.warn(error);
      setIsLoading(true);
      presentAlert({
        title: loc.send.scan_error,
        message: loc._.invalid_animated_qr_code_fragment,
        onPress: () => {
          setIsLoading(false);
        },
      });
    }
  };

  /**
   *
   * @deprecated remove when we get rid of URv1 support
   */
  const _onReadUniformResource = ur => {
    try {
      const [index, total] = extractSingleWorkload(ur);
      animatedQRCodeData[index + 'of' + total] = ur;
      setUrTotal(total);
      setUrHave(Object.values(animatedQRCodeData).length);
      if (Object.values(animatedQRCodeData).length === total) {
        const payload = decodeUR(Object.values(animatedQRCodeData));
        // lets look inside that data
        let data = false;
        if (Buffer.from(payload, 'hex').toString().startsWith('psbt')) {
          // its a psbt, and whoever requested it expects it encoded in base64
          data = Buffer.from(payload, 'hex').toString('base64');
        } else {
          // its something else. probably plain text is expected
          data = Buffer.from(payload, 'hex').toString();
        }
        if (launchedBy) {
          const merge = true;
          navigation.navigate({ name: launchedBy, params: { onBarScanned: data }, merge });
        } else {
          onBarScanned && onBarScanned({ data });
        }
      } else {
        setAnimatedQRCodeData(animatedQRCodeData);
      }
    } catch (error) {
      console.warn(error);
      setIsLoading(true);

      presentAlert({
        title: loc.send.scan_error,
        message: loc._.invalid_animated_qr_code_fragment,
        onPress: () => {
          setIsLoading(false);
        },
      });
    }
  };

  const onBarCodeRead = ret => {
    const h = HashIt(ret.data);
    if (scannedCache[h]) {
      // this QR was already scanned by this ScanQRCode, lets prevent firing duplicate callbacks
      return;
    }
    scannedCache[h] = +new Date();

    if (ret.data.toUpperCase().startsWith('UR:CRYPTO-ACCOUNT')) {
      return _onReadUniformResourceV2(ret.data);
    }

    if (ret.data.toUpperCase().startsWith('UR:CRYPTO-PSBT')) {
      return _onReadUniformResourceV2(ret.data);
    }

    if (ret.data.toUpperCase().startsWith('UR:CRYPTO-OUTPUT')) {
      return _onReadUniformResourceV2(ret.data);
    }

    if (ret.data.toUpperCase().startsWith('UR:BYTES')) {
      const splitted = ret.data.split('/');
      if (splitted.length === 3 && splitted[1].includes('-')) {
        return _onReadUniformResourceV2(ret.data);
      }
    }

    if (ret.data.toUpperCase().startsWith('UR')) {
      return _onReadUniformResource(ret.data);
    }

    // is it base43? stupid electrum desktop
    try {
      const hex = Base43.decode(ret.data);
      bitcoin.Psbt.fromHex(hex); // if it doesnt throw - all good
      const data = Buffer.from(hex, 'hex').toString('base64');
      if (launchedBy) {
        const merge = true;

        navigation.navigate({ name: launchedBy, params: { onBarScanned: data }, merge });
      } else {
        onBarScanned && onBarScanned({ data });
      }
      return;
    } catch (_) {}

    if (!isLoading) {
      setIsLoading(true);
      try {
        if (launchedBy) {
          const merge = true;

          navigation.navigate({ name: launchedBy, params: { onBarScanned: ret.data }, merge });
        } else {
          onBarScanned && onBarScanned(ret.data);
        }
      } catch (e) {
        console.log(e);
      }
    }
    setIsLoading(false);
  };

  const showFilePicker = async () => {
    setIsLoading(true);
    const { data } = await fs.showFilePickerAndReadFile();
    if (data) onBarCodeRead({ data });
    setIsLoading(false);
  };
  
  const showNfc = async () => {
    navigation.navigate({
      name: 'NfcPair',
      params: {
        launchedBy: name,
        onReturn: data => {
          onBarCodeRead({ data });
        },
      },
    });
  };

  const onShowImagePickerButtonPress = () => {
    if (!isLoading) {
      setIsLoading(true);
      fs.showImagePickerAndReadImage()
        .then(data => {
          if (data) onBarCodeRead({ data });
        })
        .finally(() => setIsLoading(false));
    }
  };

  const dismiss = () => {
    navigation.goBack();
  };

  const handleReadCode = event => {
    onBarCodeRead({ data: event?.nativeEvent?.codeStringValue });
  };

  const handleBackdoorOkPress = () => {
    setBackdoorVisible(false);
    setBackdoorText('');
    if (backdoorText) onBarCodeRead({ data: backdoorText });
  };

  // this is an invisible backdoor button on bottom left screen corner
  // tapping it 10 times fires prompt dialog asking for a string thats gona be passed to onBarCodeRead.
  // this allows to mock and test QR scanning in e2e tests
  const handleInvisibleBackdoorPress = async () => {
    setBackdoorPressed(backdoorPressed + 1);
    if (backdoorPressed < 5) return;
    setBackdoorPressed(0);
    setBackdoorVisible(true);
  };

  const render = isLoading ? (
    <BlueLoading />
  ) : (
    <SafeArea>
      {!cameraStatusGranted ? (
        <View style={[styles.openSettingsContainer, stylesHook.openSettingsContainer]}>
          <BlueText>{loc.send.permission_camera_message}</BlueText>
          <BlueSpacing40 />
          <Button title={loc.send.open_settings} onPress={openPrivacyDesktopSettings} />
          <BlueSpacing40 />
          {showFileImportButton && <Button title={loc.wallets.import_file} onPress={showFilePicker} />}
          <BlueSpacing40 />
          <Button title={loc.wallets.list_long_choose} onPress={showFilePicker} />
          <BlueSpacing40 />
          <Button title={loc._.cancel} onPress={dismiss} />
        </View>
      ) : isFocused ? (
        <CameraScreen
          onReadCode={handleReadCode}
          showFrame={false}
          showFilePickerButton={showFileImportButton}
          showImagePickerButton={true}
          onFilePickerButtonPress={showFilePicker}
          onImagePickerButtonPress={onShowImagePickerButtonPress}
          onCancelButtonPress={dismiss}
        />
      ) : null}
      {urTotal > 0 && (
        <View style={[styles.progressWrapper, stylesHook.progressWrapper]} testID="UrProgressBar">
          <BlueText>{loc.wallets.please_continue_scanning}</BlueText>
          <BlueText>
            {urHave} / {urTotal}
          </BlueText>
        </View>
      )}
      {backdoorVisible && (
        <View style={styles.backdoorInputWrapper}>
          <BlueText>Provide QR code contents manually:</BlueText>
          <TextInput
            testID="scanQrBackdoorInput"
            multiline
            underlineColorAndroid="transparent"
            style={[styles.backdoorInput, stylesHook.backdoorInput]}
            autoCorrect={false}
            autoCapitalize="none"
            spellCheck={false}
            selectTextOnFocus={false}
            keyboardType={Platform.OS === 'android' ? 'visible-password' : 'default'}
            value={backdoorText}
            onChangeText={setBackdoorText}
          />
          <Button title="OK" testID="scanQrBackdoorOkButton" onPress={handleBackdoorOkPress} />
        </View>
      )}

      {showNfcButton ? (
        <TouchableOpacity accessibilityRole="button" accessibilityLabel="NFC" style={styles.NfcTouch} onPress={showNfc}>
          <Icon name="nfc" type="ionicons" color="#ffffff" />
        </TouchableOpacity>
      ) : null}

      <TouchableOpacity
        accessibilityRole="button"
        accessibilityLabel={loc._.qr_custom_input_button}
        testID="ScanQrBackdoorButton"
        style={styles.backdoorButton}
        onPress={handleInvisibleBackdoorPress}
      />
    </SafeArea>
  );

  return <View style={styles.root}>{render}</View>;
};

export default ScanQRCode;<|MERGE_RESOLUTION|>--- conflicted
+++ resolved
@@ -14,12 +14,9 @@
 import loc from '../../loc';
 import { useSettings } from '../../hooks/context/useSettings';
 import CameraScreen from '../../components/CameraScreen';
-<<<<<<< HEAD
 import { Icon } from '@rneui/themed';
-=======
 import SafeArea from '../../components/SafeArea';
 import presentAlert from '../../components/Alert';
->>>>>>> 7e4447f5
 
 let decoder = false;
 
@@ -259,7 +256,7 @@
     if (data) onBarCodeRead({ data });
     setIsLoading(false);
   };
-  
+
   const showNfc = async () => {
     navigation.navigate({
       name: 'NfcPair',
