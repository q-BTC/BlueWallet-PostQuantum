--- conflicted
+++ resolved
@@ -1,11 +1,6 @@
 import React, { useState } from 'react';
-<<<<<<< HEAD
-import { useNavigation, useNavigationParam } from 'react-navigation-hooks';
+import { useNavigation, useRoute } from '@react-navigation/native';
 import { View, Dimensions, StyleSheet } from 'react-native';
-=======
-import { useNavigation, useRoute } from '@react-navigation/native';
-import { View, Dimensions } from 'react-native';
->>>>>>> 6bf25bcf
 import { SafeBlueArea, BlueSpacing20, BlueCopyTextToClipboard, BlueButton, BlueCard, BlueTextCentered } from '../../BlueComponents';
 import QRCode from 'react-native-qrcode-svg';
 import { ScrollView } from 'react-native-gesture-handler';
