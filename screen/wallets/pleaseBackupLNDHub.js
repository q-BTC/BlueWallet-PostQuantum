--- conflicted
+++ resolved
@@ -1,22 +1,10 @@
 import React, { useCallback, useContext, useEffect } from 'react';
 import { useNavigation, useRoute, useTheme } from '@react-navigation/native';
 import { View, useWindowDimensions, StyleSheet, BackHandler, StatusBar } from 'react-native';
-<<<<<<< HEAD
-=======
-import {
-  SafeBlueArea,
-  BlueNavigationStyle,
-  BlueSpacing20,
-  BlueCopyTextToClipboard,
-  BlueButton,
-  BlueTextCentered,
-  BlueText,
-} from '../../BlueComponents';
->>>>>>> a5d90bfc
 import QRCode from 'react-native-qrcode-svg';
 import { ScrollView } from 'react-native-gesture-handler';
 
-import { BlueButton, BlueCopyTextToClipboard, BlueSpacing20, BlueTextCentered, SafeBlueArea } from '../../BlueComponents';
+import { BlueButton, BlueCopyTextToClipboard, BlueSpacing20, BlueText, BlueTextCentered, SafeBlueArea } from '../../BlueComponents';
 import navigationStyle from '../../components/navigationStyle';
 import Privacy from '../../Privacy';
 import loc from '../../loc';
