--- conflicted
+++ resolved
@@ -23,12 +23,6 @@
   state = {
     isLoading: false,
     hasCameraPermission: null,
-<<<<<<< HEAD
-    type: BarCodeScanner.Constants.Type.back,
-    barCodeTypes: [BarCodeScanner.Constants.BarCodeType.qr],
-    message: undefined,
-=======
->>>>>>> 3b9e3dbe
   };
 
   async onBarCodeScanned(ret) {
