/* global alert */
import React, { Component } from 'react';
import {
  StatusBar,
  View,
  TouchableOpacity,
  Text,
  StyleSheet,
  InteractionManager,
  Clipboard,
  RefreshControl,
  SectionList,
  Alert,
  Platform,
} from 'react-native';
import { BlueScanButton, WalletsCarousel, BlueHeaderDefaultMain, BlueTransactionListItem } from '../../BlueComponents';
import { Icon } from 'react-native-elements';
import DeeplinkSchemaMatch from '../../class/deeplink-schema-match';
import ReactNativeHapticFeedback from 'react-native-haptic-feedback';
import PropTypes from 'prop-types';
<<<<<<< HEAD
import { AppStorage, PlaceholderWallet } from '../../class';
import WalletImport from '../../class/walletImport';
=======
import { PlaceholderWallet, AppStorage } from '../../class';
import WalletImport from '../../class/wallet-import';
>>>>>>> 20449fa3
import ActionSheet from '../ActionSheet';
import ImagePicker from 'react-native-image-picker';
const EV = require('../../events');
const A = require('../../analytics');
let BlueApp: AppStorage = require('../../BlueApp');
const loc = require('../../loc');
const BlueElectrum = require('../../BlueElectrum');
const LocalQRCode = require('@remobile/react-native-qrcode-local-image');

const WalletsListSections = { CAROUSEL: 'CAROUSEL', LOCALTRADER: 'LOCALTRADER', TRANSACTIONS: 'TRANSACTIONS' };

export default class WalletsList extends Component {
  walletsCarousel = React.createRef();

  constructor(props) {
    super(props);
    this.state = {
      isLoading: true,
      isFlatListRefreshControlHidden: true,
      wallets: BlueApp.getWallets().concat(false),
      timeElpased: 0,
      dataSource: [],
    };
    EV(EV.enum.WALLETS_COUNT_CHANGED, () => this.redrawScreen(true));

    // here, when we receive TRANSACTIONS_COUNT_CHANGED we do not query
    // remote server, we just redraw the screen
    EV(EV.enum.TRANSACTIONS_COUNT_CHANGED, this.redrawScreen);
  }

  componentDidMount() {
    console.log('wallets/list componentDidMount');
    // the idea is that upon wallet launch we will refresh
    // all balances and all transactions here:
    this.redrawScreen();

    InteractionManager.runAfterInteractions(async () => {
      try {
        await BlueElectrum.waitTillConnected();
        let balanceStart = +new Date();
        await BlueApp.fetchWalletBalances();
        let balanceEnd = +new Date();
        console.log('fetch all wallet balances took', (balanceEnd - balanceStart) / 1000, 'sec');
        let start = +new Date();
        await BlueApp.fetchWalletTransactions();
        let end = +new Date();
        console.log('fetch all wallet txs took', (end - start) / 1000, 'sec');
      } catch (error) {
        console.log(error);
      }
    });
<<<<<<< HEAD

    this.interval = setInterval(() => {
      this.setState(prev => ({ timeElapsed: prev.timeElapsed + 1 }));
    }, 60000);
    this.redrawScreen();

    this._unsubscribe = this.props.navigation.addListener('focus', this.onNavigationEventFocus);
  }

  componentWillUnmount() {
    clearInterval(this.interval);
    this._unsubscribe();
=======
>>>>>>> 20449fa3
  }

  /**
   * Forcefully fetches TXs and balance for lastSnappedTo (i.e. current) wallet.
   * Triggered manually by user on pull-to-refresh.
   */
  refreshTransactions = () => {
    this.setState(
      {
        isFlatListRefreshControlHidden: false,
      },
      () => {
        InteractionManager.runAfterInteractions(async () => {
          let noErr = true;
          try {
            await BlueElectrum.ping();
            await BlueElectrum.waitTillConnected();
            let balanceStart = +new Date();
            await BlueApp.fetchWalletBalances(this.walletsCarousel.current.currentIndex || 0);
            let balanceEnd = +new Date();
            console.log('fetch balance took', (balanceEnd - balanceStart) / 1000, 'sec');
            let start = +new Date();
            await BlueApp.fetchWalletTransactions(this.walletsCarousel.current.currentIndex || 0);
            let end = +new Date();
            console.log('fetch tx took', (end - start) / 1000, 'sec');
          } catch (err) {
            noErr = false;
            console.warn(err);
          }
          if (noErr) await BlueApp.saveToDisk(); // caching

          this.redrawScreen();
        });
      },
    );
  };

  redrawScreen = (scrollToEnd = false) => {
    console.log('wallets/list redrawScreen()');

    // here, when we receive REMOTE_TRANSACTIONS_COUNT_CHANGED we fetch TXs and balance for current wallet.
    // placing event subscription here so it gets exclusively re-subscribed more often. otherwise we would
    // have to unsubscribe on unmount and resubscribe again on mount.
    EV(EV.enum.REMOTE_TRANSACTIONS_COUNT_CHANGED, this.refreshTransactions.bind(this), true);

    if (BlueApp.getBalance() !== 0) {
      A(A.ENUM.GOT_NONZERO_BALANCE);
    } else {
      A(A.ENUM.GOT_ZERO_BALANCE);
    }

    const wallets = BlueApp.getWallets().concat(false);
    if (scrollToEnd) {
      scrollToEnd = wallets.length > this.state.wallets.length;
    }

    this.setState(
      {
        isLoading: false,
        isFlatListRefreshControlHidden: true,
        dataSource: BlueApp.getTransactions(null, 10),
        wallets: BlueApp.getWallets().concat(false),
      },
      () => {
        if (scrollToEnd) {
          this.walletsCarousel.current.snapToItem(this.state.wallets.length - 2);
        }
      },
    );
  };

  txMemo(hash) {
    if (BlueApp.tx_metadata[hash] && BlueApp.tx_metadata[hash]['memo']) {
      return BlueApp.tx_metadata[hash]['memo'];
    }
    return '';
  }

  handleClick = index => {
    console.log('click', index);
    let wallet = BlueApp.wallets[index];
    if (wallet) {
      if (wallet.type === PlaceholderWallet.type) {
        Alert.alert(
          loc.wallets.add.details,
          'There was a problem importing this wallet.',
          [
            {
              text: loc.wallets.details.delete,
              onPress: () => {
                WalletImport.removePlaceholderWallet();
                EV(EV.enum.WALLETS_COUNT_CHANGED);
              },
              style: 'destructive',
            },
            {
              text: 'Try Again',
              onPress: () => {
                this.props.navigation.navigate('ImportWallet', { label: wallet.getSecret() });
                WalletImport.removePlaceholderWallet();
                EV(EV.enum.WALLETS_COUNT_CHANGED);
              },
              style: 'default',
            },
          ],
          { cancelable: false },
        );
      } else {
        this.props.navigation.navigate('WalletTransactions', {
          wallet: wallet,
          key: `WalletTransactions-${wallet.getID()}`,
        });
      }
    } else {
      // if its out of index - this must be last card with incentive to create wallet
      if (!BlueApp.getWallets().some(wallet => wallet.type === PlaceholderWallet.type)) {
        this.props.navigation.navigate('AddWalletRoot');
      }
    }
  };

  onSnapToItem = index => {
    console.log('onSnapToItem', index);
    if (index < BlueApp.getWallets().length) {
      // not the last
    }

    if (this.state.wallets[index].type === PlaceholderWallet.type) {
      return;
    }

    // now, lets try to fetch balance and txs for this wallet in case it has changed
    this.lazyRefreshWallet(index);
  };

  /**
   * Decides whether wallet with such index shoud be refreshed,
   * refreshes if yes and redraws the screen
   * @param index {Integer} Index of the wallet.
   * @return {Promise.<void>}
   */
  async lazyRefreshWallet(index) {
    /** @type {Array.<AbstractWallet>} wallets */
    let wallets = BlueApp.getWallets();
    if (!wallets[index]) {
      return;
    }

    let oldBalance = wallets[index].getBalance();
    let noErr = true;
    let didRefresh = false;

    try {
      if (wallets && wallets[index] && wallets[index].type !== PlaceholderWallet.type && wallets[index].timeToRefreshBalance()) {
        console.log('snapped to, and now its time to refresh wallet #', index);
        await wallets[index].fetchBalance();
        if (oldBalance !== wallets[index].getBalance() || wallets[index].getUnconfirmedBalance() !== 0) {
          console.log('balance changed, thus txs too');
          // balance changed, thus txs too
          await wallets[index].fetchTransactions();
          this.redrawScreen();
          didRefresh = true;
        } else if (wallets[index].timeToRefreshTransaction()) {
          console.log(wallets[index].getLabel(), 'thinks its time to refresh TXs');
          await wallets[index].fetchTransactions();
          if (wallets[index].fetchPendingTransactions) {
            await wallets[index].fetchPendingTransactions();
          }
          if (wallets[index].fetchUserInvoices) {
            await wallets[index].fetchUserInvoices();
            await wallets[index].fetchBalance(); // chances are, paid ln invoice was processed during `fetchUserInvoices()` call and altered user's balance, so its worth fetching balance again
          }
          this.redrawScreen();
          didRefresh = true;
        } else {
          console.log('balance not changed');
        }
      }
    } catch (Err) {
      noErr = false;
      console.warn(Err);
    }

    if (noErr && didRefresh) {
      await BlueApp.saveToDisk(); // caching
    }
  }

  _keyExtractor = (_item, index) => index.toString();

  renderListHeaderComponent = () => {
    return (
      <View style={{ backgroundColor: '#FFFFFF' }}>
        <Text
          style={{
            paddingLeft: 16,
            fontWeight: 'bold',
            fontSize: 24,
            marginVertical: 8,
            color: BlueApp.settings.foregroundColor,
          }}
        >
          {loc.transactions.list.title}
        </Text>
      </View>
    );
  };

  handleLongPress = () => {
    if (BlueApp.getWallets().length > 1 && !BlueApp.getWallets().some(wallet => wallet.type === PlaceholderWallet.type)) {
      this.props.navigation.navigate('ReorderWallets');
    } else {
      ReactNativeHapticFeedback.trigger('notificationError', { ignoreAndroidSystemSettings: false });
    }
  };

  renderTransactionListsRow = data => {
    return (
      <View style={{ marginHorizontal: 4 }}>
        <BlueTransactionListItem item={data.item} itemPriceUnit={data.item.walletPreferredBalanceUnit} />
      </View>
    );
  };

  renderNavigationHeader = () => {
    return (
      <View style={styles.headerStyle}>
        <TouchableOpacity
          testID="SettingsButton"
          style={{ height: 48, paddingRight: 16, paddingLeft: 32, paddingVertical: 10 }}
          onPress={() => this.props.navigation.navigate('Settings')}
        >
          <Icon size={22} name="kebab-horizontal" type="octicon" color={BlueApp.settings.foregroundColor} />
        </TouchableOpacity>
      </View>
    );
  };

  renderLocalTrader = () => {
    if (BlueApp.getWallets().length > 0 && !BlueApp.getWallets().some(wallet => wallet.type === PlaceholderWallet.type)) {
      return (
        <TouchableOpacity
          onPress={() => {
            this.props.navigation.navigate('HodlHodl', { fromWallet: this.state.wallet });
          }}
          style={{
            flexDirection: 'row',
            justifyContent: 'space-between',
            alignItems: 'center',
            marginHorizontal: 16,
            marginVertical: 16,
            backgroundColor: '#eef0f4',
            padding: 16,
            borderRadius: 6,
          }}
        >
          <View style={{ flexDirection: 'column' }}>
            <Text style={{ fontSize: 16, fontWeight: '600', color: '#0C2550' }}>Local Trader</Text>
            <Text style={{ fontSize: 13, fontWeight: '500', color: '#9AA0AA' }}>A p2p exchange</Text>
          </View>
          <View style={{ flexDirection: 'column', backgroundColor: '#007AFF', borderRadius: 16 }}>
            <Text style={{ paddingHorizontal: 16, paddingVertical: 8, fontSize: 13, color: '#fff', fontWeight: '600' }}>New</Text>
          </View>
        </TouchableOpacity>
      );
    } else {
      return null;
    }
  };

  renderWalletsCarousel = () => {
    return (
      <WalletsCarousel
        removeClippedSubviews={false}
        data={this.state.wallets}
        onPress={this.handleClick}
        handleLongPress={this.handleLongPress}
        onSnapToItem={this.onSnapToItem}
        ref={this.walletsCarousel}
        testID="WalletsList"
      />
    );
  };

  renderSectionItem = item => {
    switch (item.section.key) {
      case WalletsListSections.CAROUSEL:
        return this.renderWalletsCarousel();
      case WalletsListSections.LOCALTRADER:
        return this.renderLocalTrader();
      case WalletsListSections.TRANSACTIONS:
        return this.renderTransactionListsRow(item);
      default:
        return null;
    }
  };

  renderSectionHeader = ({ section }) => {
    switch (section.key) {
      case WalletsListSections.CAROUSEL:
        return (
          <BlueHeaderDefaultMain
            leftText={loc.wallets.list.title}
            onNewWalletPress={
              !BlueApp.getWallets().some(wallet => wallet.type === PlaceholderWallet.type)
                ? () => this.props.navigation.navigate('AddWalletRoot')
                : null
            }
          />
        );
      case WalletsListSections.TRANSACTIONS:
        return this.renderListHeaderComponent();
      default:
        return null;
    }
  };

  renderSectionFooter = ({ section }) => {
    switch (section.key) {
      case WalletsListSections.TRANSACTIONS:
        if (this.state.dataSource.length === 0 && !this.state.isLoading) {
          return (
            <View style={{ top: 80, height: 160, marginBottom: 80 }}>
              <Text
                style={{
                  fontSize: 18,
                  color: '#9aa0aa',
                  textAlign: 'center',
                }}
              >
                {loc.wallets.list.empty_txs1}
              </Text>
              <Text
                style={{
                  fontSize: 18,
                  color: '#9aa0aa',
                  textAlign: 'center',
                  fontWeight: '600',
                }}
              >
                {loc.wallets.list.empty_txs2}
              </Text>
            </View>
          );
        } else {
          return null;
        }
      default:
        return null;
    }
  };

  renderScanButton = () => {
    if (BlueApp.getWallets().length > 0 && !BlueApp.getWallets().some(wallet => wallet.type === PlaceholderWallet.type)) {
      return (
        <View
          style={{
            flexDirection: 'row',
            alignSelf: 'center',
            backgroundColor: 'transparent',
            position: 'absolute',
            bottom: 30,
            borderRadius: 30,
            minHeight: 48,
            overflow: 'hidden',
          }}
        >
          <BlueScanButton onPress={this.onScanButtonPressed} onLongPress={this.sendButtonLongPress} />
        </View>
      );
    } else {
      return null;
    }
  };

  sectionListKeyExtractor = (item, index) => {
    return `${item}${index}}`;
  };

  onScanButtonPressed = () => {
    this.props.navigation.navigate('ScanQRCode', {
      launchedBy: this.props.route.name,
      onBarScanned: this.onBarScanned,
      showFileImportButton: false,
    });
  };

  onBarScanned = value => {
    DeeplinkSchemaMatch.navigationRouteFor({ url: value }, completionValue => {
      ReactNativeHapticFeedback.trigger('impactLight', { ignoreAndroidSystemSettings: false });
      this.props.navigation.navigate(completionValue);
    });
  };

<<<<<<< HEAD
  onNavigationEventFocus = () => {
=======
  onNavigationEventDidFocus = () => {
>>>>>>> 20449fa3
    StatusBar.setBarStyle('dark-content');
    this.redrawScreen();
  };

  choosePhoto = () => {
    ImagePicker.launchImageLibrary(
      {
        title: null,
        mediaType: 'photo',
        takePhotoButtonTitle: null,
      },
      response => {
        if (response.uri) {
          const uri = Platform.OS === 'ios' ? response.uri.toString().replace('file://', '') : response.path.toString();
          LocalQRCode.decode(uri, (error, result) => {
            if (!error) {
              this.onBarScanned(result);
            } else {
              alert('The selected image does not contain a QR Code.');
            }
          });
        }
      },
    );
  };

  copyFromClipbard = async () => {
    this.onBarScanned(await Clipboard.getString());
  };

  sendButtonLongPress = async () => {
    const isClipboardEmpty = (await Clipboard.getString()).replace(' ', '').length === 0;
    if (Platform.OS === 'ios') {
      let options = [loc.send.details.cancel, 'Choose Photo', 'Scan QR Code'];
      if (!isClipboardEmpty) {
        options.push('Copy from Clipboard');
      }
      ActionSheet.showActionSheetWithOptions({ options, cancelButtonIndex: 0 }, buttonIndex => {
        if (buttonIndex === 1) {
          this.choosePhoto();
        } else if (buttonIndex === 2) {
          this.props.navigation.navigate('ScanQRCode', {
<<<<<<< HEAD
            launchedBy: this.props.route.name,
=======
            launchedBy: this.props.navigation.state.routeName,
>>>>>>> 20449fa3
            onBarScanned: this.onBarCodeRead,
            showFileImportButton: false,
          });
        } else if (buttonIndex === 3) {
          this.copyFromClipbard();
        }
      });
    } else if (Platform.OS === 'android') {
      let buttons = [
        {
          text: loc.send.details.cancel,
          onPress: () => {},
          style: 'cancel',
        },
        {
          text: 'Choose Photo',
          onPress: this.choosePhoto,
        },
        {
          text: 'Scan QR Code',
          onPress: () =>
            this.props.navigation.navigate('ScanQRCode', {
<<<<<<< HEAD
              launchedBy: this.props.route.name,
=======
              launchedBy: this.props.navigation.state.routeName,
>>>>>>> 20449fa3
              onBarScanned: this.onBarCodeRead,
              showFileImportButton: false,
            }),
        },
      ];
      if (!isClipboardEmpty) {
        buttons.push({
          text: 'Copy From Clipboard',
          onPress: this.copyFromClipbard,
        });
      }
      ActionSheet.showActionSheetWithOptions({
        title: '',
        message: '',
        buttons,
      });
    }
  };

  render() {
    return (
      <View style={{ flex: 1 }}>
<<<<<<< HEAD
=======
        <NavigationEvents onDidFocus={this.onNavigationEventDidFocus} />
>>>>>>> 20449fa3
        <View style={styles.walletsListWrapper}>
          {this.renderNavigationHeader()}
          <SectionList
            refreshControl={<RefreshControl onRefresh={this.refreshTransactions} refreshing={!this.state.isFlatListRefreshControlHidden} />}
            renderItem={this.renderSectionItem}
            keyExtractor={this.sectionListKeyExtractor}
            renderSectionHeader={this.renderSectionHeader}
            contentInset={{ top: 0, left: 0, bottom: 60, right: 0 }}
            renderSectionFooter={this.renderSectionFooter}
            sections={[
              { key: WalletsListSections.CAROUSEL, data: [WalletsListSections.CAROUSEL] },
              { key: WalletsListSections.LOCALTRADER, data: [WalletsListSections.LOCALTRADER] },
              { key: WalletsListSections.TRANSACTIONS, data: this.state.dataSource },
            ]}
          />
          {this.renderScanButton()}
        </View>
      </View>
    );
  }
}
const styles = StyleSheet.create({
  wrapper: {
    backgroundColor: '#FFFFFF',
    flex: 1,
  },
  walletsListWrapper: {
    flex: 1,
    backgroundColor: '#FFFFFF',
  },
  headerStyle: {
    ...Platform.select({
      ios: {
        marginTop: 44,
        height: 32,
        alignItems: 'flex-end',
        justifyContent: 'center',
      },
      android: {
        marginTop: 8,
        height: 44,
        alignItems: 'flex-end',
        justifyContent: 'center',
      },
    }),
  },
});

WalletsList.propTypes = {
  navigation: PropTypes.shape({
    navigate: PropTypes.func,
    addListener: PropTypes.func,
  }),
  route: PropTypes.shape({
    name: PropTypes.string,
    params: PropTypes.object,
  }),
};<|MERGE_RESOLUTION|>--- conflicted
+++ resolved
@@ -18,13 +18,8 @@
 import DeeplinkSchemaMatch from '../../class/deeplink-schema-match';
 import ReactNativeHapticFeedback from 'react-native-haptic-feedback';
 import PropTypes from 'prop-types';
-<<<<<<< HEAD
 import { AppStorage, PlaceholderWallet } from '../../class';
-import WalletImport from '../../class/walletImport';
-=======
-import { PlaceholderWallet, AppStorage } from '../../class';
 import WalletImport from '../../class/wallet-import';
->>>>>>> 20449fa3
 import ActionSheet from '../ActionSheet';
 import ImagePicker from 'react-native-image-picker';
 const EV = require('../../events');
@@ -76,7 +71,6 @@
         console.log(error);
       }
     });
-<<<<<<< HEAD
 
     this.interval = setInterval(() => {
       this.setState(prev => ({ timeElapsed: prev.timeElapsed + 1 }));
@@ -89,8 +83,6 @@
   componentWillUnmount() {
     clearInterval(this.interval);
     this._unsubscribe();
-=======
->>>>>>> 20449fa3
   }
 
   /**
@@ -485,11 +477,7 @@
     });
   };
 
-<<<<<<< HEAD
   onNavigationEventFocus = () => {
-=======
-  onNavigationEventDidFocus = () => {
->>>>>>> 20449fa3
     StatusBar.setBarStyle('dark-content');
     this.redrawScreen();
   };
@@ -532,11 +520,7 @@
           this.choosePhoto();
         } else if (buttonIndex === 2) {
           this.props.navigation.navigate('ScanQRCode', {
-<<<<<<< HEAD
             launchedBy: this.props.route.name,
-=======
-            launchedBy: this.props.navigation.state.routeName,
->>>>>>> 20449fa3
             onBarScanned: this.onBarCodeRead,
             showFileImportButton: false,
           });
@@ -559,11 +543,7 @@
           text: 'Scan QR Code',
           onPress: () =>
             this.props.navigation.navigate('ScanQRCode', {
-<<<<<<< HEAD
               launchedBy: this.props.route.name,
-=======
-              launchedBy: this.props.navigation.state.routeName,
->>>>>>> 20449fa3
               onBarScanned: this.onBarCodeRead,
               showFileImportButton: false,
             }),
@@ -586,10 +566,6 @@
   render() {
     return (
       <View style={{ flex: 1 }}>
-<<<<<<< HEAD
-=======
-        <NavigationEvents onDidFocus={this.onNavigationEventDidFocus} />
->>>>>>> 20449fa3
         <View style={styles.walletsListWrapper}>
           {this.renderNavigationHeader()}
           <SectionList
