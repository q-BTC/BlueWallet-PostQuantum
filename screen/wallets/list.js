/* global alert */
import React, { Component } from 'react';
import {
  StatusBar,
  View,
  TouchableOpacity,
  Text,
  StyleSheet,
  InteractionManager,
  Clipboard,
  RefreshControl,
  SectionList,
  Alert,
  Platform,
} from 'react-native';
import { BlueScanButton, WalletsCarousel, BlueHeaderDefaultMain, BlueTransactionListItem } from '../../BlueComponents';
import { Icon } from 'react-native-elements';
import DeeplinkSchemaMatch from '../../class/deeplink-schema-match';
import ReactNativeHapticFeedback from 'react-native-haptic-feedback';
import PropTypes from 'prop-types';
import { AppStorage, PlaceholderWallet } from '../../class';
import WalletImport from '../../class/wallet-import';
import ActionSheet from '../ActionSheet';
import ImagePicker from 'react-native-image-picker';
const EV = require('../../events');
const A = require('../../analytics');
let BlueApp: AppStorage = require('../../BlueApp');
const loc = require('../../loc');
const BlueElectrum = require('../../BlueElectrum');
const LocalQRCode = require('@remobile/react-native-qrcode-local-image');

const WalletsListSections = { CAROUSEL: 'CAROUSEL', LOCALTRADER: 'LOCALTRADER', TRANSACTIONS: 'TRANSACTIONS' };

export default class WalletsList extends Component {
  walletsCarousel = React.createRef();

  constructor(props) {
    super(props);
    this.state = {
      isLoading: true,
      isFlatListRefreshControlHidden: true,
      wallets: BlueApp.getWallets().concat(false),
      timeElpased: 0,
      dataSource: [],
    };
    EV(EV.enum.WALLETS_COUNT_CHANGED, () => this.redrawScreen(true));

    // here, when we receive TRANSACTIONS_COUNT_CHANGED we do not query
    // remote server, we just redraw the screen
    EV(EV.enum.TRANSACTIONS_COUNT_CHANGED, this.redrawScreen);
  }

  componentDidMount() {
    console.log('wallets/list componentDidMount');
    // the idea is that upon wallet launch we will refresh
    // all balances and all transactions here:
    this.redrawScreen();

    InteractionManager.runAfterInteractions(async () => {
      try {
        await BlueElectrum.waitTillConnected();
        let balanceStart = +new Date();
        await BlueApp.fetchWalletBalances();
        let balanceEnd = +new Date();
        console.log('fetch all wallet balances took', (balanceEnd - balanceStart) / 1000, 'sec');
        let start = +new Date();
        await BlueApp.fetchWalletTransactions();
        let end = +new Date();
        console.log('fetch all wallet txs took', (end - start) / 1000, 'sec');
      } catch (error) {
        console.log(error);
      }
    });

    this.interval = setInterval(() => {
      this.setState(prev => ({ timeElapsed: prev.timeElapsed + 1 }));
    }, 60000);
    this.redrawScreen();

    this._unsubscribe = this.props.navigation.addListener('focus', this.onNavigationEventFocus);
  }

  componentWillUnmount() {
    clearInterval(this.interval);
    this._unsubscribe();
  }

  /**
   * Forcefully fetches TXs and balance for lastSnappedTo (i.e. current) wallet.
   * Triggered manually by user on pull-to-refresh.
   */
  refreshTransactions = () => {
    this.setState(
      {
        isFlatListRefreshControlHidden: false,
      },
      () => {
        InteractionManager.runAfterInteractions(async () => {
          let noErr = true;
          try {
            await BlueElectrum.ping();
            await BlueElectrum.waitTillConnected();
            let balanceStart = +new Date();
            await BlueApp.fetchWalletBalances(this.walletsCarousel.current.currentIndex || 0);
            let balanceEnd = +new Date();
            console.log('fetch balance took', (balanceEnd - balanceStart) / 1000, 'sec');
            let start = +new Date();
            await BlueApp.fetchWalletTransactions(this.walletsCarousel.current.currentIndex || 0);
            let end = +new Date();
            console.log('fetch tx took', (end - start) / 1000, 'sec');
          } catch (err) {
            noErr = false;
            console.warn(err);
          }
          if (noErr) await BlueApp.saveToDisk(); // caching

          this.redrawScreen();
        });
      },
    );
  };

  redrawScreen = (scrollToEnd = false) => {
    console.log('wallets/list redrawScreen()');

    // here, when we receive REMOTE_TRANSACTIONS_COUNT_CHANGED we fetch TXs and balance for current wallet.
    // placing event subscription here so it gets exclusively re-subscribed more often. otherwise we would
    // have to unsubscribe on unmount and resubscribe again on mount.
    EV(EV.enum.REMOTE_TRANSACTIONS_COUNT_CHANGED, this.refreshTransactions.bind(this), true);

    if (BlueApp.getBalance() !== 0) {
      A(A.ENUM.GOT_NONZERO_BALANCE);
    } else {
      A(A.ENUM.GOT_ZERO_BALANCE);
    }

    const wallets = BlueApp.getWallets().concat(false);
    if (scrollToEnd) {
      scrollToEnd = wallets.length > this.state.wallets.length;
    }

    this.setState(
      {
        isLoading: false,
        isFlatListRefreshControlHidden: true,
        dataSource: BlueApp.getTransactions(null, 10),
        wallets: BlueApp.getWallets().concat(false),
      },
      () => {
        if (scrollToEnd) {
          this.walletsCarousel.current.snapToItem(this.state.wallets.length - 2);
        }
      },
    );
  };

  txMemo(hash) {
    if (BlueApp.tx_metadata[hash] && BlueApp.tx_metadata[hash]['memo']) {
      return BlueApp.tx_metadata[hash]['memo'];
    }
    return '';
  }

  handleClick = index => {
    console.log('click', index);
    let wallet = BlueApp.wallets[index];
    if (wallet) {
      if (wallet.type === PlaceholderWallet.type) {
        Alert.alert(
          loc.wallets.add.details,
          'There was a problem importing this wallet.',
          [
            {
              text: loc.wallets.details.delete,
              onPress: () => {
                WalletImport.removePlaceholderWallet();
                EV(EV.enum.WALLETS_COUNT_CHANGED);
              },
              style: 'destructive',
            },
            {
              text: 'Try Again',
              onPress: () => {
                this.props.navigation.navigate('ImportWallet', { label: wallet.getSecret() });
                WalletImport.removePlaceholderWallet();
                EV(EV.enum.WALLETS_COUNT_CHANGED);
              },
              style: 'default',
            },
          ],
          { cancelable: false },
        );
      } else {
        this.props.navigation.navigate('WalletTransactions', {
          wallet: wallet,
          key: `WalletTransactions-${wallet.getID()}`,
        });
      }
    } else {
      // if its out of index - this must be last card with incentive to create wallet
      if (!BlueApp.getWallets().some(wallet => wallet.type === PlaceholderWallet.type)) {
        this.props.navigation.navigate('AddWalletRoot');
      }
    }
  };

  onSnapToItem = index => {
    console.log('onSnapToItem', index);
    if (index < BlueApp.getWallets().length) {
      // not the last
    }

    if (this.state.wallets[index].type === PlaceholderWallet.type) {
      return;
    }

    // now, lets try to fetch balance and txs for this wallet in case it has changed
    this.lazyRefreshWallet(index);
  };

  /**
   * Decides whether wallet with such index shoud be refreshed,
   * refreshes if yes and redraws the screen
   * @param index {Integer} Index of the wallet.
   * @return {Promise.<void>}
   */
  async lazyRefreshWallet(index) {
    /** @type {Array.<AbstractWallet>} wallets */
    let wallets = BlueApp.getWallets();
    if (!wallets[index]) {
      return;
    }

    let oldBalance = wallets[index].getBalance();
    let noErr = true;
    let didRefresh = false;

    try {
      if (wallets && wallets[index] && wallets[index].type !== PlaceholderWallet.type && wallets[index].timeToRefreshBalance()) {
        console.log('snapped to, and now its time to refresh wallet #', index);
        await wallets[index].fetchBalance();
        if (oldBalance !== wallets[index].getBalance() || wallets[index].getUnconfirmedBalance() !== 0) {
          console.log('balance changed, thus txs too');
          // balance changed, thus txs too
          await wallets[index].fetchTransactions();
          this.redrawScreen();
          didRefresh = true;
        } else if (wallets[index].timeToRefreshTransaction()) {
          console.log(wallets[index].getLabel(), 'thinks its time to refresh TXs');
          await wallets[index].fetchTransactions();
          if (wallets[index].fetchPendingTransactions) {
            await wallets[index].fetchPendingTransactions();
          }
          if (wallets[index].fetchUserInvoices) {
            await wallets[index].fetchUserInvoices();
            await wallets[index].fetchBalance(); // chances are, paid ln invoice was processed during `fetchUserInvoices()` call and altered user's balance, so its worth fetching balance again
          }
          this.redrawScreen();
          didRefresh = true;
        } else {
          console.log('balance not changed');
        }
      }
    } catch (Err) {
      noErr = false;
      console.warn(Err);
    }

    if (noErr && didRefresh) {
      await BlueApp.saveToDisk(); // caching
    }
  }

  _keyExtractor = (_item, index) => index.toString();

  renderListHeaderComponent = () => {
    return (
      <View style={styles.listHeader}>
        <Text style={styles.listHeaderText}>{loc.transactions.list.title}</Text>
      </View>
    );
  };

  handleLongPress = () => {
    if (BlueApp.getWallets().length > 1 && !BlueApp.getWallets().some(wallet => wallet.type === PlaceholderWallet.type)) {
      this.props.navigation.navigate('ReorderWallets');
    } else {
      ReactNativeHapticFeedback.trigger('notificationError', { ignoreAndroidSystemSettings: false });
    }
  };

  renderTransactionListsRow = data => {
    return (
      <View style={styles.transaction}>
        <BlueTransactionListItem item={data.item} itemPriceUnit={data.item.walletPreferredBalanceUnit} />
      </View>
    );
  };

  renderNavigationHeader = () => {
    return (
      <View style={styles.headerStyle}>
<<<<<<< HEAD
        <TouchableOpacity testID="SettingsButton" style={styles.headerTouch} onPress={() => this.props.navigation.navigate('Settings')}>
=======
        <TouchableOpacity
          testID="SettingsButton"
          style={{ height: 48, paddingRight: 16, paddingLeft: 32, paddingVertical: 10 }}
          onPress={() => this.props.navigation.navigate('Settings')}
        >
>>>>>>> 6bf25bcf
          <Icon size={22} name="kebab-horizontal" type="octicon" color={BlueApp.settings.foregroundColor} />
        </TouchableOpacity>
      </View>
    );
  };

  renderLocalTrader = () => {
    if (BlueApp.getWallets().length > 0 && !BlueApp.getWallets().some(wallet => wallet.type === PlaceholderWallet.type)) {
      return (
        <TouchableOpacity
          onPress={() => {
            this.props.navigation.navigate('HodlHodl', { fromWallet: this.state.wallet });
          }}
          style={styles.ltRoot}
        >
          <View style={styles.ltTextWrap}>
            <Text style={styles.ltTextBig}>Local Trader</Text>
            <Text style={styles.ltTextSmall}>A p2p exchange</Text>
          </View>
          <View style={styles.ltButtonWrap}>
            <Text style={styles.ltButton}>New</Text>
          </View>
        </TouchableOpacity>
      );
    } else {
      return null;
    }
  };

  renderWalletsCarousel = () => {
    return (
      <WalletsCarousel
        removeClippedSubviews={false}
        data={this.state.wallets}
        onPress={this.handleClick}
        handleLongPress={this.handleLongPress}
        onSnapToItem={this.onSnapToItem}
        ref={this.walletsCarousel}
        testID="WalletsList"
      />
    );
  };

  renderSectionItem = item => {
    switch (item.section.key) {
      case WalletsListSections.CAROUSEL:
        return this.renderWalletsCarousel();
      case WalletsListSections.LOCALTRADER:
        return this.renderLocalTrader();
      case WalletsListSections.TRANSACTIONS:
        return this.renderTransactionListsRow(item);
      default:
        return null;
    }
  };

  renderSectionHeader = ({ section }) => {
    switch (section.key) {
      case WalletsListSections.CAROUSEL:
        return (
          <BlueHeaderDefaultMain
            leftText={loc.wallets.list.title}
            onNewWalletPress={
              !BlueApp.getWallets().some(wallet => wallet.type === PlaceholderWallet.type)
                ? () => this.props.navigation.navigate('AddWalletRoot')
                : null
            }
          />
        );
      case WalletsListSections.TRANSACTIONS:
        return this.renderListHeaderComponent();
      default:
        return null;
    }
  };

  renderSectionFooter = ({ section }) => {
    switch (section.key) {
      case WalletsListSections.TRANSACTIONS:
        if (this.state.dataSource.length === 0 && !this.state.isLoading) {
          return (
            <View style={styles.footerRoot}>
              <Text style={styles.footerEmpty}>{loc.wallets.list.empty_txs1}</Text>
              <Text style={styles.footerStart}>{loc.wallets.list.empty_txs2}</Text>
            </View>
          );
        } else {
          return null;
        }
      default:
        return null;
    }
  };

  renderScanButton = () => {
    if (BlueApp.getWallets().length > 0 && !BlueApp.getWallets().some(wallet => wallet.type === PlaceholderWallet.type)) {
      return (
<<<<<<< HEAD
        <View style={styles.scanButton}>
          <BlueScanButton onPress={this.onScanButtonPressed} />
=======
        <View
          style={{
            flexDirection: 'row',
            alignSelf: 'center',
            backgroundColor: 'transparent',
            position: 'absolute',
            bottom: 30,
            borderRadius: 30,
            minHeight: 48,
            overflow: 'hidden',
          }}
        >
          <BlueScanButton onPress={this.onScanButtonPressed} onLongPress={this.sendButtonLongPress} />
>>>>>>> 6bf25bcf
        </View>
      );
    } else {
      return null;
    }
  };

  sectionListKeyExtractor = (item, index) => {
    return `${item}${index}}`;
  };

  onScanButtonPressed = () => {
    this.props.navigation.navigate('ScanQRCode', {
      launchedBy: this.props.route.name,
      onBarScanned: this.onBarScanned,
      showFileImportButton: false,
    });
  };

  onBarScanned = value => {
    DeeplinkSchemaMatch.navigationRouteFor({ url: value }, completionValue => {
      ReactNativeHapticFeedback.trigger('impactLight', { ignoreAndroidSystemSettings: false });
      this.props.navigation.navigate(completionValue);
    });
  };

  onNavigationEventFocus = () => {
    StatusBar.setBarStyle('dark-content');
    this.redrawScreen();
  };

  choosePhoto = () => {
    ImagePicker.launchImageLibrary(
      {
        title: null,
        mediaType: 'photo',
        takePhotoButtonTitle: null,
      },
      response => {
        if (response.uri) {
          const uri = Platform.OS === 'ios' ? response.uri.toString().replace('file://', '') : response.path.toString();
          LocalQRCode.decode(uri, (error, result) => {
            if (!error) {
              this.onBarScanned(result);
            } else {
              alert('The selected image does not contain a QR Code.');
            }
          });
        }
      },
    );
  };

  copyFromClipbard = async () => {
    this.onBarScanned(await Clipboard.getString());
  };

  sendButtonLongPress = async () => {
    const isClipboardEmpty = (await Clipboard.getString()).replace(' ', '').length === 0;
    if (Platform.OS === 'ios') {
      let options = [loc.send.details.cancel, 'Choose Photo', 'Scan QR Code'];
      if (!isClipboardEmpty) {
        options.push('Copy from Clipboard');
      }
      ActionSheet.showActionSheetWithOptions({ options, cancelButtonIndex: 0 }, buttonIndex => {
        if (buttonIndex === 1) {
          this.choosePhoto();
        } else if (buttonIndex === 2) {
          this.props.navigation.navigate('ScanQRCode', {
            launchedBy: this.props.route.name,
            onBarScanned: this.onBarCodeRead,
            showFileImportButton: false,
          });
        } else if (buttonIndex === 3) {
          this.copyFromClipbard();
        }
      });
    } else if (Platform.OS === 'android') {
      let buttons = [
        {
          text: loc.send.details.cancel,
          onPress: () => {},
          style: 'cancel',
        },
        {
          text: 'Choose Photo',
          onPress: this.choosePhoto,
        },
        {
          text: 'Scan QR Code',
          onPress: () =>
            this.props.navigation.navigate('ScanQRCode', {
              launchedBy: this.props.route.name,
              onBarScanned: this.onBarCodeRead,
              showFileImportButton: false,
            }),
        },
      ];
      if (!isClipboardEmpty) {
        buttons.push({
          text: 'Copy From Clipboard',
          onPress: this.copyFromClipbard,
        });
      }
      ActionSheet.showActionSheetWithOptions({
        title: '',
        message: '',
        buttons,
      });
    }
  };

  render() {
    return (
<<<<<<< HEAD
      <View style={styles.root}>
        <NavigationEvents
          onDidFocus={() => {
            this.redrawScreen();
          }}
        />
=======
      <View style={{ flex: 1 }}>
>>>>>>> 6bf25bcf
        <View style={styles.walletsListWrapper}>
          {this.renderNavigationHeader()}
          <SectionList
            refreshControl={<RefreshControl onRefresh={this.refreshTransactions} refreshing={!this.state.isFlatListRefreshControlHidden} />}
            renderItem={this.renderSectionItem}
            keyExtractor={this.sectionListKeyExtractor}
            renderSectionHeader={this.renderSectionHeader}
            contentInset={styles.scrollContent}
            renderSectionFooter={this.renderSectionFooter}
            sections={[
              { key: WalletsListSections.CAROUSEL, data: [WalletsListSections.CAROUSEL] },
              { key: WalletsListSections.LOCALTRADER, data: [WalletsListSections.LOCALTRADER] },
              { key: WalletsListSections.TRANSACTIONS, data: this.state.dataSource },
            ]}
          />
          {this.renderScanButton()}
        </View>
      </View>
    );
  }
}
const styles = StyleSheet.create({
  root: {
    flex: 1,
  },
  scrollContent: {
    top: 0,
    left: 0,
    bottom: 60,
    right: 0,
  },
  wrapper: {
    backgroundColor: '#FFFFFF',
    flex: 1,
  },
  walletsListWrapper: {
    flex: 1,
    backgroundColor: '#FFFFFF',
  },
  headerStyle: {
    ...Platform.select({
      ios: {
        marginTop: 44,
        height: 32,
        alignItems: 'flex-end',
        justifyContent: 'center',
      },
      android: {
        marginTop: 8,
        height: 44,
        alignItems: 'flex-end',
        justifyContent: 'center',
      },
    }),
  },
  headerTouch: {
    marginHorizontal: 16,
  },
  listHeaderText: {
    paddingLeft: 16,
    fontWeight: 'bold',
    fontSize: 24,
    marginVertical: 8,
    color: BlueApp.settings.foregroundColor,
  },
  ltRoot: {
    flexDirection: 'row',
    justifyContent: 'space-between',
    alignItems: 'center',
    marginHorizontal: 16,
    marginVertical: 16,
    backgroundColor: '#eef0f4',
    padding: 16,
    borderRadius: 6,
  },
  ltTextWrap: {
    flexDirection: 'column',
  },
  ltTextBig: {
    fontSize: 16,
    fontWeight: '600',
    color: '#0C2550',
  },
  ltTextSmall: {
    fontSize: 13,
    fontWeight: '500',
    color: '#9AA0AA',
  },
  ltButtonWrap: {
    flexDirection: 'column',
    backgroundColor: '#007AFF',
    borderRadius: 16,
  },
  ltButton: {
    paddingHorizontal: 16,
    paddingVertical: 8,
    fontSize: 13,
    color: '#fff',
    fontWeight: '600',
  },
  footerRoot: {
    top: 80,
    height: 160,
    marginBottom: 80,
  },
  footerEmpty: {
    fontSize: 18,
    color: '#9aa0aa',
    textAlign: 'center',
  },
  footerStart: {
    fontSize: 18,
    color: '#9aa0aa',
    textAlign: 'center',
    fontWeight: '600',
  },
  scanButton: {
    flexDirection: 'row',
    alignSelf: 'center',
    backgroundColor: 'transparent',
    position: 'absolute',
    bottom: 30,
    borderRadius: 30,
    minHeight: 48,
    overflow: 'hidden',
  },
  listHeader: {
    backgroundColor: '#FFFFFF',
  },
  transaction: {
    marginHorizontal: 4,
  },
});

WalletsList.propTypes = {
  navigation: PropTypes.shape({
    navigate: PropTypes.func,
    addListener: PropTypes.func,
  }),
  route: PropTypes.shape({
    name: PropTypes.string,
    params: PropTypes.object,
  }),
};<|MERGE_RESOLUTION|>--- conflicted
+++ resolved
@@ -30,6 +30,122 @@
 const LocalQRCode = require('@remobile/react-native-qrcode-local-image');
 
 const WalletsListSections = { CAROUSEL: 'CAROUSEL', LOCALTRADER: 'LOCALTRADER', TRANSACTIONS: 'TRANSACTIONS' };
+
+const styles = StyleSheet.create({
+  root: {
+    flex: 1,
+  },
+  scrollContent: {
+    top: 0,
+    left: 0,
+    bottom: 60,
+    right: 0,
+  },
+  wrapper: {
+    backgroundColor: '#FFFFFF',
+    flex: 1,
+  },
+  walletsListWrapper: {
+    flex: 1,
+    backgroundColor: '#FFFFFF',
+  },
+  headerStyle: {
+    ...Platform.select({
+      ios: {
+        marginTop: 44,
+        height: 32,
+        alignItems: 'flex-end',
+        justifyContent: 'center',
+      },
+      android: {
+        marginTop: 8,
+        height: 44,
+        alignItems: 'flex-end',
+        justifyContent: 'center',
+      },
+    }),
+  },
+  headerTouch: {
+    height: 48,
+    paddingRight: 16,
+    paddingLeft: 32,
+    paddingVertical: 10,
+  },
+  listHeaderText: {
+    paddingLeft: 16,
+    fontWeight: 'bold',
+    fontSize: 24,
+    marginVertical: 8,
+    color: BlueApp.settings.foregroundColor,
+  },
+  ltRoot: {
+    flexDirection: 'row',
+    justifyContent: 'space-between',
+    alignItems: 'center',
+    marginHorizontal: 16,
+    marginVertical: 16,
+    backgroundColor: '#eef0f4',
+    padding: 16,
+    borderRadius: 6,
+  },
+  ltTextWrap: {
+    flexDirection: 'column',
+  },
+  ltTextBig: {
+    fontSize: 16,
+    fontWeight: '600',
+    color: '#0C2550',
+  },
+  ltTextSmall: {
+    fontSize: 13,
+    fontWeight: '500',
+    color: '#9AA0AA',
+  },
+  ltButtonWrap: {
+    flexDirection: 'column',
+    backgroundColor: '#007AFF',
+    borderRadius: 16,
+  },
+  ltButton: {
+    paddingHorizontal: 16,
+    paddingVertical: 8,
+    fontSize: 13,
+    color: '#fff',
+    fontWeight: '600',
+  },
+  footerRoot: {
+    top: 80,
+    height: 160,
+    marginBottom: 80,
+  },
+  footerEmpty: {
+    fontSize: 18,
+    color: '#9aa0aa',
+    textAlign: 'center',
+  },
+  footerStart: {
+    fontSize: 18,
+    color: '#9aa0aa',
+    textAlign: 'center',
+    fontWeight: '600',
+  },
+  scanButton: {
+    flexDirection: 'row',
+    alignSelf: 'center',
+    backgroundColor: 'transparent',
+    position: 'absolute',
+    bottom: 30,
+    borderRadius: 30,
+    minHeight: 48,
+    overflow: 'hidden',
+  },
+  listHeader: {
+    backgroundColor: '#FFFFFF',
+  },
+  transaction: {
+    marginHorizontal: 4,
+  },
+});
 
 export default class WalletsList extends Component {
   walletsCarousel = React.createRef();
@@ -300,15 +416,7 @@
   renderNavigationHeader = () => {
     return (
       <View style={styles.headerStyle}>
-<<<<<<< HEAD
         <TouchableOpacity testID="SettingsButton" style={styles.headerTouch} onPress={() => this.props.navigation.navigate('Settings')}>
-=======
-        <TouchableOpacity
-          testID="SettingsButton"
-          style={{ height: 48, paddingRight: 16, paddingLeft: 32, paddingVertical: 10 }}
-          onPress={() => this.props.navigation.navigate('Settings')}
-        >
->>>>>>> 6bf25bcf
           <Icon size={22} name="kebab-horizontal" type="octicon" color={BlueApp.settings.foregroundColor} />
         </TouchableOpacity>
       </View>
@@ -406,24 +514,8 @@
   renderScanButton = () => {
     if (BlueApp.getWallets().length > 0 && !BlueApp.getWallets().some(wallet => wallet.type === PlaceholderWallet.type)) {
       return (
-<<<<<<< HEAD
         <View style={styles.scanButton}>
-          <BlueScanButton onPress={this.onScanButtonPressed} />
-=======
-        <View
-          style={{
-            flexDirection: 'row',
-            alignSelf: 'center',
-            backgroundColor: 'transparent',
-            position: 'absolute',
-            bottom: 30,
-            borderRadius: 30,
-            minHeight: 48,
-            overflow: 'hidden',
-          }}
-        >
           <BlueScanButton onPress={this.onScanButtonPressed} onLongPress={this.sendButtonLongPress} />
->>>>>>> 6bf25bcf
         </View>
       );
     } else {
@@ -538,16 +630,7 @@
 
   render() {
     return (
-<<<<<<< HEAD
       <View style={styles.root}>
-        <NavigationEvents
-          onDidFocus={() => {
-            this.redrawScreen();
-          }}
-        />
-=======
-      <View style={{ flex: 1 }}>
->>>>>>> 6bf25bcf
         <View style={styles.walletsListWrapper}>
           {this.renderNavigationHeader()}
           <SectionList
@@ -569,118 +652,6 @@
     );
   }
 }
-const styles = StyleSheet.create({
-  root: {
-    flex: 1,
-  },
-  scrollContent: {
-    top: 0,
-    left: 0,
-    bottom: 60,
-    right: 0,
-  },
-  wrapper: {
-    backgroundColor: '#FFFFFF',
-    flex: 1,
-  },
-  walletsListWrapper: {
-    flex: 1,
-    backgroundColor: '#FFFFFF',
-  },
-  headerStyle: {
-    ...Platform.select({
-      ios: {
-        marginTop: 44,
-        height: 32,
-        alignItems: 'flex-end',
-        justifyContent: 'center',
-      },
-      android: {
-        marginTop: 8,
-        height: 44,
-        alignItems: 'flex-end',
-        justifyContent: 'center',
-      },
-    }),
-  },
-  headerTouch: {
-    marginHorizontal: 16,
-  },
-  listHeaderText: {
-    paddingLeft: 16,
-    fontWeight: 'bold',
-    fontSize: 24,
-    marginVertical: 8,
-    color: BlueApp.settings.foregroundColor,
-  },
-  ltRoot: {
-    flexDirection: 'row',
-    justifyContent: 'space-between',
-    alignItems: 'center',
-    marginHorizontal: 16,
-    marginVertical: 16,
-    backgroundColor: '#eef0f4',
-    padding: 16,
-    borderRadius: 6,
-  },
-  ltTextWrap: {
-    flexDirection: 'column',
-  },
-  ltTextBig: {
-    fontSize: 16,
-    fontWeight: '600',
-    color: '#0C2550',
-  },
-  ltTextSmall: {
-    fontSize: 13,
-    fontWeight: '500',
-    color: '#9AA0AA',
-  },
-  ltButtonWrap: {
-    flexDirection: 'column',
-    backgroundColor: '#007AFF',
-    borderRadius: 16,
-  },
-  ltButton: {
-    paddingHorizontal: 16,
-    paddingVertical: 8,
-    fontSize: 13,
-    color: '#fff',
-    fontWeight: '600',
-  },
-  footerRoot: {
-    top: 80,
-    height: 160,
-    marginBottom: 80,
-  },
-  footerEmpty: {
-    fontSize: 18,
-    color: '#9aa0aa',
-    textAlign: 'center',
-  },
-  footerStart: {
-    fontSize: 18,
-    color: '#9aa0aa',
-    textAlign: 'center',
-    fontWeight: '600',
-  },
-  scanButton: {
-    flexDirection: 'row',
-    alignSelf: 'center',
-    backgroundColor: 'transparent',
-    position: 'absolute',
-    bottom: 30,
-    borderRadius: 30,
-    minHeight: 48,
-    overflow: 'hidden',
-  },
-  listHeader: {
-    backgroundColor: '#FFFFFF',
-  },
-  transaction: {
-    marginHorizontal: 4,
-  },
-});
 
 WalletsList.propTypes = {
   navigation: PropTypes.shape({
