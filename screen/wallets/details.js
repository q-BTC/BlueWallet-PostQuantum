--- conflicted
+++ resolved
@@ -270,27 +270,7 @@
                       {this.renderMarketplaceButton()}
                     </React.Fragment>
                   )}
-
-<<<<<<< HEAD
-=======
-                  {this.state.wallet.type !== LightningCustodianWallet.type && (
-                    <BlueButton
-                      icon={{
-                        name: 'shopping-cart',
-                        type: 'font-awesome',
-                        color: BlueApp.settings.buttonTextColor,
-                      }}
-                      onPress={() =>
-                        this.props.navigation.navigate('BuyBitcoin', {
-                          wallet: this.state.wallet,
-                        })
-                      }
-                      title={loc.wallets.details.buy_bitcoin}
-                    />
-                  )}
->>>>>>> 7c87fb55
                   <BlueSpacing20 />
-
                   <TouchableOpacity
                     style={{ alignItems: 'center' }}
                     onPress={() => {
