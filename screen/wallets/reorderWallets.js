--- conflicted
+++ resolved
@@ -76,8 +76,6 @@
     headerLeft: null,
     gestureEnabled: false,
   });
-
-  sortableList = React.createRef();
 
   constructor(props) {
     super(props);
@@ -164,7 +162,6 @@
 
     return (
       <SafeBlueArea>
-<<<<<<< HEAD
         <ScrollView scrollEnabled={this.state.scrollEnabled}>
           <SortableList
             ref={this.sortableList}
@@ -186,24 +183,6 @@
             }}
           />
         </ScrollView>
-=======
-        <SortableList
-          ref={this.sortableList}
-          style={styles.root}
-          data={this.state.data}
-          renderRow={this._renderItem}
-          onChangeOrder={() => {
-            ReactNativeHapticFeedback.trigger('impactMedium', { ignoreAndroidSystemSettings: false });
-            this.setState({ hasMovedARow: true });
-          }}
-          onActivateRow={() => {
-            ReactNativeHapticFeedback.trigger('selection', { ignoreAndroidSystemSettings: false });
-          }}
-          onReleaseRow={() => {
-            ReactNativeHapticFeedback.trigger('impactLight', { ignoreAndroidSystemSettings: false });
-          }}
-        />
->>>>>>> 2243a19a
       </SafeBlueArea>
     );
   }
