--- conflicted
+++ resolved
@@ -180,13 +180,8 @@
     return {
       headerRight: () => (
         <TouchableOpacity
-<<<<<<< HEAD
-          disabled={navigation.getParam('isLoading') === true}
+          disabled={route.params.isLoading === true}
           style={styles.walletDetails}
-=======
-          disabled={route.params.isLoading === true}
-          style={{ marginHorizontal: 16, minWidth: 150, justifyContent: 'center', alignItems: 'flex-end' }}
->>>>>>> 6bf25bcf
           onPress={() =>
             navigation.navigate('WalletDetails', {
               wallet: route.params.wallet,
