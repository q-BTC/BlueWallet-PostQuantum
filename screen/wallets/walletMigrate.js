import AsyncStorage from '@react-native-community/async-storage';
import RNFS from 'react-native-fs';
import RNSecureKeyStore, { ACCESSIBLE } from 'react-native-secure-key-store';

export default class WalletMigrate {
  static expoDataDirectory = RNFS.DocumentDirectoryPath + '/ExponentExperienceData/%40overtorment%2Fbluewallet/RCTAsyncLocalStorage';

<<<<<<< HEAD
export default class WalletMigrate extends Component {
  async componentDidMount() {
    const firstLaunch = await AsyncStorage.getItem('RnSksIsAppInstalled');
    if (firstLaunch === undefined || firstLaunch === null || firstLaunch === false || firstLaunch === '') {
      try {
        await RNSecureKeyStore.setResetOnAppUninstallTo(false);
        const deleteWalletsFromKeychain = await RNSecureKeyStore.get('deleteWalletAfterUninstall');
        await RNSecureKeyStore.setResetOnAppUninstallTo(deleteWalletsFromKeychain === '1');
      } catch (_e) {}
      await AsyncStorage.setItem('RnSksIsAppInstalled', '1');
    }
    await this.migrateDataFromExpo();
=======
  constructor(onComplete) {
    this.onComplete = onComplete;
>>>>>>> 43f63046
  }

  // 0: Let's start!
  async start() {
    return this.migrateDataFromExpo();
  }

  // 1: Migrate Document directory from Expo
  async migrateDataFromExpo() {
    const expoDirectoryExists = await RNFS.exists(RNFS.DocumentDirectoryPath + '/ExponentExperienceData');

    if (!expoDirectoryExists) {
      console.log('Expo data was previously migrated. Exiting migration...');
      await this.migrateDataToSecureKeystore();
      return;
    }
    try {
      await RNFS.unlink(RNFS.DocumentDirectoryPath + '/RCTAsyncLocalStorage_V1');
      console.log('/RCTAsyncLocalStorage_V1 has been deleted. Continuing...');
    } catch (error) {
      console.log(error);
      console.log('/RCTAsyncLocalStorage_V1 does not exist. Continuing...');
    }
    try {
      await RNFS.copyFile(WalletMigrate.expoDataDirectory, RNFS.DocumentDirectoryPath + '/RCTAsyncLocalStorage_V1');
    } catch (error) {
      console.log('An error was encountered when trying to copy Expo data to /RCTAsyncLocalStorage_V1. Exiting migration...');
      console.log(error);
    }
    try {
      await RNFS.unlink(RNFS.DocumentDirectoryPath + '/RCTAsyncLocalStorage_V1/.DS_Store');
    } catch (error) {
      console.log('An error was encountered when trying to delete .DS_Store. Continuing migration...');
      console.log(error);
    }
    const files = await RNFS.readDir(WalletMigrate.expoDataDirectory);
    for (const file of files) {
      try {
        if (file.isFile()) {
          if (file.name === 'manifest.json') {
            const manifestFile = await RNFS.readFile(file.path);
            const manifestFileParsed = JSON.parse(manifestFile);
            if (manifestFileParsed.hasOwnProperty('data')) {
              if (typeof manifestFileParsed.data === 'string') {
                await AsyncStorage.setItem('data', manifestFileParsed.data);
              }
            }
            if (manifestFileParsed.hasOwnProperty('data_encrypted')) {
              if (typeof manifestFileParsed.data_encrypted === 'string') {
                await AsyncStorage.setItem('data_encrypted', manifestFileParsed.data_encrypted);
              }
            }
          } else if (file.name !== 'manifest.json') {
            const manifestFile = await RNFS.readFile(file.path);
            const manifestFileParsed = JSON.parse(manifestFile);
            if (typeof manifestFileParsed === 'object') await AsyncStorage.setItem('data', JSON.stringify(manifestFileParsed));
          }
        }
      } catch (error) {
        console.log(error);
      }
    }
    try {
      await RNFS.unlink(RNFS.DocumentDirectoryPath + '/ExponentExperienceData');
      console.log('Deleted /ExponentExperienceData.');
    } catch (error) {
      console.log('An error was encountered when trying to delete /ExponentExperienceData. Exiting migration...');
      console.log(error);
    }
    await this.migrateDataToSecureKeystore();
  }

  // 2: Migrate Data from AsyncStorage to RNSecureKeyStore
  async migrateDataToSecureKeystore() {
    try {
      const data = await AsyncStorage.getItem('data');
      if (data) {
        const isEncrypted = (await AsyncStorage.getItem('data_encrypted')) || '';
        await RNSecureKeyStore.set('data', data, { accessible: ACCESSIBLE.WHEN_UNLOCKED });
        await RNSecureKeyStore.set('data_encrypted', isEncrypted, {
          accessible: ACCESSIBLE.WHEN_UNLOCKED,
        });
        await AsyncStorage.removeItem('data');
        await AsyncStorage.removeItem('data_encrypted');
      }
    } catch (_e) {
      console.log('Nothing to migrate from AsyncStorage.');
    }
    this.migrationComplete();
  }

  // 3: We're done!
  migrationComplete() {
    console.log('Migration was successful. Exiting migration...');
    this.onComplete();
  }
}<|MERGE_RESOLUTION|>--- conflicted
+++ resolved
@@ -5,9 +5,12 @@
 export default class WalletMigrate {
   static expoDataDirectory = RNFS.DocumentDirectoryPath + '/ExponentExperienceData/%40overtorment%2Fbluewallet/RCTAsyncLocalStorage';
 
-<<<<<<< HEAD
-export default class WalletMigrate extends Component {
-  async componentDidMount() {
+  constructor(onComplete) {
+    this.onComplete = onComplete;
+  }
+
+  // 0: Let's start!
+  async start() {
     const firstLaunch = await AsyncStorage.getItem('RnSksIsAppInstalled');
     if (firstLaunch === undefined || firstLaunch === null || firstLaunch === false || firstLaunch === '') {
       try {
@@ -17,15 +20,6 @@
       } catch (_e) {}
       await AsyncStorage.setItem('RnSksIsAppInstalled', '1');
     }
-    await this.migrateDataFromExpo();
-=======
-  constructor(onComplete) {
-    this.onComplete = onComplete;
->>>>>>> 43f63046
-  }
-
-  // 0: Let's start!
-  async start() {
     return this.migrateDataFromExpo();
   }
 
@@ -112,7 +106,7 @@
     }
     this.migrationComplete();
   }
-
+  
   // 3: We're done!
   migrationComplete() {
     console.log('Migration was successful. Exiting migration...');
