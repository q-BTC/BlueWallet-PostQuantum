import React, { useCallback, useEffect, useMemo, useRef, useState } from 'react';
import { RouteProp, useFocusEffect, useRoute, usePreventRemove } from '@react-navigation/native';
import {
  ActivityIndicator,
  Alert,
  findNodeHandle,
  FlatList,
  GestureResponderEvent,
  InteractionManager,
  Keyboard,
  LayoutAnimation,
  ListRenderItemInfo,
  Platform,
  StyleSheet,
  Text,
  View,
} from 'react-native';
import { Badge, Icon } from '@rneui/themed';
import { isDesktop } from '../../blue_modules/environment';
import { encodeUR } from '../../blue_modules/ur';
import {
  BlueButtonLink,
  BlueCard,
  BlueFormMultiInput,
  BlueLoading,
  BlueSpacing10,
  BlueSpacing20,
  BlueTextCentered,
} from '../../BlueComponents';
import { HDSegwitBech32Wallet, MultisigCosigner, MultisigHDWallet } from '../../class';
import presentAlert from '../../components/Alert';
import BottomModal, { BottomModalHandle } from '../../components/BottomModal';
import Button from '../../components/Button';
import MultipleStepsListItem, {
  MultipleStepsListItemButtonType,
  MultipleStepsListItemDashType,
} from '../../components/MultipleStepsListItem';
import QRCodeComponent from '../../components/QRCodeComponent';
import SquareEnumeratedWords, { SquareEnumeratedWordsContentAlign } from '../../components/SquareEnumeratedWords';
import { useTheme } from '../../components/themes';
import prompt from '../../helpers/prompt';
import { unlockWithBiometrics, useBiometrics } from '../../hooks/useBiometrics';
import { useExtendedNavigation } from '../../hooks/useExtendedNavigation';
import { disallowScreenshot } from 'react-native-screen-capture';
import loc from '../../loc';
import ActionSheet from '../ActionSheet';
import { useStorage } from '../../hooks/context/useStorage';
import ToolTipMenu from '../../components/TooltipMenu';
import { CommonToolTipActions } from '../../typings/CommonToolTipActions';
import { useSettings } from '../../hooks/context/useSettings';
import { ViewEditMultisigCosignersStackParamList } from '../../navigation/ViewEditMultisigCosignersStack';
import { NativeStackNavigationProp } from '@react-navigation/native-stack';
import SafeArea from '../../components/SafeArea';
import { TWallet } from '../../class/wallets/types';

type RouteParams = RouteProp<ViewEditMultisigCosignersStackParamList, 'ViewEditMultisigCosigners'>;
type NavigationProp = NativeStackNavigationProp<ViewEditMultisigCosignersStackParamList, 'ViewEditMultisigCosigners'>;

const ViewEditMultisigCosigners: React.FC = () => {
  const hasLoaded = useRef(false);
  const { colors } = useTheme();
  const { wallets, setWalletsWithNewOrder } = useStorage();
  const { isBiometricUseCapableAndEnabled } = useBiometrics();
  const { isElectrumDisabled, isPrivacyBlurEnabled } = useSettings();
<<<<<<< HEAD
  const { navigate, dispatch, setParams, getParent } = useExtendedNavigation<NavigationProp>();
=======
  const { navigate, dispatch, addListener, setParams, setOptions } = useExtendedNavigation<NavigationProp>();
>>>>>>> 26c9449f
  const openScannerButtonRef = useRef();
  const route = useRoute<RouteParams>();
  const { walletID } = route.params;
  const w = useRef(wallets.find(wallet => wallet.getID() === walletID));
  const tempWallet = useRef(new MultisigHDWallet());
  const [wallet, setWallet] = useState<MultisigHDWallet>();
  const [isLoading, setIsLoading] = useState(true);
  const [isSaveButtonDisabled, setIsSaveButtonDisabled] = useState(true);
  const [currentlyEditingCosignerNum, setCurrentlyEditingCosignerNum] = useState<number | false>(false);
  const shareModalRef = useRef<BottomModalHandle>(null);
  const provideMnemonicsModalRef = useRef<BottomModalHandle>(null);
  const mnemonicsModalRef = useRef<BottomModalHandle>(null);
  const [importText, setImportText] = useState('');
  const [exportString, setExportString] = useState('{}'); // used in exportCosigner()
  const [exportStringURv2, setExportStringURv2] = useState(''); // used in QR
  const [exportFilename, setExportFilename] = useState('bw-cosigner.json');
  const [vaultKeyData, setVaultKeyData] = useState({ keyIndex: 1, xpub: '', seed: '', passphrase: '', path: '', fp: '', isLoading: false }); // string rendered in modal
  const [isVaultKeyIndexDataLoading, setIsVaultKeyIndexDataLoading] = useState<number | undefined>(undefined);
  const [askPassphrase, setAskPassphrase] = useState(false);
  const [walletData, setWalletData] = useState<TWallet[]>([]);
  /* discardChangesRef is only so the action sheet can be shown on mac catalyst when a 
    user tries to leave the screen with unsaved changes.
    Why the container view ? It was the easiest to get the ref for. No other reason.
  */
  const discardChangesRef = useRef<View>(null);

  const stylesHook = StyleSheet.create({
    root: {
      backgroundColor: colors.elevated,
    },
    textDestination: {
      color: colors.foregroundColor,
    },
    vaultKeyText: {
      color: colors.alternativeTextColor,
    },
    askPassphrase: {
      backgroundColor: colors.lightButton,
    },
    vaultKeyCircleSuccess: {
      backgroundColor: colors.msSuccessBG,
    },
    tipKeys: {
      color: colors.alternativeTextColor,
    },
    tipLabel: {
      backgroundColor: colors.inputBackgroundColor,
      borderColor: colors.inputBackgroundColor,
    },
    tipLabelText: {
      color: colors.buttonTextColor,
    },
  });

  usePreventRemove(!isSaveButtonDisabled, ({ data }) => {
    if (isDesktop) {
      if (!discardChangesRef.current) return dispatch(data.action);
      const anchor = findNodeHandle(discardChangesRef.current);
      if (!anchor) return dispatch(data.action);
      ActionSheet.showActionSheetWithOptions(
        {
          options: [loc._.cancel, loc._.ok],
          cancelButtonIndex: 0,
          title: loc._.discard_changes,
          message: loc._.discard_changes_explain,
          anchor,
        },
        buttonIndex => {
          if (buttonIndex === 1) {
            dispatch(data.action);
          }
        },
      );
    } else {
      Alert.alert(loc._.discard_changes, loc._.discard_changes_explain, [
        { text: loc._.cancel, style: 'cancel', onPress: () => {} },
        {
          text: loc._.ok,
          style: 'default',
          onPress: () => dispatch(data.action),
        },
      ]);
    }
  });

  const onSave = async () => {
    if (!wallet) {
      throw new Error('Wallet is undefined');
    }
    setIsLoading(true);

    const isBiometricsEnabled = await isBiometricUseCapableAndEnabled();

    if (isBiometricsEnabled) {
      if (!(await unlockWithBiometrics())) {
        setIsLoading(false);
        return;
      }
    }

    setOptions({ headerRight: () => null });

    setTimeout(async () => {
      // eslint-disable-next-line prefer-const
      let newWallets = wallets.filter(newWallet => {
        return newWallet.getID() !== walletID;
      }) as MultisigHDWallet[];
      if (!isElectrumDisabled) {
        await wallet?.fetchBalance();
      }
      newWallets.push(wallet);
      setIsSaveButtonDisabled(true);
      setWalletsWithNewOrder(newWallets);
<<<<<<< HEAD
      // dismiss this modal
      getParent()?.goBack();
    }, 500);
=======
      setTimeout(() => {
        navigationRef.dispatch(
          CommonActions.navigate({ name: 'WalletTransactions', params: { walletID: wallet.getID(), walletType: MultisigHDWallet.type } }),
        );
      }, 500);
    }, 100);
>>>>>>> 26c9449f
  };

  useFocusEffect(
    useCallback(() => {
      // useFocusEffect is called on willAppear (example: when camera dismisses). we want to avoid this.
      if (hasLoaded.current) return;
      setIsLoading(true);
      if (!isDesktop) disallowScreenshot(isPrivacyBlurEnabled);

      const task = InteractionManager.runAfterInteractions(async () => {
        if (!w.current) {
          // lets create fake wallet so renderer wont throw any errors
          w.current = new MultisigHDWallet();
          w.current.setNativeSegwit();
        } else {
          tempWallet.current.setSecret(w.current.getSecret());
          setWalletData(new Array(tempWallet.current.getN()));
          setWallet(tempWallet.current);
        }
        hasLoaded.current = true;
        setIsLoading(false);
      });
      return () => {
        if (!isDesktop) disallowScreenshot(false);
        task.cancel();
      };
      // eslint-disable-next-line react-hooks/exhaustive-deps
    }, [walletID]),
  );

  const renderMnemonicsModal = () => {
    return (
      <BottomModal
        ref={mnemonicsModalRef}
        backgroundColor={colors.elevated}
        contentContainerStyle={[styles.newKeyModalContent, styles.paddingTop44]}
        shareButtonOnPress={() => {
          shareModalRef.current?.present();
        }}
        sizes={[Platform.OS === 'ios' ? 'auto' : '50%']}
        header={
          <View style={styles.itemKeyUnprovidedWrapper}>
            <View style={[styles.vaultKeyCircleSuccess, stylesHook.vaultKeyCircleSuccess]}>
              <Icon size={24} name="check" type="ionicons" color={colors.msSuccessCheck} />
            </View>
            <View style={styles.vaultKeyTextWrapper}>
              <Text style={[styles.vaultKeyText, stylesHook.vaultKeyText]}>
                {loc.formatString(loc.multisig.vault_key, { number: vaultKeyData.keyIndex })}
              </Text>
            </View>
          </View>
        }
      >
        {vaultKeyData.xpub.length > 1 && (
          <>
            <Text style={[styles.textDestination, stylesHook.textDestination]}>{loc._.wallet_key}</Text>
            <BlueSpacing10 />
            <SquareEnumeratedWords
              contentAlign={SquareEnumeratedWordsContentAlign.left}
              entries={[vaultKeyData.xpub, vaultKeyData.fp, vaultKeyData.path]}
              appendNumber={false}
            />
          </>
        )}
        {vaultKeyData.seed.length > 1 && (
          <>
            <BlueSpacing20 />
            <Text style={[styles.textDestination, stylesHook.textDestination]}>{loc._.seed}</Text>
            <BlueSpacing10 />
            <SquareEnumeratedWords
              contentAlign={SquareEnumeratedWordsContentAlign.left}
              entries={vaultKeyData.seed.split(' ')}
              appendNumber
            />
            {vaultKeyData.passphrase.length > 1 && (
              <Text style={[styles.textDestination, stylesHook.textDestination]}>{vaultKeyData.passphrase}</Text>
            )}
          </>
        )}
        {renderShareModal()}
      </BottomModal>
    );
  };

  const resetModalData = () => {
    setVaultKeyData({
      keyIndex: 1,
      xpub: '',
      seed: '',
      passphrase: '',
      path: '',
      fp: '',
      isLoading: false,
    });
    setImportText('');
    setExportString('{}');
    setExportStringURv2('');
    setExportFilename('');
    setIsSaveButtonDisabled(false);
    setAskPassphrase(false);
  };

  const _renderKeyItem = (el: ListRenderItemInfo<any>) => {
    if (!wallet) {
      // failsafe
      return null;
    }
    const isXpub = MultisigHDWallet.isXpubValid(wallet.getCosigner(el.index + 1));
    let leftText;
    if (isXpub) {
      leftText = wallet.getCosigner(el.index + 1);
      const currentAddress = leftText;
      const firstFour = currentAddress.substring(0, 5);
      const lastFour = currentAddress.substring(currentAddress.length - 5, currentAddress.length);
      leftText = `${firstFour}...${lastFour}`;
    } else {
      const secret = wallet.getCosigner(el.index + 1).split(' ');
      leftText = `${secret[0]}...${secret[secret.length - 1]}`;
    }

    const length = walletData.length;

    return (
      <View>
        <MultipleStepsListItem
          checked
          leftText={loc.formatString(loc.multisig.vault_key, { number: el.index + 1 })}
          dashes={el.index === length - 1 ? MultipleStepsListItemDashType.Bottom : MultipleStepsListItemDashType.TopAndBottom}
        />

        {isXpub ? (
          <View>
            {!vaultKeyData.isLoading && (
              <MultipleStepsListItem
                button={{
                  buttonType: MultipleStepsListItemButtonType.Partial,
                  leftText,
                  text: loc.multisig.view,
                  showActivityIndicator: isVaultKeyIndexDataLoading === el.index + 1,
                  disabled: vaultKeyData.isLoading,
                  onPress: () => {
                    setIsVaultKeyIndexDataLoading(el.index + 1);
                    setTimeout(() => {
                      const keyIndex = el.index + 1;
                      const xpub = wallet.getCosigner(keyIndex);
                      const fp = wallet.getFingerprint(keyIndex);
                      const path = wallet.getCustomDerivationPathForCosigner(keyIndex);
                      if (!path) {
                        presentAlert({ message: 'Cannot find derivation path for this cosigner' });
                        return;
                      }
                      setVaultKeyData({
                        keyIndex,
                        seed: '',
                        passphrase: '',
                        xpub,
                        fp,
                        path,
                        isLoading: false,
                      });
                      setExportString(MultisigCosigner.exportToJson(fp, xpub, path));
                      setExportStringURv2(encodeUR(MultisigCosigner.exportToJson(fp, xpub, path))[0]);
                      setExportFilename('bw-cosigner-' + fp + '.json');
                      mnemonicsModalRef.current?.present();
                      setIsVaultKeyIndexDataLoading(undefined);
                    }, 100);
                  },
                }}
                dashes={MultipleStepsListItemDashType.TopAndBottom}
              />
            )}
            <MultipleStepsListItem
              showActivityIndicator={vaultKeyData.keyIndex === el.index + 1 && vaultKeyData.isLoading}
              button={{
                text: loc.multisig.i_have_mnemonics,
                buttonType: MultipleStepsListItemButtonType.Full,
                disabled: vaultKeyData.isLoading,
                onPress: () => {
                  setCurrentlyEditingCosignerNum(el.index + 1);
                  provideMnemonicsModalRef.current?.present();
                },
              }}
              dashes={el.index === length - 1 ? MultipleStepsListItemDashType.Top : MultipleStepsListItemDashType.TopAndBottom}
            />
          </View>
        ) : (
          <View>
            {!vaultKeyData.isLoading && (
              <MultipleStepsListItem
                showActivityIndicator={vaultKeyData.keyIndex === el.index + 1 && vaultKeyData.isLoading}
                button={{
                  leftText,
                  text: loc.multisig.view,
                  disabled: vaultKeyData.isLoading,
                  showActivityIndicator: isVaultKeyIndexDataLoading === el.index + 1,
                  buttonType: MultipleStepsListItemButtonType.Partial,
                  onPress: () => {
                    setIsVaultKeyIndexDataLoading(el.index + 1);
                    setTimeout(() => {
                      const keyIndex = el.index + 1;
                      const seed = wallet.getCosigner(keyIndex);
                      const passphrase = wallet.getCosignerPassphrase(keyIndex);
                      setVaultKeyData({
                        keyIndex,
                        seed,
                        xpub: '',
                        fp: '',
                        path: '',
                        passphrase: passphrase ?? '',
                        isLoading: false,
                      });
                      const fp = wallet.getFingerprint(keyIndex);
                      const path = wallet.getCustomDerivationPathForCosigner(keyIndex);
                      if (!path) {
                        presentAlert({ message: 'Cannot find derivation path for this cosigner' });
                        return;
                      }
                      const xpub = wallet.convertXpubToMultisignatureXpub(MultisigHDWallet.seedToXpub(seed, path, passphrase));
                      setExportString(MultisigCosigner.exportToJson(fp, xpub, path));
                      setExportStringURv2(encodeUR(MultisigCosigner.exportToJson(fp, xpub, path))[0]);
                      setExportFilename('bw-cosigner-' + fp + '.json');
                      mnemonicsModalRef.current?.present();
                      setIsVaultKeyIndexDataLoading(undefined);
                    }, 100);
                  },
                }}
                dashes={MultipleStepsListItemDashType.TopAndBottom}
              />
            )}

            <MultipleStepsListItem
              actionSheetOptions={{
                options: [loc._.cancel, loc.multisig.confirm],
                title: loc._.seed,
                message: loc.multisig.are_you_sure_seed_will_be_lost,
                cancelButtonIndex: 0,
                confirmButtonIndex: 1,
              }}
              showActivityIndicator={vaultKeyData.keyIndex === el.index + 1 && vaultKeyData.isLoading}
              dashes={el.index === length - 1 ? MultipleStepsListItemDashType.Top : MultipleStepsListItemDashType.TopAndBottom}
              button={{
                text: loc.multisig.forget_this_seed,
                disabled: vaultKeyData.isLoading,
                buttonType: MultipleStepsListItemButtonType.Full,

                onPress: (e: number | GestureResponderEvent) => {
                  if (e === 0) return;
                  LayoutAnimation.configureNext(LayoutAnimation.Presets.easeInEaseOut);
                  setVaultKeyData({
                    ...vaultKeyData,
                    isLoading: true,
                    keyIndex: el.index + 1,
                  });
                  setTimeout(
                    () =>
                      xpubInsteadOfSeed(el.index + 1).finally(() => {
                        LayoutAnimation.configureNext(LayoutAnimation.Presets.easeInEaseOut);
                        setVaultKeyData({
                          ...vaultKeyData,
                          isLoading: false,
                          keyIndex: el.index + 1,
                        });
                      }),
                    100,
                  );
                },
              }}
            />
          </View>
        )}
      </View>
    );
  };

<<<<<<< HEAD
  const dismissAllModals = async () => {
    await provideMnemonicsModalRef.current?.dismiss();
    await shareModalRef.current?.dismiss();
    await mnemonicsModalRef.current?.dismiss();
    resetModalData();
  };

  const _handleUseMnemonicPhrase = useCallback(
    (mnemonic: string, passphrase?: string) => {
      if (!wallet || !currentlyEditingCosignerNum) {
        // failsafe
        return;
      }

      const hd = new HDSegwitBech32Wallet();
      hd.setSecret(mnemonic);
      if (!hd.validateMnemonic()) return presentAlert({ message: loc.multisig.invalid_mnemonics });
      try {
        wallet.replaceCosignerXpubWithSeed(currentlyEditingCosignerNum, hd.getSecret(), passphrase);
      } catch (e: any) {
        console.log(e);
        return presentAlert({ message: e.message });
      }

      LayoutAnimation.configureNext(LayoutAnimation.Presets.easeInEaseOut);
      setWallet(wallet);
      provideMnemonicsModalRef.current?.dismiss();
      setIsSaveButtonDisabled(false);
      setImportText('');
      setAskPassphrase(false);
    },
    [wallet, currentlyEditingCosignerNum],
  );

  const handleUseMnemonicPhrase = useCallback(async () => {
=======
  const handleUseMnemonicPhrase = async () => {
>>>>>>> 26c9449f
    let passphrase;
    if (askPassphrase) {
      try {
        passphrase = await prompt(loc.wallets.import_passphrase_title, loc.wallets.import_passphrase_message);
      } catch (e: any) {
        if (e.message === 'Cancel Pressed') {
          setIsLoading(false);
          return;
        }
        throw e;
      }
    }
    return _handleUseMnemonicPhrase(importText, passphrase);
  }, [askPassphrase, importText, _handleUseMnemonicPhrase]);

  const xpubInsteadOfSeed = (index: number): Promise<void> => {
    return new Promise((resolve, reject) => {
      InteractionManager.runAfterInteractions(() => {
        try {
          wallet?.replaceCosignerSeedWithXpub(index);
        } catch (e: any) {
          reject(e);
          return presentAlert({ message: e.message });
        }
        LayoutAnimation.configureNext(LayoutAnimation.Presets.easeInEaseOut);
        setWallet(wallet);
        setIsSaveButtonDisabled(false);
        resolve();
      });
    });
  };

  const scanOrOpenFile = async () => {
    await provideMnemonicsModalRef.current?.dismiss();
    navigate('ScanQRCode', { showFileImportButton: true });
  };

  useEffect(() => {
    const scannedData = route.params.onBarScanned;
    if (scannedData) {
      setImportText(String(scannedData));
      handleUseMnemonicPhrase();
    }
  }, [route.params.onBarScanned, setParams, handleUseMnemonicPhrase]);

  const hideProvideMnemonicsModal = () => {
    Keyboard.dismiss();
    provideMnemonicsModalRef.current?.dismiss();
    resetModalData();
  };

  const hideShareModal = () => {};

  const toolTipActions = useMemo(() => {
    return [{ ...CommonToolTipActions.Passphrase, menuState: askPassphrase }];
  }, [askPassphrase]);

  const renderProvideMnemonicsModal = () => {
    return (
      <BottomModal
        onClose={hideProvideMnemonicsModal}
        ref={provideMnemonicsModalRef}
        contentContainerStyle={styles.newKeyModalContent}
        backgroundColor={colors.elevated}
        footerDefaultMargins
        header={
          <ToolTipMenu
            isButton
            isMenuPrimaryAction
            onPressMenuItem={(id: string) => {
              LayoutAnimation.configureNext(LayoutAnimation.Presets.easeInEaseOut);
              setAskPassphrase(!askPassphrase);
            }}
            actions={toolTipActions}
            style={[styles.askPassprase, stylesHook.askPassphrase]}
          >
            <Icon size={22} name="more-horiz" type="material" color={colors.foregroundColor} />
          </ToolTipMenu>
        }
        footer={
          <>
            {isLoading ? (
              <ActivityIndicator />
            ) : (
              <Button disabled={importText.trim().length === 0} title={loc.wallets.import_do_import} onPress={handleUseMnemonicPhrase} />
            )}

            {!isLoading && (
              <>
                <BlueButtonLink
                  ref={openScannerButtonRef}
                  disabled={isLoading}
                  onPress={scanOrOpenFile}
                  title={loc.wallets.import_scan_qr}
                />
                <BlueSpacing20 />
              </>
            )}
          </>
        }
      >
        <>
          <BlueTextCentered>{loc.multisig.type_your_mnemonics}</BlueTextCentered>
          <BlueSpacing20 />
          <View style={styles.multiLineTextInput}>
            <BlueFormMultiInput editable={!isLoading} value={importText} onChangeText={setImportText} />
          </View>
        </>
      </BottomModal>
    );
  };

  const renderShareModal = () => {
    return (
      <BottomModal
        ref={shareModalRef}
        onClose={hideShareModal}
        contentContainerStyle={[styles.modalContent, styles.alignItemsCenter, styles.shareModalHeight]}
        backgroundColor={colors.elevated}
        shareContent={{ fileName: exportFilename, fileContent: exportString }}
      >
        <SafeArea>
          <View style={styles.alignItemsCenter}>
            <Text style={[styles.headerText, stylesHook.textDestination]}>
              {loc.multisig.this_is_cosigners_xpub} {Platform.OS === 'ios' ? loc.multisig.this_is_cosigners_xpub_airdrop : ''}
            </Text>
            <BlueSpacing20 />
            <QRCodeComponent value={exportStringURv2} size={260} isLogoRendered={false} />
          </View>
        </SafeArea>
      </BottomModal>
    );
  };

  if (isLoading)
    return (
      <View style={[styles.root, stylesHook.root]}>
        <BlueLoading />
      </View>
    );

  const howMany = (
    <Badge
      value={wallet?.getM() ?? 0}
      badgeStyle={[styles.tipLabel, stylesHook.tipLabel]}
      textStyle={[styles.tipLabelText, stylesHook.tipLabelText]}
    />
  );

  const andHere = (
    <Badge
      value={wallet?.howManySignaturesCanWeMake() ?? 0}
      badgeStyle={[styles.tipLabel, stylesHook.tipLabel]}
      textStyle={[styles.tipLabelText, stylesHook.tipLabelText]}
    />
  );

  const tipKeys = () => {
    return (
      <View>
        <BlueSpacing20 />
        <Text style={[styles.tipKeys, stylesHook.tipKeys]}>
          {loc.formatString(loc.multisig.signatures_required_to_spend, { number: howMany })}
          {loc.formatString(loc.multisig.signatures_we_can_make, { number: andHere })}
        </Text>
        <BlueSpacing10 />
        <BlueSpacing20 />
      </View>
    );
  };

  const footer = <Button disabled={vaultKeyData.isLoading || isSaveButtonDisabled} title={loc._.save} onPress={onSave} />;

  return (
    <View style={[styles.root, stylesHook.root]} ref={discardChangesRef}>
      <FlatList
        ListHeaderComponent={tipKeys}
        data={walletData}
        extraData={vaultKeyData}
        renderItem={_renderKeyItem}
        automaticallyAdjustKeyboardInsets
        contentInsetAdjustmentBehavior="automatic"
        automaticallyAdjustContentInsets
        keyExtractor={(_item, index) => `${index}`}
        contentContainerStyle={styles.contentContainerStyle}
      />
      <BlueCard>{footer}</BlueCard>
      <BlueSpacing20 />

      {renderProvideMnemonicsModal()}

      {renderMnemonicsModal()}
    </View>
  );
};

const styles = StyleSheet.create({
  root: {
    flex: 1,
    justifyContent: 'space-between',
  },
  itemKeyUnprovidedWrapper: { flexDirection: 'row', paddingTop: 22 },
  textDestination: { fontWeight: '600' },
  vaultKeyText: { fontSize: 18, fontWeight: 'bold' },
  vaultKeyTextWrapper: { justifyContent: 'center', alignItems: 'center', paddingLeft: 16 },
  newKeyModalContent: {
    paddingHorizontal: 22,
    minHeight: 350,
  },
  paddingTop44: { paddingTop: 44 },
  multiLineTextInput: {
    minHeight: 200,
  },
  contentContainerStyle: {
    padding: 16,
  },
  modalContent: {
    padding: 22,
    justifyContent: 'center',
  },
  vaultKeyCircleSuccess: {
    width: 42,
    height: 42,
    borderRadius: 25,
    justifyContent: 'center',
    alignItems: 'center',
  },

  headerText: { fontSize: 15, color: '#13244D' },
  alignItemsCenter: { alignItems: 'center', justifyContent: 'space-between' },
  shareModalHeight: { minHeight: 370 },
  tipKeys: {
    fontSize: 15,
    fontWeight: '600',
    flex: 1,
  },
  tipLabel: {
    width: 30,
    marginRight: 6,
    position: 'relative',
    bottom: -3,
  },
  tipLabelText: {
    fontWeight: '500',
  },

  askPassprase: { top: 0, left: 0, justifyContent: 'center', width: 33, height: 33, borderRadius: 33 / 2 },
});

export default ViewEditMultisigCosigners;<|MERGE_RESOLUTION|>--- conflicted
+++ resolved
@@ -62,11 +62,7 @@
   const { wallets, setWalletsWithNewOrder } = useStorage();
   const { isBiometricUseCapableAndEnabled } = useBiometrics();
   const { isElectrumDisabled, isPrivacyBlurEnabled } = useSettings();
-<<<<<<< HEAD
-  const { navigate, dispatch, setParams, getParent } = useExtendedNavigation<NavigationProp>();
-=======
   const { navigate, dispatch, addListener, setParams, setOptions } = useExtendedNavigation<NavigationProp>();
->>>>>>> 26c9449f
   const openScannerButtonRef = useRef();
   const route = useRoute<RouteParams>();
   const { walletID } = route.params;
@@ -180,18 +176,12 @@
       newWallets.push(wallet);
       setIsSaveButtonDisabled(true);
       setWalletsWithNewOrder(newWallets);
-<<<<<<< HEAD
-      // dismiss this modal
-      getParent()?.goBack();
-    }, 500);
-=======
       setTimeout(() => {
         navigationRef.dispatch(
           CommonActions.navigate({ name: 'WalletTransactions', params: { walletID: wallet.getID(), walletType: MultisigHDWallet.type } }),
         );
       }, 500);
     }, 100);
->>>>>>> 26c9449f
   };
 
   useFocusEffect(
@@ -466,14 +456,6 @@
     );
   };
 
-<<<<<<< HEAD
-  const dismissAllModals = async () => {
-    await provideMnemonicsModalRef.current?.dismiss();
-    await shareModalRef.current?.dismiss();
-    await mnemonicsModalRef.current?.dismiss();
-    resetModalData();
-  };
-
   const _handleUseMnemonicPhrase = useCallback(
     (mnemonic: string, passphrase?: string) => {
       if (!wallet || !currentlyEditingCosignerNum) {
@@ -502,9 +484,6 @@
   );
 
   const handleUseMnemonicPhrase = useCallback(async () => {
-=======
-  const handleUseMnemonicPhrase = async () => {
->>>>>>> 26c9449f
     let passphrase;
     if (askPassphrase) {
       try {
