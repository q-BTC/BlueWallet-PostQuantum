--- conflicted
+++ resolved
@@ -49,10 +49,6 @@
 import { useSettings } from '../../hooks/context/useSettings';
 import { ViewEditMultisigCosignersStackParamList } from '../../navigation/ViewEditMultisigCosignersStack';
 import { NativeStackNavigationProp } from '@react-navigation/native-stack';
-<<<<<<< HEAD
-=======
-import { navigationRef } from '../../NavigationService';
->>>>>>> 99ba3387
 import SafeArea from '../../components/SafeArea';
 
 type RouteParams = RouteProp<ViewEditMultisigCosignersStackParamList, 'ViewEditMultisigCosigners'>;
@@ -519,33 +515,7 @@
       }
     }
     return _handleUseMnemonicPhrase(importText, passphrase);
-<<<<<<< HEAD
   }, [askPassphrase, importText, _handleUseMnemonicPhrase]);
-=======
-  };
-
-  const _handleUseMnemonicPhrase = (mnemonic: string, passphrase?: string) => {
-    if (!wallet || !currentlyEditingCosignerNum) {
-      // failsafe
-      return;
-    }
-
-    const hd = new HDSegwitBech32Wallet();
-    hd.setSecret(mnemonic);
-    if (!hd.validateMnemonic()) return presentAlert({ message: loc.multisig.invalid_mnemonics });
-    try {
-      wallet.replaceCosignerXpubWithSeed(currentlyEditingCosignerNum, hd.getSecret(), passphrase);
-    } catch (e: any) {
-      console.log(e);
-      return presentAlert({ message: e.message });
-    }
-
-    LayoutAnimation.configureNext(LayoutAnimation.Presets.easeInEaseOut);
-    setWallet(wallet);
-    provideMnemonicsModalRef.current?.dismiss();
-    resetModalData();
-  };
->>>>>>> 99ba3387
 
   const xpubInsteadOfSeed = (index: number): Promise<void> => {
     return new Promise((resolve, reject) => {
