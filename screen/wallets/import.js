/* global alert */
import React, { useEffect, useState } from 'react';
import { Platform, Dimensions, View, Keyboard, StatusBar, StyleSheet } from 'react-native';
import {
  BlueFormMultiInput,
  BlueButtonLink,
  BlueFormLabel,
  BlueDoneAndDismissKeyboardInputAccessory,
  BlueButton,
  SafeBlueArea,
  BlueSpacing20,
  BlueNavigationStyle,
  BlueLoadingHook,
} from '../../BlueComponents';
import ReactNativeHapticFeedback from 'react-native-haptic-feedback';
import Privacy from '../../Privacy';
import { useNavigation, useRoute, useTheme } from '@react-navigation/native';
import WalletImport from '../../class/wallet-import';
import Clipboard from '@react-native-community/clipboard';
import ActionSheet from '../ActionSheet';
import ImagePicker from 'react-native-image-picker';
import loc from '../../loc';
<<<<<<< HEAD
const LocalQRCode = require('@remobile/react-native-qrcode-local-image');
=======
import { getSystemName } from 'react-native-device-info';
>>>>>>> 1bff60f2
const { width } = Dimensions.get('window');

const WalletsImport = () => {
  const [isToolbarVisibleForAndroid, setIsToolbarVisibleForAndroid] = useState(false);
  const route = useRoute();
  const label = (route.params && route.params.label) || '';
  const [importText, setImportText] = useState(label);
  const [isLoading, setIsLoading] = useState(false);
  const navigation = useNavigation();
  const { colors } = useTheme();
  const styles = StyleSheet.create({
    root: {
      flex: 1,
      paddingTop: 40,
      backgroundColor: colors.elevated,
    },
    center: {
      flex: 1,
      alignItems: 'center',
      backgroundColor: colors.elevated,
    },
  });

  useEffect(() => {
    Privacy.enableBlur();
    Keyboard.addListener(Platform.OS === 'ios' ? 'keyboardWillShow' : 'keyboardDidShow', () => setIsToolbarVisibleForAndroid(true));
    Keyboard.addListener(Platform.OS === 'ios' ? 'keyboardWillHide' : 'keyboardDidHide', () => setIsToolbarVisibleForAndroid(false));
    return () => {
      Keyboard.removeListener(Platform.OS === 'ios' ? 'keyboardWillHide' : 'keyboardDidHide');
      Keyboard.removeListener(Platform.OS === 'ios' ? 'keyboardWillShow' : 'keyboardDidShow');
      Privacy.disableBlur();
    };
  }, []);

  const importButtonPressed = () => {
    if (importText.trim().length === 0) {
      return;
    }
    importMnemonic(importText);
  };

  /**
   *
   * @param importText
   * @param additionalProperties key-values passed from outside. Used only to set up `masterFingerprint` property for watch-only wallet
   */
  const importMnemonic = (importText, additionalProperties) => {
    setIsLoading(true);
    try {
      WalletImport.processImportText(importText, additionalProperties);
      navigation.dangerouslyGetParent().pop();
    } catch (error) {
      alert(loc.wallets.import_error);
      ReactNativeHapticFeedback.trigger('notificationError', { ignoreAndroidSystemSettings: false });
      setIsLoading(false);
    }
  };

  /**
   *
   * @param value
   * @param additionalProperties key-values passed from outside. Used only to set up `masterFingerprint` property for watch-only wallet
   */
  const onBarScanned = (value, additionalProperties) => {
    setImportText(value);
    importMnemonic(value, additionalProperties);
  };

  const importScan = () => {
    showActionSheet();
  };

  const choosePhoto = () => {
    ImagePicker.launchImageLibrary(
      {
        title: null,
        mediaType: 'photo',
        takePhotoButtonTitle: null,
      },
      response => {
        if (response.uri) {
          const uri = Platform.OS === 'ios' ? response.uri.toString().replace('file://', '') : response.path.toString();
          LocalQRCode.decode(uri, (error, result) => {
            if (!error) {
              onBarScanned(result);
            } else {
              alert('The selected image does not contain a QR Code.');
            }
          });
        }
      },
    );
  };

  const takePhoto = () => {
    ImagePicker.launchCamera(
      {
        title: null,
        mediaType: 'photo',
        takePhotoButtonTitle: null,
      },
      response => {
        if (response.uri) {
          const uri = Platform.OS === 'ios' ? response.uri.toString().replace('file://', '') : response.path.toString();
          LocalQRCode.decode(uri, (error, result) => {
            if (!error) {
              onBarScanned(result);
            } else {
              alert('The selected image does not contain a QR Code.');
            }
          });
        }
      },
    );
  };

  const copyFromClipbard = async () => {
    onBarScanned(await Clipboard.getString());
  };

  const showActionSheet = async () => {
    const isClipboardEmpty = (await Clipboard.getString()).replace(' ', '').length === 0;
    let copyFromClipboardIndex;
    if (Platform.OS === 'ios') {
      const options = [loc._.cancel, 'Take Photo', loc.wallets.list_long_choose];
      if (!isClipboardEmpty) {
        options.push(loc.wallets.list_long_clipboard);
        copyFromClipboardIndex = options.length - 1;
      }

      ActionSheet.showActionSheetWithOptions({ options, cancelButtonIndex: 0 }, buttonIndex => {
        if (buttonIndex === 1) {
          takePhoto();
        } else if (buttonIndex === 2) {
          choosePhoto();
        } else if (buttonIndex === copyFromClipboardIndex) {
          copyFromClipbard();
        }
      });
    }
  };

  return (
    <SafeBlueArea forceInset={{ horizontal: 'always' }} style={styles.root}>
      <StatusBar barStyle="default" />
      <BlueSpacing20 />
      <BlueFormLabel>{loc.wallets.import_explanation}</BlueFormLabel>
      <BlueSpacing20 />
      <BlueFormMultiInput
        testID="MnemonicInput"
        value={importText}
<<<<<<< HEAD
=======
        contextMenuHidden={getSystemName() !== 'Mac OS X'}
        editable={!isLoading}
>>>>>>> 1bff60f2
        onChangeText={setImportText}
        inputAccessoryViewID={BlueDoneAndDismissKeyboardInputAccessory.InputAccessoryViewID}
      />

      <BlueSpacing20 />
      <View style={styles.center}>
        {!isLoading ? (
          <>
            <BlueButton
              testID="DoImport"
              disabled={importText.trim().length === 0}
              title={loc.wallets.import_do_import}
              buttonStyle={{
                width: width / 1.5,
              }}
              onPress={importButtonPressed}
            />
            <BlueSpacing20 />
            <BlueButtonLink title={loc.wallets.import_scan_qr} onPress={importScan} />
          </>
        ) : (
          <BlueLoadingHook />
        )}
      </View>
      {Platform.select({
        ios: (
          <BlueDoneAndDismissKeyboardInputAccessory
            onClearTapped={() => {
              setImportText('');
              Keyboard.dismiss();
            }}
            onPasteTapped={text => {
              setImportText(text);
              Keyboard.dismiss();
            }}
          />
        ),
        android: isToolbarVisibleForAndroid && (
          <BlueDoneAndDismissKeyboardInputAccessory
            onClearTapped={() => {
              setImportText('');
              Keyboard.dismiss();
            }}
            onPasteTapped={text => {
              setImportText(text);
              Keyboard.dismiss();
            }}
          />
        ),
      })}
    </SafeBlueArea>
  );
};

WalletsImport.navigationOptions = ({ navigation, route }) => ({
  ...BlueNavigationStyle(),
  title: loc.wallets.import_title,
});
export default WalletsImport;<|MERGE_RESOLUTION|>--- conflicted
+++ resolved
@@ -20,11 +20,8 @@
 import ActionSheet from '../ActionSheet';
 import ImagePicker from 'react-native-image-picker';
 import loc from '../../loc';
-<<<<<<< HEAD
+import { getSystemName } from 'react-native-device-info';
 const LocalQRCode = require('@remobile/react-native-qrcode-local-image');
-=======
-import { getSystemName } from 'react-native-device-info';
->>>>>>> 1bff60f2
 const { width } = Dimensions.get('window');
 
 const WalletsImport = () => {
@@ -176,11 +173,8 @@
       <BlueFormMultiInput
         testID="MnemonicInput"
         value={importText}
-<<<<<<< HEAD
-=======
         contextMenuHidden={getSystemName() !== 'Mac OS X'}
         editable={!isLoading}
->>>>>>> 1bff60f2
         onChangeText={setImportText}
         inputAccessoryViewID={BlueDoneAndDismissKeyboardInputAccessory.InputAccessoryViewID}
       />
