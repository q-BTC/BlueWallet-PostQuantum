import { useRoute } from '@react-navigation/native';
import React, { useEffect, useState, useMemo, useCallback } from 'react';
import { Keyboard, Platform, StyleSheet, TouchableWithoutFeedback, View, ScrollView } from 'react-native';

<<<<<<< HEAD
import { BlueButtonLink, BlueFormLabel, BlueFormMultiInput, BlueSpacing20, BlueText } from '../../BlueComponents';
=======
import {
  BlueButtonLink,
  BlueDoneAndDismissKeyboardInputAccessory,
  BlueFormLabel,
  BlueFormMultiInput,
  BlueSpacing20,
} from '../../BlueComponents';
>>>>>>> 5cb3aa1b
import Button from '../../components/Button';
import { useTheme } from '../../components/themes';
import { requestCameraAuthorization } from '../../helpers/scan-qr';
import usePrivacy from '../../hooks/usePrivacy';
import loc from '../../loc';
<<<<<<< HEAD
import { useSettings } from '../../hooks/context/useSettings';
import {
  DoneAndDismissKeyboardInputAccessory,
  DoneAndDismissKeyboardInputAccessoryViewID,
} from '../../components/DoneAndDismissKeyboardInputAccessory';
=======
import { Icon } from '@rneui/themed';
import { CommonToolTipActions } from '../../typings/CommonToolTipActions';
import { useKeyboard } from '../../hooks/useKeyboard';
import ToolTipMenu from '../../components/TooltipMenu';
import { useExtendedNavigation } from '../../hooks/useExtendedNavigation';
>>>>>>> 5cb3aa1b

const WalletsImport = () => {
  const navigation = useExtendedNavigation();
  const { colors } = useTheme();
  const route = useRoute();
  const label = route?.params?.label ?? '';
  const triggerImport = route?.params?.triggerImport ?? false;
  const scannedData = route?.params?.scannedData ?? '';
  const [importText, setImportText] = useState(label);
  const [isToolbarVisibleForAndroid, setIsToolbarVisibleForAndroid] = useState(false);
  const [, setSpeedBackdoor] = useState(0);
  const [searchAccounts, setSearchAccounts] = useState(false);
  const [askPassphrase, setAskPassphrase] = useState(false);
  const { enableBlur, disableBlur } = usePrivacy();

  // Styles
  const styles = StyleSheet.create({
    root: {
      paddingTop: 10,
      backgroundColor: colors.elevated,
      flex: 1,
    },
    center: {
      flex: 1,
      marginHorizontal: 16,
      backgroundColor: colors.elevated,
    },
  });

  const onBlur = () => {
    const valueWithSingleWhitespace = importText.replace(/^\s+|\s+$|\s+(?=\s)/g, '');
    setImportText(valueWithSingleWhitespace);
    return valueWithSingleWhitespace;
  };

  useKeyboard({
    onKeyboardDidShow: () => {
      setIsToolbarVisibleForAndroid(true);
    },
    onKeyboardDidHide: () => {
      setIsToolbarVisibleForAndroid(false);
    },
  });

  useEffect(() => {
    enableBlur();
    return () => {
      disableBlur();
    };
  }, [disableBlur, enableBlur]);

  useEffect(() => {
    if (triggerImport) importButtonPressed();
    // eslint-disable-next-line react-hooks/exhaustive-deps
  }, [triggerImport]);

  useEffect(() => {
    if (scannedData) {
      onBarScanned(scannedData);
    }
    // eslint-disable-next-line react-hooks/exhaustive-deps
  }, [scannedData]);

  const importButtonPressed = () => {
    const textToImport = onBlur();
    if (textToImport.trim().length === 0) {
      return;
    }
    importMnemonic(textToImport);
  };

  const importMnemonic = text => {
    navigation.navigate('ImportWalletDiscovery', { importText: text, askPassphrase, searchAccounts });
  };

  const onBarScanned = value => {
    if (value && value.data) value = value.data + ''; // no objects here, only strings
    setImportText(value);
    setTimeout(() => importMnemonic(value), 500);
  };

  const importScan = () => {
    requestCameraAuthorization().then(() =>
      navigation.navigate('ScanQRCodeRoot', {
        screen: 'ScanQRCode',
        params: {
          launchedBy: route.name,
          showFileImportButton: true,
        },
      }),
    );
  };

  const speedBackdoorTap = () => {
    setSpeedBackdoor(v => {
      v += 1;
      if (v < 5) return v;
      navigation.navigate('ImportSpeed');
      return 0;
    });
  };

  const toolTipOnPressMenuItem = useCallback(
    menuItem => {
      if (menuItem === CommonToolTipActions.Passphrase.id) {
        setAskPassphrase(!askPassphrase);
      } else if (menuItem === CommonToolTipActions.SearchAccount.id) {
        setSearchAccounts(!searchAccounts);
      }
    },
    [askPassphrase, searchAccounts],
  );

  // ToolTipMenu actions for advanced options
  const toolTipActions = useMemo(() => {
    const askPassphraseAction = CommonToolTipActions.Passphrase;
    askPassphraseAction.menuState = askPassphrase;

    const searchAccountsAction = CommonToolTipActions.SearchAccount;
    searchAccountsAction.menuState = searchAccounts;
    return [askPassphraseAction, searchAccountsAction];
  }, [askPassphrase, searchAccounts]);

  const HeaderRight = useMemo(
    () => (
      <ToolTipMenu
        isButton
        testID="HeaderRightButton"
        isMenuPrimaryAction
        onPressMenuItem={toolTipOnPressMenuItem}
        actions={toolTipActions}
      >
        <Icon size={22} name="more-horiz" type="material" color={colors.foregroundColor} />
      </ToolTipMenu>
    ),
    [toolTipOnPressMenuItem, toolTipActions, colors.foregroundColor],
  );

  // Adding the ToolTipMenu to the header
  useEffect(() => {
    navigation.setOptions({
      headerRight: () => HeaderRight,
    });
  }, [askPassphrase, searchAccounts, colors.foregroundColor, navigation, toolTipActions, HeaderRight]);

  const renderOptionsAndImportButton = (
    <>
      <BlueSpacing20 />
      <View style={styles.center}>
        <>
          <Button
            disabled={importText.trim().length === 0}
            title={loc.wallets.import_do_import}
            testID="DoImport"
            onPress={importButtonPressed}
          />
          <BlueSpacing20 />
          <BlueButtonLink title={loc.wallets.import_scan_qr} onPress={importScan} testID="ScanImport" />
        </>
      </View>
    </>
  );

  return (
    <ScrollView
      contentContainerStyle={styles.root}
      automaticallyAdjustContentInsets
      automaticallyAdjustsScrollIndicatorInsets
      keyboardShouldPersistTaps
      automaticallyAdjustKeyboardInsets
      contentInsetAdjustmentBehavior="automatic"
    >
      <BlueSpacing20 />
      <TouchableWithoutFeedback accessibilityRole="button" onPress={speedBackdoorTap} testID="SpeedBackdoor">
        <BlueFormLabel>{loc.wallets.import_explanation}</BlueFormLabel>
      </TouchableWithoutFeedback>
      <BlueSpacing20 />
      <BlueFormMultiInput
        value={importText}
        onBlur={onBlur}
        onChangeText={setImportText}
        testID="MnemonicInput"
        inputAccessoryViewID={DoneAndDismissKeyboardInputAccessoryViewID}
      />

      {Platform.select({ android: !isToolbarVisibleForAndroid && renderOptionsAndImportButton, default: renderOptionsAndImportButton })}
      {Platform.select({
        ios: (
          <DoneAndDismissKeyboardInputAccessory
            onClearTapped={() => {
              setImportText('');
            }}
            onPasteTapped={text => {
              setImportText(text);
              Keyboard.dismiss();
            }}
          />
        ),
        android: isToolbarVisibleForAndroid && (
          <DoneAndDismissKeyboardInputAccessory
            onClearTapped={() => {
              setImportText('');
              Keyboard.dismiss();
            }}
            onPasteTapped={text => {
              setImportText(text);
              Keyboard.dismiss();
            }}
          />
        ),
      })}
    </ScrollView>
  );
};

export default WalletsImport;<|MERGE_RESOLUTION|>--- conflicted
+++ resolved
@@ -1,36 +1,21 @@
+import React, { useEffect, useState, useMemo, useCallback } from 'react';
 import { useRoute } from '@react-navigation/native';
-import React, { useEffect, useState, useMemo, useCallback } from 'react';
 import { Keyboard, Platform, StyleSheet, TouchableWithoutFeedback, View, ScrollView } from 'react-native';
-
-<<<<<<< HEAD
-import { BlueButtonLink, BlueFormLabel, BlueFormMultiInput, BlueSpacing20, BlueText } from '../../BlueComponents';
-=======
-import {
-  BlueButtonLink,
-  BlueDoneAndDismissKeyboardInputAccessory,
-  BlueFormLabel,
-  BlueFormMultiInput,
-  BlueSpacing20,
-} from '../../BlueComponents';
->>>>>>> 5cb3aa1b
+import { BlueButtonLink, BlueFormLabel, BlueFormMultiInput, BlueSpacing20 } from '../../BlueComponents';
 import Button from '../../components/Button';
 import { useTheme } from '../../components/themes';
 import { requestCameraAuthorization } from '../../helpers/scan-qr';
 import usePrivacy from '../../hooks/usePrivacy';
 import loc from '../../loc';
-<<<<<<< HEAD
-import { useSettings } from '../../hooks/context/useSettings';
 import {
   DoneAndDismissKeyboardInputAccessory,
   DoneAndDismissKeyboardInputAccessoryViewID,
 } from '../../components/DoneAndDismissKeyboardInputAccessory';
-=======
 import { Icon } from '@rneui/themed';
 import { CommonToolTipActions } from '../../typings/CommonToolTipActions';
 import { useKeyboard } from '../../hooks/useKeyboard';
 import ToolTipMenu from '../../components/TooltipMenu';
 import { useExtendedNavigation } from '../../hooks/useExtendedNavigation';
->>>>>>> 5cb3aa1b
 
 const WalletsImport = () => {
   const navigation = useExtendedNavigation();
