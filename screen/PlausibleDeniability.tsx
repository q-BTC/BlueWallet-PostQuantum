--- conflicted
+++ resolved
@@ -68,10 +68,6 @@
       await createFakeStorage(password);
       resetWallets();
       triggerHapticFeedback(HapticFeedbackTypes.NotificationSuccess);
-<<<<<<< HEAD
-      presentAlert({ message: loc.plausibledeniability.success, type: AlertType.Toast });
-      popToTop();
-=======
 
       // Set the modal type to SUCCESS to show the success animation instead of the alert
       dispatch({ type: SET_MODAL_TYPE, payload: MODAL_TYPES.SUCCESS });
@@ -80,7 +76,6 @@
       setTimeout(() => {
         navigate('WalletsList');
       }, 3000);
->>>>>>> dd08d54b
     } catch {
       success = false;
       dispatch({ type: SET_LOADING, payload: false });
