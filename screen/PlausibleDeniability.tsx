--- conflicted
+++ resolved
@@ -63,13 +63,8 @@
       await createFakeStorage(p1);
       resetWallets();
       triggerHapticFeedback(HapticFeedbackTypes.NotificationSuccess);
-<<<<<<< HEAD
       presentAlert({ message: loc.plausibledeniability.success, type: AlertType.Toast });
-      navigation.popToTop();
-=======
-      presentAlert({ message: loc.plausibledeniability.success });
       popToTop();
->>>>>>> 02a9052e
     } catch {
       dispatch({ type: SET_LOADING, payload: false });
     }
