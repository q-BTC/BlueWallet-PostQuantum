--- conflicted
+++ resolved
@@ -5,11 +5,7 @@
 import { Icon } from '@rneui/themed';
 import { btcToSatoshi, fiatToBTC, satoshiToBTC, satoshiToLocalCurrency } from '../../blue_modules/currency';
 import triggerHapticFeedback, { HapticFeedbackTypes } from '../../blue_modules/hapticFeedback';
-<<<<<<< HEAD
-import { BlueCard, BlueLoading, BlueText } from '../../BlueComponents';
-=======
-import { BlueCard, BlueSpacing20, BlueText } from '../../BlueComponents';
->>>>>>> 90666943
+import { BlueCard, BlueText } from '../../BlueComponents';
 import Lnurl from '../../class/lnurl';
 import presentAlert from '../../components/Alert';
 import * as AmountInput from '../../components/AmountInput';
@@ -26,11 +22,8 @@
 import { LightningCustodianWallet } from '../../class/wallets/lightning-custodian-wallet';
 import { TWallet } from '../../class/wallets/types';
 import { pop } from '../../NavigationService';
-<<<<<<< HEAD
 import { BlueSpacing20 } from '../../components/BlueSpacing';
-=======
 import { BlueLoading } from '../../components/BlueLoading';
->>>>>>> 90666943
 
 type RouteParams = {
   walletID: string;
