import { useFocusEffect, useRoute } from '@react-navigation/native';
import React, { useCallback, useEffect, useRef, useState } from 'react';
import {
  BackHandler,
  InteractionManager,
  Keyboard,
  KeyboardAvoidingView,
  Platform,
  ScrollView,
  StyleSheet,
  Text,
  TextInput,
  View,
} from 'react-native';
import Share from 'react-native-share';

import * as BlueElectrum from '../../blue_modules/BlueElectrum';
import { fiatToBTC, satoshiToBTC } from '../../blue_modules/currency';
import triggerHapticFeedback, { HapticFeedbackTypes } from '../../blue_modules/hapticFeedback';
import Notifications from '../../blue_modules/notifications';
import { BlueButtonLink, BlueCard, BlueLoading, BlueSpacing20, BlueSpacing40, BlueText } from '../../BlueComponents';
import DeeplinkSchemaMatch from '../../class/deeplink-schema-match';
import AmountInput from '../../components/AmountInput';
import BottomModal from '../../components/BottomModal';
import Button from '../../components/Button';
import CopyTextToClipboard from '../../components/CopyTextToClipboard';
import HandOffComponent from '../../components/HandOffComponent';
import QRCodeComponent from '../../components/QRCodeComponent';
import { useTheme } from '../../components/themes';
import { TransactionPendingIconBig } from '../../components/TransactionPendingIconBig';
import { useExtendedNavigation } from '../../hooks/useExtendedNavigation';
import loc, { formatBalance } from '../../loc';
import { BitcoinUnit, Chain } from '../../models/bitcoinUnits';
import { SuccessView } from '../send/success';
import { useStorage } from '../../hooks/context/useStorage';
import { AddressTypeTabs, TABS } from '../../components/addresses/AddressTypeTabs';
import { HandOffActivityType } from '../../components/types';
import SegmentedControl from '../../components/SegmentControl';

const segmentControlValues = [loc.wallets.details_address, loc.bip47.payment_code];

const ReceiveDetails = () => {
  const { walletID, address } = useRoute().params;
  const { wallets, saveToDisk, sleep, isElectrumDisabled, fetchAndSaveWalletTransactions } = useStorage();
  const wallet = wallets.find(w => w.getID() === walletID);
  const [customLabel, setCustomLabel] = useState();
  const [customAmount, setCustomAmount] = useState();
  const [customUnit, setCustomUnit] = useState(BitcoinUnit.BTC);
  const [bip21encoded, setBip21encoded] = useState();
  const [isCustom, setIsCustom] = useState(false);
  const [isCustomModalVisible, setIsCustomModalVisible] = useState(false);
  const [showPendingBalance, setShowPendingBalance] = useState(false);
  const [showConfirmedBalance, setShowConfirmedBalance] = useState(false);
  const [showAddress, setShowAddress] = useState(false);
<<<<<<< HEAD
  const [currentTab, setCurrentTab] = useState(TABS.EXTERNAL);
=======
  const [currentTab, setCurrentTab] = useState(segmentControlValues[0]);
>>>>>>> 14c71888
  const { goBack, setParams } = useExtendedNavigation();
  const { colors } = useTheme();
  const [intervalMs, setIntervalMs] = useState(5000);
  const [eta, setEta] = useState('');
  const [initialConfirmed, setInitialConfirmed] = useState(0);
  const [initialUnconfirmed, setInitialUnconfirmed] = useState(0);
  const [displayBalance, setDisplayBalance] = useState('');
  const fetchAddressInterval = useRef();
  const receiveAddressButton = useRef();
  const stylesHook = StyleSheet.create({
    modalContent: {
      backgroundColor: colors.modal,
      borderTopColor: colors.foregroundColor,
      borderWidth: colors.borderWidth,
    },
    customAmount: {
      borderColor: colors.formBorder,
      borderBottomColor: colors.formBorder,
      backgroundColor: colors.inputBackgroundColor,
    },
    customAmountText: {
      color: colors.foregroundColor,
    },
    root: {
      backgroundColor: colors.elevated,
    },
    amount: {
      color: colors.foregroundColor,
    },
    label: {
      color: colors.foregroundColor,
    },
    modalButton: {
      backgroundColor: colors.modalButton,
    },
    tip: {
      backgroundColor: colors.ballOutgoingExpired,
    },
  });

  useEffect(() => {
    if (showConfirmedBalance) {
      triggerHapticFeedback(HapticFeedbackTypes.NotificationSuccess);
    }
  }, [showConfirmedBalance]);

  // re-fetching address balance periodically
  useEffect(() => {
    console.log('receive/details - useEffect');

    const intervalId = setInterval(async () => {
      try {
        const decoded = DeeplinkSchemaMatch.bip21decode(bip21encoded);
        const addressToUse = address || decoded.address;
        if (!addressToUse) return;

        console.log('checking address', addressToUse, 'for balance...');
        const balance = await BlueElectrum.getBalanceByAddress(addressToUse);
        console.log('...got', balance);

        if (balance.unconfirmed > 0) {
          if (initialConfirmed === 0 && initialUnconfirmed === 0) {
            setInitialConfirmed(balance.confirmed);
            setInitialUnconfirmed(balance.unconfirmed);
            setIntervalMs(25000);
            triggerHapticFeedback(HapticFeedbackTypes.ImpactHeavy);
          }

          const txs = await BlueElectrum.getMempoolTransactionsByAddress(addressToUse);
          const tx = txs.pop();
          if (tx) {
            const rez = await BlueElectrum.multiGetTransactionByTxid([tx.tx_hash], true, 10);
            if (rez && rez[tx.tx_hash] && rez[tx.tx_hash].vsize) {
              const satPerVbyte = Math.round(tx.fee / rez[tx.tx_hash].vsize);
              const fees = await BlueElectrum.estimateFees();
              if (satPerVbyte >= fees.fast) {
                setEta(loc.formatString(loc.transactions.eta_10m));
              } else if (satPerVbyte >= fees.medium) {
                setEta(loc.formatString(loc.transactions.eta_3h));
              } else {
                setEta(loc.formatString(loc.transactions.eta_1d));
              }
            }
          }

          setDisplayBalance(
            loc.formatString(loc.transactions.pending_with_amount, {
              amt1: formatBalance(balance.unconfirmed, BitcoinUnit.LOCAL_CURRENCY, true).toString(),
              amt2: formatBalance(balance.unconfirmed, BitcoinUnit.BTC, true).toString(),
            }),
          );
          setShowPendingBalance(true);
          setShowAddress(false);
        } else if (balance.unconfirmed === 0 && initialUnconfirmed !== 0) {
          // now, handling a case when unconfirmed == 0, but in past it wasnt (i.e. it changed while user was
          // staring at the screen)
          const balanceToShow = balance.confirmed - initialConfirmed;

          if (balanceToShow > 0) {
            // address has actually more coins than initially, so we definitely gained something
            setShowConfirmedBalance(true);
            setShowPendingBalance(false);
            setShowAddress(false);
            setDisplayBalance(
              loc.formatString(loc.transactions.received_with_amount, {
                amt1: formatBalance(balanceToShow, BitcoinUnit.LOCAL_CURRENCY, true).toString(),
                amt2: formatBalance(balanceToShow, BitcoinUnit.BTC, true).toString(),
              }),
            );
            fetchAndSaveWalletTransactions(walletID);
          } else {
            // rare case, but probable. transaction evicted from mempool (maybe cancelled by the sender)
            setShowConfirmedBalance(false);
            setShowPendingBalance(false);
            setShowAddress(true);
          }
        }
      } catch (error) {
        console.log(error);
      }
    }, intervalMs);

    return () => clearInterval(intervalId);
  }, [bip21encoded, address, initialConfirmed, initialUnconfirmed, intervalMs, fetchAndSaveWalletTransactions, walletID]);

  const renderConfirmedBalance = () => {
    return (
<<<<<<< HEAD
      <ScrollView style={stylesHook.rootBackgroundColor} centerContent keyboardShouldPersistTaps="always">
        <View style={styles.scrollBody}>
          {isCustom && (
            <>
              <BlueText style={[styles.label, stylesHook.label]} numberOfLines={1}>
                {customLabel}
              </BlueText>
            </>
          )}
          <SuccessView />
          <BlueText style={[styles.label, stylesHook.label]} numberOfLines={1}>
            {displayBalance}
          </BlueText>
        </View>
      </ScrollView>
=======
      <View style={styles.scrollBody}>
        {isCustom && (
          <>
            <BlueText style={[styles.label, stylesHook.label]} numberOfLines={1}>
              {customLabel}
            </BlueText>
          </>
        )}
        <SuccessView />
        <BlueText style={[styles.label, stylesHook.label]} numberOfLines={1}>
          {displayBalance}
        </BlueText>
      </View>
>>>>>>> 14c71888
    );
  };

  const renderPendingBalance = () => {
    return (
      <View style={styles.scrollBody}>
        {isCustom && (
          <>
            <BlueText style={[styles.label, stylesHook.label]} numberOfLines={1}>
              {customLabel}
            </BlueText>
          </>
        )}
        <TransactionPendingIconBig />
        <BlueSpacing40 />
        <BlueText style={[styles.label, stylesHook.label]} numberOfLines={1}>
          {displayBalance}
        </BlueText>
        <BlueText style={[styles.label, stylesHook.label]} numberOfLines={1}>
          {eta}
        </BlueText>
      </View>
    );
  };

  const handleBackButton = () => {
    goBack(null);
    return true;
  };

  const setAddressBIP21Encoded = useCallback(
    addr => {
      const newBip21encoded = DeeplinkSchemaMatch.bip21encode(addr);
      setParams({ address: addr });
      setBip21encoded(newBip21encoded);
      setShowAddress(true);
    },
    [setParams],
  );

  useEffect(() => {
    BackHandler.addEventListener('hardwareBackPress', handleBackButton);

    return () => {
      BackHandler.removeEventListener('hardwareBackPress', handleBackButton);
      clearInterval(fetchAddressInterval.current);
      fetchAddressInterval.current = undefined;
    };
    // eslint-disable-next-line react-hooks/exhaustive-deps
  }, []);

  const renderReceiveDetails = () => {
    return (
      <>
        <View style={styles.scrollBody}>
          {isCustom && (
            <>
              {getDisplayAmount() && (
                <BlueText testID="CustomAmountText" style={[styles.amount, stylesHook.amount]} numberOfLines={1}>
                  {getDisplayAmount()}
                </BlueText>
              )}
              {customLabel?.length > 0 && (
                <BlueText testID="CustomAmountDescriptionText" style={[styles.label, stylesHook.label]} numberOfLines={1}>
                  {customLabel}
                </BlueText>
              )}
            </>
          )}

          <QRCodeComponent value={bip21encoded} />
          <CopyTextToClipboard text={isCustom ? bip21encoded : address} ref={receiveAddressButton} />
        </View>
<<<<<<< HEAD
        <View style={styles.share}>
          <BlueCard>
            <BlueButtonLink
              style={styles.link}
              testID="SetCustomAmountButton"
              title={loc.receive.details_setAmount}
              onPress={showCustomAmountModal}
            />
          </BlueCard>
        </View>
        {renderCustomAmountModal()}
      </ScrollView>
=======
      </>
>>>>>>> 14c71888
    );
  };

  const obtainWalletAddress = useCallback(async () => {
    console.log('receive/details - componentDidMount');
    wallet.setUserHasSavedExport(true);
    let newAddress;
    if (address) {
      setAddressBIP21Encoded(address);
      await Notifications.tryToObtainPermissions(receiveAddressButton);
      Notifications.majorTomToGroundControl([address], [], []);
    } else {
      if (wallet.chain === Chain.ONCHAIN) {
        try {
          if (!isElectrumDisabled) newAddress = await Promise.race([wallet.getAddressAsync(), sleep(1000)]);
        } catch (_) {}
        if (newAddress === undefined) {
          // either sleep expired or getAddressAsync threw an exception
          console.warn('either sleep expired or getAddressAsync threw an exception');
          newAddress = wallet._getExternalAddressByIndex(wallet.getNextFreeAddressIndex());
        } else {
          saveToDisk(); // caching whatever getAddressAsync() generated internally
        }
      } else if (wallet.chain === Chain.OFFCHAIN) {
        try {
          await Promise.race([wallet.getAddressAsync(), sleep(1000)]);
          newAddress = wallet.getAddress();
        } catch (_) {}
        if (newAddress === undefined) {
          // either sleep expired or getAddressAsync threw an exception
          console.warn('either sleep expired or getAddressAsync threw an exception');
          newAddress = wallet.getAddress();
        } else {
          saveToDisk(); // caching whatever getAddressAsync() generated internally
        }
      }
      setAddressBIP21Encoded(newAddress);
      await Notifications.tryToObtainPermissions(receiveAddressButton);
      Notifications.majorTomToGroundControl([newAddress], [], []);
    }
  }, [wallet, saveToDisk, address, setAddressBIP21Encoded, isElectrumDisabled, sleep]);

  useFocusEffect(
    useCallback(() => {
      const task = InteractionManager.runAfterInteractions(async () => {
        if (wallet) {
          obtainWalletAddress();
        } else if (!wallet && address) {
          setAddressBIP21Encoded(address);
        }
      });
      return () => {
        task.cancel();
      };
    }, [wallet, address, obtainWalletAddress, setAddressBIP21Encoded]),
  );

  const dismissCustomAmountModal = () => {
    Keyboard.dismiss();
    setIsCustomModalVisible(false);
  };

  const showCustomAmountModal = () => {
    setIsCustomModalVisible(true);
  };

  const createCustomAmountAddress = () => {
    setIsCustom(true);
    setIsCustomModalVisible(false);
    let amount = customAmount;
    switch (customUnit) {
      case BitcoinUnit.BTC:
        // nop
        break;
      case BitcoinUnit.SATS:
        amount = satoshiToBTC(customAmount);
        break;
      case BitcoinUnit.LOCAL_CURRENCY:
        if (AmountInput.conversionCache[amount + BitcoinUnit.LOCAL_CURRENCY]) {
          // cache hit! we reuse old value that supposedly doesnt have rounding errors
          amount = satoshiToBTC(AmountInput.conversionCache[amount + BitcoinUnit.LOCAL_CURRENCY]);
        } else {
          amount = fiatToBTC(customAmount);
        }
        break;
    }
    setBip21encoded(DeeplinkSchemaMatch.bip21encode(address, { amount, label: customLabel }));
    setShowAddress(true);
  };

  const renderCustomAmountModal = () => {
    return (
      <BottomModal isVisible={isCustomModalVisible} onClose={dismissCustomAmountModal}>
        <KeyboardAvoidingView enabled={!Platform.isPad} behavior={Platform.OS === 'ios' ? 'position' : null}>
          <View style={[styles.modalContent, stylesHook.modalContent]}>
            <AmountInput unit={customUnit} amount={customAmount || ''} onChangeText={setCustomAmount} onAmountUnitChange={setCustomUnit} />
            <View style={[styles.customAmount, stylesHook.customAmount]}>
              <TextInput
                onChangeText={setCustomLabel}
                placeholderTextColor="#81868e"
                placeholder={loc.receive.details_label}
                value={customLabel || ''}
                numberOfLines={1}
                style={[styles.customAmountText, stylesHook.customAmountText]}
                testID="CustomAmountDescription"
              />
            </View>
            <BlueSpacing20 />
            <View>
              <Button
                testID="CustomAmountSaveButton"
                style={[styles.modalButton, stylesHook.modalButton]}
                title={loc.receive.details_create}
                onPress={createCustomAmountAddress}
              />
              <BlueSpacing20 />
            </View>
            <BlueSpacing20 />
          </View>
        </KeyboardAvoidingView>
      </BottomModal>
    );
  };

  const handleShareButtonPressed = () => {
    Share.open({ message: currentTab === loc.wallets.details_address ? bip21encoded : wallet.getBIP47PaymentCode() }).catch(error =>
      console.log(error),
    );
  };

  /**
   * @returns {string} BTC amount, accounting for current `customUnit` and `customUnit`
   */
  const getDisplayAmount = () => {
    if (Number(customAmount) > 0) {
      switch (customUnit) {
        case BitcoinUnit.BTC:
          return customAmount + ' BTC';
        case BitcoinUnit.SATS:
          return satoshiToBTC(customAmount) + ' BTC';
        case BitcoinUnit.LOCAL_CURRENCY:
          return fiatToBTC(customAmount) + ' BTC';
      }
      return customAmount + ' ' + customUnit;
    } else {
      return null;
    }
  };

  const renderTabContent = () => {
<<<<<<< HEAD
    const qrValue = currentTab === TABS.EXTERNAL ? address : wallet.getBIP47PaymentCode();

    if (currentTab === TABS.EXTERNAL) {
      return (
        <View style={styles.container}>
          {!address && <Text>{loc.bip47.not_found}</Text>}
          {address && renderReceiveDetails()}
        </View>
      );
=======
    const qrValue = currentTab === segmentControlValues[0] ? bip21encoded : wallet.getBIP47PaymentCode();

    if (currentTab === segmentControlValues[0]) {
      return <View style={styles.container}>{address && renderReceiveDetails()}</View>;
>>>>>>> 14c71888
    } else {
      return (
        <View style={styles.container}>
          {!qrValue && <Text>{loc.bip47.not_found}</Text>}
          {qrValue && (
            <>
              <View style={[styles.tip, stylesHook.tip]}>
                <Text style={{ color: colors.foregroundColor }}>{loc.receive.bip47_explanation}</Text>
              </View>
              <QRCodeComponent value={qrValue} />
              <CopyTextToClipboard text={qrValue} truncated={false} />
            </>
          )}
        </View>
      );
    }
  };

  return (
<<<<<<< HEAD
    <View style={[styles.root, stylesHook.root]}>
      {wallet.isBIP47Enabled() && (
        <View style={styles.tabsContainer}>
          <AddressTypeTabs
            currentTab={currentTab}
            setCurrentTab={setCurrentTab}
            customTabText={{ EXTERNAL: 'Address', INTERNAL: 'Payment Code' }}
          />
        </View>
      )}
      {renderTabContent()}
      <View style={styles.share}>
        <BlueCard>
          <Button onPress={handleShareButtonPressed} title={loc.receive.details_share} />
        </BlueCard>
      </View>
=======
    <ScrollView contentContainerStyle={[styles.root, stylesHook.root]} keyboardShouldPersistTaps="always">
      {wallet.isBIP47Enabled() && (
        <View style={styles.tabsContainer}>
          <SegmentedControl
            values={Object.values(segmentControlValues).map(tab => tab)}
            selectedIndex={Object.values(segmentControlValues).findIndex(tab => tab === currentTab)}
            onChange={index => {
              const tabKey = Object.keys(segmentControlValues)[index];
              setCurrentTab(segmentControlValues[tabKey]);
            }}
          />
        </View>
      )}
      {showAddress && renderTabContent()}
      {renderCustomAmountModal()}
>>>>>>> 14c71888
      {address !== undefined && showAddress && (
        <HandOffComponent title={loc.send.details_address} type={HandOffActivityType.ReceiveOnchain} userInfo={{ address }} />
      )}
      {showConfirmedBalance ? renderConfirmedBalance() : null}
      {showPendingBalance ? renderPendingBalance() : null}
      {!showAddress && !showPendingBalance && !showConfirmedBalance ? <BlueLoading /> : null}
      <View style={styles.share}>
        <BlueCard>
          {showAddress && currentTab === loc.wallets.details_address && (
            <BlueButtonLink
              style={styles.link}
              testID="SetCustomAmountButton"
              title={loc.receive.details_setAmount}
              onPress={showCustomAmountModal}
            />
          )}
          <Button onPress={handleShareButtonPressed} title={loc.receive.details_share} />
        </BlueCard>
      </View>
    </ScrollView>
  );
};

const styles = StyleSheet.create({
  modalContent: {
    padding: 22,
    justifyContent: 'center',
    alignItems: 'center',
    borderTopLeftRadius: 16,
    borderTopRightRadius: 16,
    minHeight: 350,
    height: 350,
  },
  customAmount: {
    flexDirection: 'row',
    borderWidth: 1.0,
    borderBottomWidth: 0.5,
    minHeight: 44,
    height: 44,
    marginHorizontal: 20,
    alignItems: 'center',
    marginVertical: 8,
    borderRadius: 4,
  },
  root: {
    flexGrow: 1,
    justifyContent: 'space-between',
  },
  tabsContainer: {
<<<<<<< HEAD
    height: 65,
=======
    margin: 40,
    alignItems: 'center',
    justifyContent: 'center',
>>>>>>> 14c71888
  },
  scrollBody: {
    marginTop: 32,
    flexGrow: 1,
    alignItems: 'center',
    paddingHorizontal: 16,
  },
  share: {
    justifyContent: 'flex-end',
    paddingHorizontal: 32,
    marginVertical: 16,
  },
  link: {
    marginVertical: 32,
    paddingHorizontal: 32,
  },
  amount: {
    fontWeight: '600',
    fontSize: 36,
    textAlign: 'center',
  },
  label: {
    fontWeight: '600',
    textAlign: 'center',
    paddingBottom: 24,
  },
  modalButton: {
    paddingVertical: 14,
    paddingHorizontal: 70,
    maxWidth: '80%',
    borderRadius: 50,
    fontWeight: '700',
  },
  customAmountText: {
    flex: 1,
    marginHorizontal: 8,
    minHeight: 33,
  },
  container: {
    flex: 1,
    alignItems: 'center',
    justifyContent: 'center',
  },
  tip: {
    marginHorizontal: 16,
    borderRadius: 12,
    padding: 16,
    marginVertical: 24,
  },
});

export default ReceiveDetails;<|MERGE_RESOLUTION|>--- conflicted
+++ resolved
@@ -33,7 +33,6 @@
 import { BitcoinUnit, Chain } from '../../models/bitcoinUnits';
 import { SuccessView } from '../send/success';
 import { useStorage } from '../../hooks/context/useStorage';
-import { AddressTypeTabs, TABS } from '../../components/addresses/AddressTypeTabs';
 import { HandOffActivityType } from '../../components/types';
 import SegmentedControl from '../../components/SegmentControl';
 
@@ -52,11 +51,7 @@
   const [showPendingBalance, setShowPendingBalance] = useState(false);
   const [showConfirmedBalance, setShowConfirmedBalance] = useState(false);
   const [showAddress, setShowAddress] = useState(false);
-<<<<<<< HEAD
-  const [currentTab, setCurrentTab] = useState(TABS.EXTERNAL);
-=======
   const [currentTab, setCurrentTab] = useState(segmentControlValues[0]);
->>>>>>> 14c71888
   const { goBack, setParams } = useExtendedNavigation();
   const { colors } = useTheme();
   const [intervalMs, setIntervalMs] = useState(5000);
@@ -184,23 +179,6 @@
 
   const renderConfirmedBalance = () => {
     return (
-<<<<<<< HEAD
-      <ScrollView style={stylesHook.rootBackgroundColor} centerContent keyboardShouldPersistTaps="always">
-        <View style={styles.scrollBody}>
-          {isCustom && (
-            <>
-              <BlueText style={[styles.label, stylesHook.label]} numberOfLines={1}>
-                {customLabel}
-              </BlueText>
-            </>
-          )}
-          <SuccessView />
-          <BlueText style={[styles.label, stylesHook.label]} numberOfLines={1}>
-            {displayBalance}
-          </BlueText>
-        </View>
-      </ScrollView>
-=======
       <View style={styles.scrollBody}>
         {isCustom && (
           <>
@@ -214,7 +192,6 @@
           {displayBalance}
         </BlueText>
       </View>
->>>>>>> 14c71888
     );
   };
 
@@ -288,28 +265,14 @@
           <QRCodeComponent value={bip21encoded} />
           <CopyTextToClipboard text={isCustom ? bip21encoded : address} ref={receiveAddressButton} />
         </View>
-<<<<<<< HEAD
-        <View style={styles.share}>
-          <BlueCard>
-            <BlueButtonLink
-              style={styles.link}
-              testID="SetCustomAmountButton"
-              title={loc.receive.details_setAmount}
-              onPress={showCustomAmountModal}
-            />
-          </BlueCard>
-        </View>
-        {renderCustomAmountModal()}
-      </ScrollView>
-=======
       </>
->>>>>>> 14c71888
     );
   };
 
   const obtainWalletAddress = useCallback(async () => {
     console.log('receive/details - componentDidMount');
     wallet.setUserHasSavedExport(true);
+    await saveToDisk();
     let newAddress;
     if (address) {
       setAddressBIP21Encoded(address);
@@ -454,22 +417,10 @@
   };
 
   const renderTabContent = () => {
-<<<<<<< HEAD
-    const qrValue = currentTab === TABS.EXTERNAL ? address : wallet.getBIP47PaymentCode();
-
-    if (currentTab === TABS.EXTERNAL) {
-      return (
-        <View style={styles.container}>
-          {!address && <Text>{loc.bip47.not_found}</Text>}
-          {address && renderReceiveDetails()}
-        </View>
-      );
-=======
     const qrValue = currentTab === segmentControlValues[0] ? bip21encoded : wallet.getBIP47PaymentCode();
 
     if (currentTab === segmentControlValues[0]) {
       return <View style={styles.container}>{address && renderReceiveDetails()}</View>;
->>>>>>> 14c71888
     } else {
       return (
         <View style={styles.container}>
@@ -489,24 +440,6 @@
   };
 
   return (
-<<<<<<< HEAD
-    <View style={[styles.root, stylesHook.root]}>
-      {wallet.isBIP47Enabled() && (
-        <View style={styles.tabsContainer}>
-          <AddressTypeTabs
-            currentTab={currentTab}
-            setCurrentTab={setCurrentTab}
-            customTabText={{ EXTERNAL: 'Address', INTERNAL: 'Payment Code' }}
-          />
-        </View>
-      )}
-      {renderTabContent()}
-      <View style={styles.share}>
-        <BlueCard>
-          <Button onPress={handleShareButtonPressed} title={loc.receive.details_share} />
-        </BlueCard>
-      </View>
-=======
     <ScrollView contentContainerStyle={[styles.root, stylesHook.root]} keyboardShouldPersistTaps="always">
       {wallet.isBIP47Enabled() && (
         <View style={styles.tabsContainer}>
@@ -522,7 +455,6 @@
       )}
       {showAddress && renderTabContent()}
       {renderCustomAmountModal()}
->>>>>>> 14c71888
       {address !== undefined && showAddress && (
         <HandOffComponent title={loc.send.details_address} type={HandOffActivityType.ReceiveOnchain} userInfo={{ address }} />
       )}
@@ -572,13 +504,9 @@
     justifyContent: 'space-between',
   },
   tabsContainer: {
-<<<<<<< HEAD
-    height: 65,
-=======
     margin: 40,
     alignItems: 'center',
     justifyContent: 'center',
->>>>>>> 14c71888
   },
   scrollBody: {
     marginTop: 32,
