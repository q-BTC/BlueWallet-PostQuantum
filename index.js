import React, { useEffect } from 'react';
import './shim.js';
import { AppRegistry } from 'react-native';
import App from './App';
<<<<<<< HEAD
=======
YellowBox.ignoreWarnings([
  'Require cycle',
  'Non-serializable values were',
  "Can't perform a React state update",
  '{"code":404',
  'React has detected a change in the order of Hooks',
]);

>>>>>>> 33a0701c
const A = require('./blue_modules/analytics');

if (!Error.captureStackTrace) {
  // captureStackTrace is only available when debugging
  Error.captureStackTrace = () => {};
}

const BlueAppComponent = () => {
  useEffect(() => {
    A(A.ENUM.INIT);
  }, []);

  return <App />;
};

AppRegistry.registerComponent('BlueWallet', () => BlueAppComponent);<|MERGE_RESOLUTION|>--- conflicted
+++ resolved
@@ -1,9 +1,7 @@
 import React, { useEffect } from 'react';
 import './shim.js';
-import { AppRegistry } from 'react-native';
+import { AppRegistry, YellowBox } from 'react-native';
 import App from './App';
-<<<<<<< HEAD
-=======
 YellowBox.ignoreWarnings([
   'Require cycle',
   'Non-serializable values were',
@@ -12,7 +10,6 @@
   'React has detected a change in the order of Hooks',
 ]);
 
->>>>>>> 33a0701c
 const A = require('./blue_modules/analytics');
 
 if (!Error.captureStackTrace) {
