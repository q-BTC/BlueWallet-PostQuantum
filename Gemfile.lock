--- conflicted
+++ resolved
@@ -25,30 +25,17 @@
     artifactory (3.0.17)
     atomos (0.1.3)
     aws-eventstream (1.3.0)
-<<<<<<< HEAD
-    aws-partitions (1.1033.0)
-    aws-sdk-core (3.214.1)
-=======
     aws-partitions (1.1042.0)
     aws-sdk-core (3.217.0)
->>>>>>> c5497f7a
       aws-eventstream (~> 1, >= 1.3.0)
       aws-partitions (~> 1, >= 1.992.0)
       aws-sigv4 (~> 1.9)
       jmespath (~> 1, >= 1.6.1)
-<<<<<<< HEAD
-    aws-sdk-kms (1.96.0)
-      aws-sdk-core (~> 3, >= 3.210.0)
-      aws-sigv4 (~> 1.5)
-    aws-sdk-s3 (1.177.0)
-      aws-sdk-core (~> 3, >= 3.210.0)
-=======
     aws-sdk-kms (1.97.0)
       aws-sdk-core (~> 3, >= 3.216.0)
       aws-sigv4 (~> 1.5)
     aws-sdk-s3 (1.178.0)
       aws-sdk-core (~> 3, >= 3.216.0)
->>>>>>> c5497f7a
       aws-sdk-kms (~> 1)
       aws-sigv4 (~> 1.5)
     aws-sigv4 (1.11.0)
@@ -99,11 +86,7 @@
     colored2 (3.1.2)
     commander (4.6.0)
       highline (~> 2.0.0)
-<<<<<<< HEAD
-    concurrent-ruby (1.3.4)
-=======
     concurrent-ruby (1.3.5)
->>>>>>> c5497f7a
     connection_pool (2.5.0)
     declarative (0.0.20)
     digest-crc (0.6.5)
@@ -243,11 +226,7 @@
     json (2.9.1)
     jwt (2.10.1)
       base64
-<<<<<<< HEAD
-    logger (1.6.4)
-=======
     logger (1.6.5)
->>>>>>> c5497f7a
     mime-types (3.6.0)
       logger
       mime-types-data (~> 3.2015)
