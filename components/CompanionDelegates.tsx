--- conflicted
+++ resolved
@@ -106,27 +106,6 @@
   }, [fetchAndSaveWalletTransactions, refreshAllWalletTransactions, wallets]);
 
   const handleOpenURL = useCallback(
-<<<<<<< HEAD
-    (event: { url: string }) => {
-      DeeplinkSchemaMatch.navigationRouteFor(event, {
-        wallets,
-        addWallet,
-        saveToDisk,
-        setSharedCosigner,
-      })
-        // @ts-ignore: DeeplinkSchemaMatch type is not defined
-        .then((navigationParams: [string, any] | undefined) => {
-          if (navigationParams) {
-            const [route, params] = navigationParams;
-            navigationRef.navigate(route, params);
-          } else {
-            console.warn('No navigation parameters returned for the given deeplink.');
-          }
-        })
-        .catch((error: any) => {
-          console.error('Failed to navigate deeplink:', error);
-        });
-=======
     async (event: { url: string }): Promise<void> => {
       const { url } = event;
 
@@ -142,9 +121,8 @@
 
             if (values && values.values.length > 0) {
               triggerHapticFeedback(HapticFeedbackTypes.NotificationSuccess);
-              DeeplinkSchemaMatch.navigationRouteFor(
+              const navigationParams = await DeeplinkSchemaMatch.navigationRouteFor(
                 { url: values.values[0] },
-                (value: [string, any]) => navigationRef.navigate(...value),
                 {
                   wallets,
                   addWallet,
@@ -152,6 +130,13 @@
                   setSharedCosigner,
                 },
               );
+
+              if (navigationParams) {
+                const [route, params] = navigationParams;
+                navigationRef.navigate(route, params);
+              } else {
+                console.warn('No navigation parameters returned for the given deeplink.');
+              }
             } else {
               triggerHapticFeedback(HapticFeedbackTypes.NotificationError);
               presentAlert({ message: loc.send.qr_error_no_qrcode });
@@ -159,20 +144,31 @@
           } catch (error) {
             console.error('Error detecting QR code:', error);
           }
+        } else {
+          // Handling non-image URLs
+          try {
+            const navigationParams = await DeeplinkSchemaMatch.navigationRouteFor(event, {
+              wallets,
+              addWallet,
+              saveToDisk,
+              setSharedCosigner,
+            });
+
+            if (navigationParams) {
+              const [route, params] = navigationParams;
+              navigationRef.navigate(route, params);
+            } else {
+              console.warn('No navigation parameters returned for the given deeplink.');
+            }
+          } catch (error) {
+            console.error('Failed to navigate deeplink:', error);
+          }
         }
-      } else {
-        triggerHapticFeedback(HapticFeedbackTypes.NotificationSuccess);
-        DeeplinkSchemaMatch.navigationRouteFor(event, (value: [string, any]) => navigationRef.navigate(...value), {
-          wallets,
-          addWallet,
-          saveToDisk,
-          setSharedCosigner,
-        });
-      }
->>>>>>> 2e228047
+      }
     },
     [wallets, addWallet, saveToDisk, setSharedCosigner],
   );
+
   const showClipboardAlert = useCallback(
     ({ contentType }: { contentType: undefined | string }) => {
       triggerHapticFeedback(HapticFeedbackTypes.ImpactLight);
