<<<<<<< HEAD
import { Alert as RNAlert, ToastAndroid } from 'react-native';
import loc from '../loc';
=======
import { Alert as RNAlert } from 'react-native';

>>>>>>> e80ac9c5
import triggerHapticFeedback, { HapticFeedbackTypes } from '../blue_modules/hapticFeedback';
import loc from '../loc';

export enum AlertType {
  Alert,
  Toast,
}
const presentAlert = ({
  title,
  message,
  type = AlertType.Alert,
  hapticFeedback,
}: {
  title?: string;
  message: string;
  type?: AlertType;
  hapticFeedback?: HapticFeedbackTypes;
}) => {
  if (hapticFeedback) {
    triggerHapticFeedback(hapticFeedback);
  }
  switch (type) {
    case AlertType.Toast:
      ToastAndroid.show(message, ToastAndroid.SHORT);
      break;
    default:
      RNAlert.alert(title ?? loc.alert.default, message);
      break;
  }
};
export default presentAlert;<|MERGE_RESOLUTION|>--- conflicted
+++ resolved
@@ -1,10 +1,4 @@
-<<<<<<< HEAD
 import { Alert as RNAlert, ToastAndroid } from 'react-native';
-import loc from '../loc';
-=======
-import { Alert as RNAlert } from 'react-native';
-
->>>>>>> e80ac9c5
 import triggerHapticFeedback, { HapticFeedbackTypes } from '../blue_modules/hapticFeedback';
 import loc from '../loc';
 
