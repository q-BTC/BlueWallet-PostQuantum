import React, { useCallback, useMemo } from 'react';
import Clipboard from '@react-native-clipboard/clipboard';
import { I18nManager, Image, StyleSheet, Text, TouchableOpacity, View } from 'react-native';
import LinearGradient from 'react-native-linear-gradient';
import { LightningCustodianWallet, MultisigHDWallet } from '../class';
import WalletGradient from '../class/wallet-gradient';
import loc, { formatBalance, formatBalanceWithoutSuffix } from '../loc';
import { BitcoinUnit } from '../models/bitcoinUnits';
import { FiatUnit } from '../models/fiatUnit';
import { BlurredBalanceView } from './BlurredBalanceView';
import { useSettings } from '../hooks/context/useSettings';
import ToolTipMenu from './TooltipMenu';
import useAnimateOnChange from '../hooks/useAnimateOnChange';

interface TransactionsNavigationHeaderProps {
  hideBalance: boolean;
  type: string;
  label: string;
  allowOnchainAddress: boolean;
  balance: number;
  unit: BitcoinUnit;
  preferredBalanceUnit: BitcoinUnit;
  onWalletUnitChange: (unit: BitcoinUnit) => void;
  onManageFundsPressed?: (id?: string) => void;
  onWalletBalanceVisibilityChange?: (isShouldBeVisible: boolean) => void;
}

const TransactionsNavigationHeader: React.FC<TransactionsNavigationHeaderProps> = ({
  hideBalance,
  type,
  label,
  allowOnchainAddress,
  balance,
  preferredBalanceUnit,
  onWalletUnitChange,
  onManageFundsPressed,
  onWalletBalanceVisibilityChange,
  unit = BitcoinUnit.BTC,
}) => {
  const { preferredFiatCurrency } = useSettings();

  const handleCopyPress = useCallback(() => {
    const value = formatBalance(balance, unit);
    if (value) {
      Clipboard.setString(value);
    }
  }, [unit, balance]);

  const handleBalanceVisibility = useCallback(() => {
    onWalletBalanceVisibilityChange?.(!hideBalance);
  }, [onWalletBalanceVisibilityChange, hideBalance]);

  const changeWalletBalanceUnit = () => {
    let newWalletPreferredUnit = preferredBalanceUnit;

    if (newWalletPreferredUnit === BitcoinUnit.BTC) {
      newWalletPreferredUnit = BitcoinUnit.SATS;
    } else if (newWalletPreferredUnit === BitcoinUnit.SATS) {
      newWalletPreferredUnit = BitcoinUnit.LOCAL_CURRENCY;
    } else {
      newWalletPreferredUnit = BitcoinUnit.BTC;
    }

    onWalletUnitChange(newWalletPreferredUnit);
  };

  const handleManageFundsPressed = useCallback(
    (actionKeyID?: string) => {
      if (onManageFundsPressed) {
        onManageFundsPressed(actionKeyID);
      }
    },
    [onManageFundsPressed],
  );

  const onPressMenuItem = useCallback(
    (id: string) => {
      if (id === 'walletBalanceVisibility') {
        handleBalanceVisibility();
      } else if (id === 'copyToClipboard') {
        handleCopyPress();
      }
    },
    [handleBalanceVisibility, handleCopyPress],
  );

  const toolTipActions = useMemo(() => {
    return [
      {
        id: actionKeys.Refill,
        text: loc.lnd.refill,
        icon: actionIcons.Refill,
      },
      {
        id: actionKeys.RefillWithExternalWallet,
        text: loc.lnd.refill_external,
        icon: actionIcons.RefillWithExternalWallet,
      },
    ];
  }, []);

<<<<<<< HEAD
  const balanceFormatted = useMemo(() => {
    return unit === BitcoinUnit.LOCAL_CURRENCY ? formatBalance(balance, unit, true) : formatBalanceWithoutSuffix(balance, unit, true);
  }, [unit, balance]);
=======
  const currentBalance = wallet ? wallet.getBalance() : 0;
  const formattedBalance = useMemo(() => {
    return unit === BitcoinUnit.LOCAL_CURRENCY
      ? formatBalance(currentBalance, unit, true)
      : formatBalanceWithoutSuffix(currentBalance, unit, true);
  }, [unit, currentBalance]);

  const balance = !wallet.hideBalance && formattedBalance;
>>>>>>> 59c9edee

  const toolTipWalletBalanceActions = useMemo(() => {
    return hideBalance
      ? [
          {
            id: 'walletBalanceVisibility',
            text: loc.transactions.details_balance_show,
            icon: {
              iconValue: 'eye',
            },
          },
        ]
      : [
          {
            id: 'walletBalanceVisibility',
            text: loc.transactions.details_balance_hide,
            icon: {
              iconValue: 'eye.slash',
            },
          },
          {
            id: 'copyToClipboard',
            text: loc.transactions.details_copy,
            icon: {
              iconValue: 'doc.on.doc',
            },
          },
        ];
  }, [hideBalance]);

  console.warn(balance);
  const imageSource = useMemo(() => {
    switch (type) {
      case LightningCustodianWallet.type:
        return I18nManager.isRTL ? require('../img/lnd-shape-rtl.png') : require('../img/lnd-shape.png');
      case MultisigHDWallet.type:
        return I18nManager.isRTL ? require('../img/vault-shape-rtl.png') : require('../img/vault-shape.png');
      default:
        return I18nManager.isRTL ? require('../img/btc-shape-rtl.png') : require('../img/btc-shape.png');
    }
  }, [type]);

  useAnimateOnChange(balance);
  useAnimateOnChange(hideBalance);
  useAnimateOnChange(unit);

  return (
    <LinearGradient
      colors={WalletGradient.gradientsFor(type)}
      style={styles.lineaderGradient}
      {...WalletGradient.linearGradientProps(type)}
    >
      <Image source={imageSource} style={styles.chainIcon} />

      <Text testID="WalletLabel" numberOfLines={2} style={styles.walletLabel} selectable>
        {label}
      </Text>
      <View style={styles.walletBalanceAndUnitContainer}>
        <ToolTipMenu
          isMenuPrimaryAction
          isButton
          enableAndroidRipple={false}
          buttonStyle={styles.walletBalance}
          onPressMenuItem={onPressMenuItem}
          actions={toolTipWalletBalanceActions}
        >
          <View style={styles.walletBalance}>
            {hideBalance ? (
              <BlurredBalanceView />
            ) : (
              <View>
                <Text
                  // @ts-ignore: // force component recreation on balance change. To fix right-to-left languages, like Farsis
                  key={balanceFormatted}
                  testID="WalletBalance"
                  numberOfLines={1}
                  minimumFontScale={0.5}
                  adjustsFontSizeToFit
                  style={styles.walletBalanceText}
                >
                  {balanceFormatted}
                </Text>
              </View>
            )}
          </View>
        </ToolTipMenu>
        <TouchableOpacity style={styles.walletPreferredUnitView} onPress={changeWalletBalanceUnit}>
          <Text style={styles.walletPreferredUnitText}>
            {unit === BitcoinUnit.LOCAL_CURRENCY ? (preferredFiatCurrency?.endPointKey ?? FiatUnit.USD) : unit}
          </Text>
        </TouchableOpacity>
      </View>
      {type === LightningCustodianWallet.type && allowOnchainAddress && (
        <ToolTipMenu
          isMenuPrimaryAction
          isButton
          onPressMenuItem={handleManageFundsPressed}
          actions={toolTipActions}
          buttonStyle={styles.manageFundsButton}
        >
          <Text style={styles.manageFundsButtonText}>{loc.lnd.title}</Text>
        </ToolTipMenu>
      )}
      {type === MultisigHDWallet.type && (
        <TouchableOpacity style={styles.manageFundsButton} accessibilityRole="button" onPress={() => handleManageFundsPressed()}>
          <Text style={styles.manageFundsButtonText}>{loc.multisig.manage_keys}</Text>
        </TouchableOpacity>
      )}
    </LinearGradient>
  );
};

const styles = StyleSheet.create({
  lineaderGradient: {
    padding: 15,
    minHeight: 140,
    justifyContent: 'center',
  },
  chainIcon: {
    width: 99,
    height: 94,
    position: 'absolute',
    bottom: 0,
    right: 0,
  },
  walletLabel: {
    backgroundColor: 'transparent',
    fontSize: 19,
    color: '#fff',
    writingDirection: I18nManager.isRTL ? 'rtl' : 'ltr',
    marginBottom: 10,
  },
  walletBalance: {
    flexShrink: 1,
    marginRight: 6,
  },
  manageFundsButton: {
    marginTop: 14,
    marginBottom: 10,
    backgroundColor: 'rgba(255,255,255,0.2)',
    borderRadius: 9,
    minHeight: 39,
    alignSelf: 'flex-start',
    justifyContent: 'center',
    alignItems: 'center',
  },
  manageFundsButtonText: {
    fontWeight: '500',
    fontSize: 14,
    color: '#FFFFFF',
    padding: 12,
  },
  walletBalanceAndUnitContainer: {
    flexDirection: 'row',
    alignItems: 'center',
    paddingRight: 10, // Ensure there's some padding to the right
  },
  walletBalanceText: {
    color: '#fff',
    fontWeight: 'bold',
    fontSize: 36,
    flexShrink: 1, // Allow the text to shrink if there's not enough space
  },
  walletPreferredUnitView: {
    justifyContent: 'center',
    alignItems: 'center',
    backgroundColor: 'rgba(255, 255, 255, 0.25)',
    borderRadius: 8,
    minHeight: 35,
    minWidth: 65,
  },
  walletPreferredUnitText: {
    color: '#fff',
    fontWeight: '600',
  },
});

export const actionKeys = {
  CopyToClipboard: 'copyToClipboard',
  WalletBalanceVisibility: 'walletBalanceVisibility',
  Refill: 'refill',
  RefillWithExternalWallet: 'refillWithExternalWallet',
};

export const actionIcons = {
  Eye: {
    iconValue: 'eye',
  },
  EyeSlash: {
    iconValue: 'eye.slash',
  },
  Clipboard: {
    iconValue: 'doc.on.doc',
  },
  Refill: {
    iconValue: 'goforward.plus',
  },
  RefillWithExternalWallet: {
    iconValue: 'qrcode',
  },
};

export default TransactionsNavigationHeader;<|MERGE_RESOLUTION|>--- conflicted
+++ resolved
@@ -99,11 +99,6 @@
     ];
   }, []);
 
-<<<<<<< HEAD
-  const balanceFormatted = useMemo(() => {
-    return unit === BitcoinUnit.LOCAL_CURRENCY ? formatBalance(balance, unit, true) : formatBalanceWithoutSuffix(balance, unit, true);
-  }, [unit, balance]);
-=======
   const currentBalance = wallet ? wallet.getBalance() : 0;
   const formattedBalance = useMemo(() => {
     return unit === BitcoinUnit.LOCAL_CURRENCY
@@ -112,7 +107,6 @@
   }, [unit, currentBalance]);
 
   const balance = !wallet.hideBalance && formattedBalance;
->>>>>>> 59c9edee
 
   const toolTipWalletBalanceActions = useMemo(() => {
     return hideBalance
