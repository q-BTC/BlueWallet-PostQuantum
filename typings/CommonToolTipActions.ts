--- conflicted
+++ resolved
@@ -192,7 +192,6 @@
     icon: icons.PaymentsCode,
     menuState: false,
   },
-<<<<<<< HEAD
   ResetToDefault: {
     id: keys.ResetToDefault,
     text: loc.settings.electrum_reset,
@@ -201,11 +200,10 @@
     id: keys.ClearHistory,
     text: loc.settings.electrum_clear,
     icon: icons.ClearHistory,
-=======
+  },
   PasteFromClipboard: {
     id: keys.PasteFromClipboard,
     text: loc.transactions.details_copy_amount,
     icon: icons.PasteFromClipboard,
->>>>>>> 2e228047
   },
 };