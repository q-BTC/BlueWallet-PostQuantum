/* eslint react/prop-types: "off", react-native/no-inline-styles: "off" */
/* global alert */
import React, { Component, useState, useMemo, useCallback, useContext } from 'react';
import PropTypes from 'prop-types';
import { Icon, Input, Text, Header, ListItem, Avatar } from 'react-native-elements';
import {
  ActivityIndicator,
  Alert,
  Animated,
  Dimensions,
  Image,
  InputAccessoryView,
  Keyboard,
  KeyboardAvoidingView,
  PixelRatio,
  Platform,
  PlatformColor,
  SafeAreaView,
  StyleSheet,
  Switch,
  TextInput,
  TouchableOpacity,
  TouchableWithoutFeedback,
  UIManager,
  View,
} from 'react-native';
import Clipboard from '@react-native-community/clipboard';
import LinearGradient from 'react-native-linear-gradient';
import ActionSheet from './screen/ActionSheet';
import { LightningCustodianWallet, MultisigHDWallet } from './class';
import { BitcoinUnit } from './models/bitcoinUnits';
import * as NavigationService from './NavigationService';
import WalletGradient from './class/wallet-gradient';
import ToolTip from 'react-native-tooltip';
import { BlurView } from '@react-native-community/blur';
import { launchCamera, launchImageLibrary } from 'react-native-image-picker';
import showPopupMenu from 'react-native-popup-menu-android';
import NetworkTransactionFees, { NetworkTransactionFee, NetworkTransactionFeeType } from './models/networkTransactionFees';
import Biometric from './class/biometrics';
import { getSystemName } from 'react-native-device-info';
import { encodeUR } from 'bc-ur/dist';
import QRCode from 'react-native-qrcode-svg';
import AsyncStorage from '@react-native-community/async-storage';
import { useNavigation, useTheme } from '@react-navigation/native';
import { BlueCurrentTheme } from './components/themes';
import loc, { formatBalance, formatBalanceWithoutSuffix, formatBalancePlain, removeTrailingZeros, transactionTimeToReadable } from './loc';
import Lnurl from './class/lnurl';
import { BlueStorageContext } from './blue_modules/storage-context';
import { presentCameraNotAuthorizedAlert } from './class/camera';
/** @type {AppStorage} */
const { height, width } = Dimensions.get('window');
const aspectRatio = height / width;
const BigNumber = require('bignumber.js');
const LocalQRCode = require('@remobile/react-native-qrcode-local-image');
const currency = require('./blue_modules/currency');
let isIpad;
if (aspectRatio > 1.6) {
  isIpad = false;
} else {
  isIpad = true;
}
// eslint-disable-next-line no-unused-expressions
Platform.OS === 'android' ? (ActivityIndicator.defaultProps.color = PlatformColor('?attr/colorControlActivated')) : null;

export const BlueButton = props => {
  const { colors } = useTheme();

  let backgroundColor = props.backgroundColor ? props.backgroundColor : colors.mainColor || BlueCurrentTheme.colors.mainColor;
  let fontColor = props.buttonTextColor || colors.buttonTextColor;
  if (props.disabled === true) {
    backgroundColor = colors.buttonDisabledBackgroundColor;
    fontColor = colors.buttonDisabledTextColor;
  }

  return (
    <TouchableOpacity
      style={{
        flex: 1,
        borderWidth: 0.7,
        borderColor: 'transparent',
        backgroundColor: backgroundColor,
        minHeight: 45,
        height: 45,
        maxHeight: 45,
        borderRadius: 25,
        justifyContent: 'center',
        alignItems: 'center',
        paddingHorizontal: 16,
      }}
      {...props}
    >
      <View style={{ flexDirection: 'row', justifyContent: 'center', alignItems: 'center' }}>
        {props.icon && <Icon name={props.icon.name} type={props.icon.type} color={props.icon.color} />}
        {props.title && <Text style={{ marginHorizontal: 8, fontSize: 16, color: fontColor, fontWeight: '500' }}>{props.title}</Text>}
      </View>
    </TouchableOpacity>
  );
};

export const SecondButton = props => {
  const { colors } = useTheme();
  let backgroundColor = props.backgroundColor ? props.backgroundColor : colors.buttonBlueBackgroundColor;
  let fontColor = colors.buttonTextColor;
  if (props.disabled === true) {
    backgroundColor = colors.buttonDisabledBackgroundColor;
    fontColor = colors.buttonDisabledTextColor;
  }

  return (
    <TouchableOpacity
      style={{
        flex: 1,
        borderWidth: 0.7,
        borderColor: 'transparent',
        backgroundColor: backgroundColor,
        minHeight: 45,
        height: 45,
        maxHeight: 45,
        borderRadius: 25,
        justifyContent: 'center',
        alignItems: 'center',
      }}
      {...props}
    >
      <View style={{ flexDirection: 'row', justifyContent: 'center', alignItems: 'center' }}>
        {props.icon && <Icon name={props.icon.name} type={props.icon.type} color={props.icon.color} />}
        {props.title && <Text style={{ marginHorizontal: 8, fontSize: 16, color: fontColor }}>{props.title}</Text>}
      </View>
    </TouchableOpacity>
  );
};

export const BitcoinButton = props => {
  const { colors } = useTheme();
  return (
    <TouchableOpacity testID={props.testID} onPress={props.onPress}>
      <View
        style={{
          borderColor: (props.active && colors.newBlue) || colors.buttonDisabledBackgroundColor,
          borderWidth: 1.5,
          borderRadius: 8,
          backgroundColor: colors.buttonDisabledBackgroundColor,
          minWidth: props.style.width,
          minHeight: props.style.height,
          height: props.style.height,
          flex: 1,
          marginBottom: 8,
        }}
      >
        <View style={{ marginHorizontal: 16, marginVertical: 10, flexDirection: 'row', alignItems: 'center' }}>
          <View>
            <Image style={{ width: 34, height: 34, marginRight: 8 }} source={require('./img/addWallet/bitcoin.png')} />
          </View>
          <View>
            <Text style={{ color: colors.newBlue, fontWeight: 'bold', fontSize: 18 }}>{loc.wallets.add_bitcoin}</Text>
            <Text style={{ color: colors.alternativeTextColor, fontSize: 13, fontWeight: '500' }}>{loc.wallets.add_bitcoin_explain}</Text>
          </View>
        </View>
      </View>
    </TouchableOpacity>
  );
};

export const VaultButton = props => {
  const { colors } = useTheme();
  return (
    <TouchableOpacity testID={props.testID} onPress={props.onPress}>
      <View
        style={{
          borderColor: (props.active && colors.foregroundColor) || colors.buttonDisabledBackgroundColor,
          borderWidth: 1.5,
          borderRadius: 8,
          backgroundColor: colors.buttonDisabledBackgroundColor,
          minWidth: props.style.width,
          minHeight: props.style.height,
          height: props.style.height,
          flex: 1,
        }}
      >
        <View style={{ marginHorizontal: 16, marginVertical: 10, flexDirection: 'row', alignItems: 'center' }}>
          <View>
            <Image style={{ width: 34, height: 34, marginRight: 8 }} source={require('./img/addWallet/vault.png')} />
          </View>
          <View>
            <Text style={{ color: colors.foregroundColor, fontWeight: 'bold', fontSize: 18 }}>{loc.multisig.multisig_vault}</Text>
            <Text style={{ color: colors.alternativeTextColor, fontSize: 13, fontWeight: '500' }}>
              {loc.multisig.multisig_vault_explain}
            </Text>
          </View>
        </View>
      </View>
    </TouchableOpacity>
  );
};

export const LightningButton = props => {
  const { colors } = useTheme();
  return (
    <TouchableOpacity onPress={props.onPress}>
      <View
        style={{
          borderColor: (props.active && colors.lnborderColor) || colors.buttonDisabledBackgroundColor,
          borderWidth: 1.5,
          borderRadius: 8,
          backgroundColor: colors.buttonDisabledBackgroundColor,
          minWidth: props.style.width,
          minHeight: props.style.height,
          height: props.style.height,
          flex: 1,
          marginBottom: 8,
        }}
      >
        <View style={{ marginHorizontal: 16, marginVertical: 10, flexDirection: 'row', alignItems: 'center' }}>
          <View>
            <Image style={{ width: 34, height: 34, marginRight: 8 }} source={require('./img/addWallet/lightning.png')} />
          </View>
          <View>
            <Text style={{ color: colors.lnborderColor, fontWeight: 'bold', fontSize: 18 }}>{loc.wallets.add_lightning}</Text>
            <Text style={{ color: colors.alternativeTextColor, fontSize: 13, fontWeight: '500' }}>{loc.wallets.add_lightning_explain}</Text>
          </View>
        </View>
      </View>
    </TouchableOpacity>
  );
};

export class BlueWalletNavigationHeader extends Component {
  static propTypes = {
    wallet: PropTypes.shape().isRequired,
    onWalletUnitChange: PropTypes.func,
  };

  static getDerivedStateFromProps(props, state) {
    return { wallet: props.wallet, onWalletUnitChange: props.onWalletUnitChange, allowOnchainAddress: state.allowOnchainAddress };
  }

  static contextType = BlueStorageContext;
  walletBalanceText = React.createRef();

  constructor(props) {
    super(props);
    this.state = {
      wallet: props.wallet,
      walletPreviousPreferredUnit: props.wallet.getPreferredBalanceUnit(),
      showManageFundsButton: false,
    };
  }

  handleCopyPress = _item => {
    Clipboard.setString(formatBalance(this.state.wallet.getBalance(), this.state.wallet.getPreferredBalanceUnit()).toString());
  };

  componentDidMount() {
    if (this.state.wallet.type === LightningCustodianWallet.type) {
      this.state.wallet
        .allowOnchainAddress()
        .then(value => this.setState({ allowOnchainAddress: value }))
        .catch(e => console.log('This Lndhub wallet does not have an onchain address API.'));
    }
  }

  handleBalanceVisibility = async _item => {
    const wallet = this.state.wallet;

    const isBiometricsEnabled = await Biometric.isBiometricUseCapableAndEnabled();

    if (isBiometricsEnabled && wallet.hideBalance) {
      if (!(await Biometric.unlockWithBiometrics())) {
        return this.props.navigation.goBack();
      }
    }

    wallet.hideBalance = !wallet.hideBalance;
    this.setState({ wallet });
    await this.context.saveToDisk();
  };

  showAndroidTooltip = () => {
    showPopupMenu(this.toolTipMenuOptions(), this.handleToolTipSelection, this.walletBalanceText.current);
  };

  handleToolTipSelection = item => {
    if (item === 'balanceCopy' || item.id === 'balanceCopy') {
      this.handleCopyPress();
    } else if (item === 'balancePrivacy' || item.id === 'balancePrivacy') {
      this.handleBalanceVisibility();
    }
  };

  toolTipMenuOptions() {
    return Platform.select({
      // NOT WORKING ATM.
      // ios: [
      //   { text: this.state.wallet.hideBalance ? loc.transactions.details_balance_show : loc.transactions.details_balance_hide, onPress: this.handleBalanceVisibility },
      //   { text: loc.transactions.details_copy, onPress: this.handleCopyPress },
      // ],
      android: this.state.wallet.hideBalance
        ? [
            {
              id: 'balancePrivacy',
              label: this.state.wallet.hideBalance ? loc.transactions.details_balance_show : loc.transactions.details_balance_hide,
            },
          ]
        : [
            {
              id: 'balancePrivacy',
              label: this.state.wallet.hideBalance ? loc.transactions.details_balance_show : loc.transactions.details_balance_hide,
            },
            {
              id: 'balanceCopy',
              label: loc.transactions.details_copy,
            },
          ],
    });
  }

  changeWalletBalanceUnit = () => {
    let walletPreviousPreferredUnit = this.state.wallet.getPreferredBalanceUnit();
    const wallet = this.state.wallet;
    if (walletPreviousPreferredUnit === BitcoinUnit.BTC) {
      wallet.preferredBalanceUnit = BitcoinUnit.SATS;
      walletPreviousPreferredUnit = BitcoinUnit.BTC;
    } else if (walletPreviousPreferredUnit === BitcoinUnit.SATS) {
      wallet.preferredBalanceUnit = BitcoinUnit.LOCAL_CURRENCY;
      walletPreviousPreferredUnit = BitcoinUnit.SATS;
    } else if (walletPreviousPreferredUnit === BitcoinUnit.LOCAL_CURRENCY) {
      wallet.preferredBalanceUnit = BitcoinUnit.BTC;
      walletPreviousPreferredUnit = BitcoinUnit.BTC;
    } else {
      wallet.preferredBalanceUnit = BitcoinUnit.BTC;
      walletPreviousPreferredUnit = BitcoinUnit.BTC;
    }

    this.setState({ wallet, walletPreviousPreferredUnit: walletPreviousPreferredUnit }, () => {
      this.props.onWalletUnitChange(wallet);
    });
  };

  manageFundsPressed = () => {
    this.props.onManageFundsPressed();
  };

  render() {
    return (
      <LinearGradient
        colors={WalletGradient.gradientsFor(this.state.wallet.type)}
        style={{ padding: 15, minHeight: 140, justifyContent: 'center' }}
        {...WalletGradient.linearGradientProps(this.state.wallet.type)}
      >
        <Image
          source={(() => {
            switch (this.state.wallet.type) {
              case LightningCustodianWallet.type:
                return require('./img/lnd-shape.png');
              case MultisigHDWallet.type:
                return require('./img/vault-shape.png');
              default:
                return require('./img/btc-shape.png');
            }
          })()}
          style={{
            width: 99,
            height: 94,
            position: 'absolute',
            bottom: 0,
            right: 0,
          }}
        />

        <Text
          numberOfLines={1}
          style={{
            backgroundColor: 'transparent',
            fontSize: 19,
            color: '#fff',
          }}
        >
          {this.state.wallet.getLabel()}
        </Text>
        {Platform.OS === 'ios' && (
          <ToolTip
            ref={tooltip => (this.tooltip = tooltip)}
            actions={
              this.state.wallet.hideBalance
                ? [
                    {
                      text: this.state.wallet.hideBalance ? loc.transactions.details_balance_show : loc.transactions.details_balance_hide,
                      onPress: this.handleBalanceVisibility,
                    },
                  ]
                : [
                    {
                      text: this.state.wallet.hideBalance ? loc.transactions.details_balance_show : loc.transactions.details_balance_hide,
                      onPress: this.handleBalanceVisibility,
                    },
                    {
                      text: loc.transactions.details_copy,
                      onPress: this.handleCopyPress,
                    },
                  ]
            }
          />
        )}
        <TouchableOpacity
          style={styles.balance}
          onPress={this.changeWalletBalanceUnit}
          ref={this.walletBalanceText}
          onLongPress={() => (Platform.OS === 'ios' ? this.tooltip.showMenu() : this.showAndroidTooltip())}
        >
          {this.state.wallet.hideBalance ? (
            <BluePrivateBalance />
          ) : (
            <Text
              testID="WalletBalance"
              numberOfLines={1}
              adjustsFontSizeToFit
              style={{
                backgroundColor: 'transparent',
                fontWeight: 'bold',
                fontSize: 36,
                color: '#fff',
              }}
            >
              {formatBalance(this.state.wallet.getBalance(), this.state.wallet.getPreferredBalanceUnit(), true).toString()}
            </Text>
          )}
        </TouchableOpacity>
        {this.state.wallet.type === LightningCustodianWallet.type && this.state.allowOnchainAddress && (
          <TouchableOpacity onPress={this.manageFundsPressed}>
            <View
              style={{
                marginTop: 14,
                marginBottom: 10,
                backgroundColor: 'rgba(255,255,255,0.2)',
                borderRadius: 9,
                minHeight: 39,
                alignSelf: 'flex-start',
                paddingHorizontal: 12,
                height: 39,
                justifyContent: 'center',
                alignItems: 'center',
              }}
            >
              <Text
                style={{
                  fontWeight: '500',
                  fontSize: 14,
                  color: '#FFFFFF',
                }}
              >
                {loc.lnd.title}
              </Text>
            </View>
          </TouchableOpacity>
        )}
        {this.state.wallet.type === MultisigHDWallet.type && (
          <TouchableOpacity onPress={this.manageFundsPressed}>
            <View
              style={{
                marginTop: 14,
                marginBottom: 10,
                backgroundColor: 'rgba(255,255,255,0.2)',
                borderRadius: 9,
                minHeight: 39,
                alignSelf: 'flex-start',
                paddingHorizontal: 12,
                height: 39,
                justifyContent: 'center',
                alignItems: 'center',
              }}
            >
              <Text
                style={{
                  fontWeight: '500',
                  fontSize: 14,
                  color: '#FFFFFF',
                }}
              >
                {loc.multisig.manage_keys}
              </Text>
            </View>
          </TouchableOpacity>
        )}
      </LinearGradient>
    );
  }
}

export const BlueButtonLink = props => {
  const { colors } = useTheme();
  return (
    <TouchableOpacity
      style={{
        minHeight: 60,
        minWidth: 100,
        justifyContent: 'center',
      }}
      {...props}
    >
      <Text style={{ color: colors.foregroundColor, textAlign: 'center', fontSize: 16 }}>{props.title}</Text>
    </TouchableOpacity>
  );
};

export const BlueAlertWalletExportReminder = ({ onSuccess = () => {}, onFailure }) => {
  Alert.alert(
    loc.wallets.details_title,
    loc.pleasebackup.ask,
    [
      { text: loc.pleasebackup.ask_yes, onPress: onSuccess, style: 'cancel' },
      { text: loc.pleasebackup.ask_no, onPress: onFailure },
    ],
    { cancelable: false },
  );
};

export const BlueNavigationStyle = (navigation, withNavigationCloseButton = false, customCloseButtonFunction = undefined) => {
  let headerRight;
  const { colors, closeImage } = useTheme();
  if (withNavigationCloseButton) {
    headerRight = () => (
      <TouchableOpacity
        style={{ width: 40, height: 40, padding: 14 }}
        onPress={
          customCloseButtonFunction === undefined
            ? () => {
                Keyboard.dismiss();
                navigation.goBack(null);
              }
            : customCloseButtonFunction
        }
      >
        <Image style={{ alignSelf: 'center' }} source={closeImage} />
      </TouchableOpacity>
    );
  } else {
    headerRight = null;
  }

  return {
    headerStyle: {
      borderBottomWidth: 0,
      elevation: 0,
      shadowOpacity: 0,
      shadowOffset: { height: 0, width: 0 },
    },
    headerTitleStyle: {
      fontWeight: '600',
      color: colors.foregroundColor,
    },
    headerRight,
    headerBackTitleVisible: false,
    headerTintColor: colors.foregroundColor,
  };
};

export const BlueCreateTxNavigationStyle = (navigation, withAdvancedOptionsMenuButton = false, advancedOptionsMenuButtonAction) => {
  const { colors, closeImage } = useTheme();

  let headerRight;
  if (withAdvancedOptionsMenuButton) {
    headerRight = () => (
      <TouchableOpacity
        style={{ minWidth: 40, height: 40, justifyContent: 'center' }}
        onPress={advancedOptionsMenuButtonAction}
        testID="advancedOptionsMenuButton"
      >
        <Icon size={22} name="kebab-horizontal" type="octicon" color={colors.foregroundColor} />
      </TouchableOpacity>
    );
  } else {
    headerRight = null;
  }
  return {
    headerStyle: {
      borderBottomWidth: 0,
      elevation: 0,
      shadowOffset: { height: 0, width: 0 },
    },
    headerTitleStyle: {
      fontWeight: '600',
      color: colors.foregroundColor,
    },
    headerTintColor: colors.foregroundColor,
    headerLeft: () => (
      <TouchableOpacity
        style={{ minWidth: 40, height: 40, justifyContent: 'center', paddingHorizontal: 14 }}
        onPress={() => {
          Keyboard.dismiss();
          navigation.goBack(null);
        }}
      >
        <Image style={{}} source={closeImage} />
      </TouchableOpacity>
    ),
    headerRight,
    headerBackTitle: null,
  };
};

export const BluePrivateBalance = () => {
  return Platform.select({
    ios: (
      <View style={{ flexDirection: 'row', marginTop: 13 }}>
        <BlurView style={styles.balanceBlur} blurType="light" blurAmount={25} />
        <Icon name="eye-slash" type="font-awesome" color="#FFFFFF" />
      </View>
    ),
    android: (
      <View style={{ flexDirection: 'row', marginTop: 13 }}>
        <View style={{ backgroundColor: '#FFFFFF', opacity: 0.5, height: 30, width: 100, marginRight: 8 }} />
        <Icon name="eye-slash" type="font-awesome" color="#FFFFFF" />
      </View>
    ),
  });
};

export const BlueCopyToClipboardButton = ({ stringToCopy, displayText = false }) => {
  return (
    <TouchableOpacity onPress={() => Clipboard.setString(stringToCopy)}>
      <Text style={{ fontSize: 13, fontWeight: '400', color: '#68bbe1' }}>{displayText || loc.transactions.details_copy}</Text>
    </TouchableOpacity>
  );
};

export class BlueCopyTextToClipboard extends Component {
  static propTypes = {
    text: PropTypes.string,
  };

  static defaultProps = {
    text: '',
  };

  constructor(props) {
    super(props);
    if (Platform.OS === 'android') {
      UIManager.setLayoutAnimationEnabledExperimental && UIManager.setLayoutAnimationEnabledExperimental(true);
    }
    this.state = { hasTappedText: false, address: props.text };
  }

  static getDerivedStateFromProps(props, state) {
    if (state.hasTappedText) {
      return { hasTappedText: state.hasTappedText, address: state.address };
    } else {
      return { hasTappedText: state.hasTappedText, address: props.text };
    }
  }

  copyToClipboard = () => {
    this.setState({ hasTappedText: true }, () => {
      Clipboard.setString(this.props.text);
      this.setState({ address: loc.wallets.xpub_copiedToClipboard }, () => {
        setTimeout(() => {
          this.setState({ hasTappedText: false, address: this.props.text });
        }, 1000);
      });
    });
  };

  render() {
    return (
      <View style={{ justifyContent: 'center', alignItems: 'center', paddingHorizontal: 16 }}>
        <TouchableOpacity onPress={this.copyToClipboard} disabled={this.state.hasTappedText}>
          <Animated.Text style={styleCopyTextToClipboard.address} numberOfLines={0}>
            {this.state.address}
          </Animated.Text>
        </TouchableOpacity>
      </View>
    );
  }
}

const styleCopyTextToClipboard = StyleSheet.create({
  address: {
    marginVertical: 32,
    fontSize: 15,
    color: '#9aa0aa',
    textAlign: 'center',
  },
});

export const SafeBlueArea = props => {
  const { colors } = useTheme();
  return <SafeAreaView forceInset={{ horizontal: 'always' }} style={{ flex: 1, backgroundColor: colors.background }} {...props} />;
};

export const BlueCard = props => {
  return <View {...props} style={{ padding: 20 }} />;
};

export const BlueText = props => {
  const { colors } = useTheme();
  return (
    <Text
      style={{
        color: colors.foregroundColor,
        ...props.style,
      }}
      {...props}
    />
  );
};

export const BlueTextCentered = props => {
  const { colors } = useTheme();
  return <Text {...props} style={{ color: colors.foregroundColor, textAlign: 'center' }} />;
};

export const BlueListItem = React.memo(props => {
  const { colors } = useTheme();
  return (
    <ListItem
      containerStyle={props.containerStyle ?? { backgroundColor: 'transparent' }}
      Component={props.Component ?? TouchableOpacity}
      bottomDivider={props.bottomDivider !== undefined ? props.bottomDivider : true}
      topDivider={props.topDivider !== undefined ? props.topDivider : false}
      testID={props.testID}
      onPress={props.onPress}
      disabled={props.disabled}
    >
      {props.leftAvatar && <Avatar>{props.leftAvatar}</Avatar>}
      {props.leftIcon && <Avatar icon={props.leftIcon} />}
      <ListItem.Content>
        <ListItem.Title
          style={{
            color: props.disabled ? colors.buttonDisabledTextColor : colors.foregroundColor,
            fontSize: 16,
            fontWeight: '500',
          }}
          numberOfLines={0}
        >
          {props.title}
        </ListItem.Title>
        {props.subtitle && (
          <ListItem.Subtitle
            numberOfLines={1}
            style={{ flexWrap: 'wrap', color: colors.alternativeTextColor, fontWeight: '400', fontSize: 14 }}
          >
            {props.subtitle}
          </ListItem.Subtitle>
        )}
      </ListItem.Content>
      <ListItem.Content right>
        {props.rightTitle && (
          <ListItem.Title style={props.rightTitleStyle} numberOfLines={0} right>
            {props.rightTitle}
          </ListItem.Title>
        )}
      </ListItem.Content>
      {props.isLoading ? (
        <ActivityIndicator />
      ) : (
        <>
          {props.chevron && <ListItem.Chevron />}
          {props.rightIcon && <Avatar icon={props.rightIcon} />}
          {props.switch && <Switch {...props.switch} />}
          {props.checkmark && <ListItem.CheckBox iconType="octaicon" checkedColor="#0070FF" checkedIcon="check" checked />}
        </>
      )}
    </ListItem>
  );
});

export const BlueFormLabel = props => {
  const { colors } = useTheme();

  return <Text {...props} style={{ color: colors.foregroundColor, fontWeight: '400', marginHorizontal: 20 }} />;
};

export const BlueFormInput = props => {
  const { colors } = useTheme();
  return (
    <Input
      {...props}
      inputStyle={{ color: colors.foregroundColor, maxWidth: width - 105 }}
      containerStyle={{
        marginTop: 5,
        borderColor: colors.inputBorderColor,
        borderBottomColor: colors.inputBorderColor,
        borderWidth: 0.5,
        borderBottomWidth: 0.5,
        backgroundColor: colors.inputBackgroundColor,
      }}
    />
  );
};

export const BlueFormMultiInput = props => {
  const { colors } = useTheme();

  return (
    <TextInput
      multiline
      underlineColorAndroid="transparent"
      numberOfLines={4}
      style={{
        paddingHorizontal: 8,
        paddingVertical: 16,
        flex: 1,
        marginTop: 5,
        marginHorizontal: 20,
        borderColor: colors.formBorder,
        borderBottomColor: colors.formBorder,
        borderWidth: 1,
        borderBottomWidth: 0.5,
        borderRadius: 4,
        backgroundColor: colors.inputBackgroundColor,
        color: colors.foregroundColor,
        textAlignVertical: 'top',
      }}
      autoCorrect={false}
      autoCapitalize="none"
      spellCheck={false}
      {...props}
      selectTextOnFocus={false}
      keyboardType={Platform.OS === 'android' ? 'visible-password' : 'default'}
    />
  );
};

export const BlueHeader = props => {
  return (
    <Header
      {...props}
      backgroundColor="transparent"
      outerContainerStyles={{
        borderBottomColor: 'transparent',
        borderBottomWidth: 0,
      }}
    />
  );
};

export const BlueHeaderDefaultSub = props => {
  const { colors } = useTheme();
  return (
    <SafeAreaView style={{ backgroundColor: colors.brandingColor }}>
      <Header
        backgroundColor={colors.background}
        leftContainerStyle={{ minWidth: '100%' }}
        outerContainerStyles={{
          borderBottomColor: 'transparent',
          borderBottomWidth: 0,
        }}
        leftComponent={
          <Text
            adjustsFontSizeToFit
            style={{
              fontWeight: 'bold',
              fontSize: 30,
              color: colors.foregroundColor,
            }}
          >
            {props.leftText}
          </Text>
        }
        rightComponent={
          <TouchableOpacity
            onPress={() => {
              if (props.onClose) props.onClose();
            }}
          >
            <View style={stylesBlueIcon.box}>
              <View style={stylesBlueIcon.ballTransparrent}>
                <Image source={require('./img/close.png')} />
              </View>
            </View>
          </TouchableOpacity>
        }
        {...props}
      />
    </SafeAreaView>
  );
};

export const BlueHeaderDefaultSubHooks = props => {
  const { colors } = useTheme();

  return (
    <SafeAreaView>
      <Header
        backgroundColor={colors.background}
        leftContainerStyle={{ minWidth: '100%' }}
        outerContainerStyles={{
          borderBottomColor: 'transparent',
          borderBottomWidth: 0,
        }}
        leftComponent={
          <Text
            adjustsFontSizeToFit
            style={{
              fontWeight: 'bold',
              fontSize: 30,
              color: colors.foregroundColor,
            }}
          >
            {props.leftText}
          </Text>
        }
        {...props}
      />
    </SafeAreaView>
  );
};

export const BlueHeaderDefaultMain = props => {
  const { colors } = useTheme();
  const { isDrawerList } = props;
  return (
    <Header
      leftComponent={{
        text: props.leftText,
        style: {
          fontWeight: 'bold',
          fontSize: 34,
          color: colors.foregroundColor,
          paddingHorizontal: 4,
        },
      }}
      placement="left"
      containerStyle={{
        borderTopColor: isDrawerList ? colors.elevated : colors.background,
        borderBottomColor: isDrawerList ? colors.elevated : colors.background,
        maxHeight: 44,
        height: 44,
        paddingTop: 0,
        marginBottom: 8,
      }}
      bottomDivider={false}
      topDivider={false}
      backgroundColor={isDrawerList ? colors.elevated : colors.background}
      rightComponent={<BluePlusIcon onPress={props.onNewWalletPress} Component={TouchableOpacity} />}
    />
  );
};

export const BlueSpacing = props => {
  return <View {...props} style={{ height: 60 }} />;
};

export const BlueSpacing40 = props => {
  return <View {...props} style={{ height: 50 }} />;
};

export const BlueSpacingVariable = props => {
  if (isIpad) {
    return <BlueSpacing40 {...props} />;
  } else {
    return <BlueSpacing {...props} />;
  }
};

export class is {
  static ipad() {
    return isIpad;
  }
}

export const BlueSpacing20 = props => {
  return <View {...props} style={{ height: 20, opacity: 0 }} />;
};

export const BlueSpacing10 = props => {
  return <View {...props} style={{ height: 10, opacity: 0 }} />;
};

export class BlueUseAllFundsButton extends Component {
  static InputAccessoryViewID = 'useMaxInputAccessoryViewID';
  static propTypes = {
    balance: PropTypes.string.isRequired,
    canUseAll: PropTypes.bool.isRequired,
    onUseAllPressed: PropTypes.func.isRequired,
  };

  render() {
    const inputView = (
      <View
        style={{
          flex: 1,
          flexDirection: 'row',
          maxHeight: 44,
          justifyContent: 'space-between',
          alignItems: 'center',
          backgroundColor: BlueCurrentTheme.colors.inputBackgroundColor,
        }}
      >
        <View style={{ flexDirection: 'row', justifyContent: 'flex-start', alignItems: 'flex-start' }}>
          <Text
            style={{
              color: BlueCurrentTheme.colors.alternativeTextColor,
              fontSize: 16,
              marginLeft: 8,
              marginRight: 0,
              paddingRight: 0,
              paddingLeft: 0,
              paddingTop: 12,
              paddingBottom: 12,
            }}
          >
            {loc.send.input_total}
          </Text>
          {this.props.canUseAll ? (
            <BlueButtonLink
              onPress={this.props.onUseAllPressed}
              style={{ marginLeft: 8, paddingRight: 0, paddingLeft: 0, paddingTop: 12, paddingBottom: 12 }}
              title={`${this.props.balance} ${BitcoinUnit.BTC}`}
            />
          ) : (
            <Text
              style={{
                color: BlueCurrentTheme.colors.alternativeTextColor,
                fontSize: 16,
                marginLeft: 8,
                marginRight: 0,
                paddingRight: 0,
                paddingLeft: 0,
                paddingTop: 12,
                paddingBottom: 12,
              }}
            >
              {this.props.balance} {BitcoinUnit.BTC}
            </Text>
          )}
        </View>
        <View style={{ flexDirection: 'row', justifyContent: 'flex-end', alignItems: 'flex-end' }}>
          <BlueButtonLink
            style={{ paddingRight: 8, paddingLeft: 0, paddingTop: 12, paddingBottom: 12 }}
            title={loc.send.input_done}
            onPress={() => Keyboard.dismiss()}
          />
        </View>
      </View>
    );

    if (Platform.OS === 'ios') {
      return <InputAccessoryView nativeID={BlueUseAllFundsButton.InputAccessoryViewID}>{inputView}</InputAccessoryView>;
    } else {
      return <KeyboardAvoidingView style={{ height: 44 }}>{inputView}</KeyboardAvoidingView>;
    }
  }
}

export const BlueDismissKeyboardInputAccessory = () => {
  const { colors } = useTheme();
  BlueDismissKeyboardInputAccessory.InputAccessoryViewID = 'BlueDismissKeyboardInputAccessory';

  return Platform.OS !== 'ios' ? null : (
    <InputAccessoryView nativeID={BlueDismissKeyboardInputAccessory.InputAccessoryViewID}>
      <View
        style={{
          backgroundColor: colors.inputBackgroundColor,
          height: 44,
          flex: 1,
          flexDirection: 'row',
          justifyContent: 'flex-end',
          alignItems: 'center',
        }}
      >
        <BlueButtonLink title={loc.send.input_done} onPress={Keyboard.dismiss} />
      </View>
    </InputAccessoryView>
  );
};

export const BlueDoneAndDismissKeyboardInputAccessory = props => {
  const { colors } = useTheme();
  BlueDoneAndDismissKeyboardInputAccessory.InputAccessoryViewID = 'BlueDoneAndDismissKeyboardInputAccessory';

  const onPasteTapped = async () => {
    const clipboard = await Clipboard.getString();
    props.onPasteTapped(clipboard);
  };

  const inputView = (
    <View
      style={{
        backgroundColor: colors.inputBackgroundColor,
        flexDirection: 'row',
        justifyContent: 'flex-end',
        alignItems: 'center',
        maxHeight: 44,
      }}
    >
      <BlueButtonLink title={loc.send.input_clear} onPress={props.onClearTapped} />
      <BlueButtonLink title={loc.send.input_paste} onPress={onPasteTapped} />
      <BlueButtonLink title={loc.send.input_done} onPress={Keyboard.dismiss} />
    </View>
  );

  if (Platform.OS === 'ios') {
    return <InputAccessoryView nativeID={BlueDoneAndDismissKeyboardInputAccessory.InputAccessoryViewID}>{inputView}</InputAccessoryView>;
  } else {
    return <KeyboardAvoidingView>{inputView}</KeyboardAvoidingView>;
  }
};

export const BlueLoading = props => {
  return (
    <View style={{ flex: 1, paddingTop: 200 }} {...props}>
      <ActivityIndicator />
    </View>
  );
};

const stylesBlueIcon = StyleSheet.create({
  container: {
    flex: 1,
  },
  box1: {
    position: 'relative',
    top: 15,
  },
  box: {
    alignSelf: 'flex-end',
    paddingHorizontal: 14,
    paddingTop: 8,
  },
  boxIncoming: {
    position: 'relative',
  },
  ball: {
    width: 30,
    height: 30,
    borderRadius: 15,
  },
  ballIncoming: {
    width: 30,
    height: 30,
    borderRadius: 15,
    transform: [{ rotate: '-45deg' }],
    justifyContent: 'center',
  },
  ballIncomingWithoutRotate: {
    width: 30,
    height: 30,
    borderRadius: 15,
  },
  ballReceive: {
    width: 30,
    height: 30,
    borderBottomLeftRadius: 15,
    transform: [{ rotate: '-45deg' }],
  },
  ballOutgoing: {
    width: 30,
    height: 30,
    borderRadius: 15,
    transform: [{ rotate: '225deg' }],
    justifyContent: 'center',
  },
  ballOutgoingWithoutRotate: {
    width: 30,
    height: 30,
    borderRadius: 15,
  },
  ballOutgoingExpired: {
    width: 30,
    height: 30,
    borderRadius: 15,
    justifyContent: 'center',
  },
  ballTransparrent: {
    width: 30,
    height: 30,
    borderRadius: 15,
    backgroundColor: 'transparent',
  },
  ballDimmed: {
    width: 30,
    height: 30,
    borderRadius: 15,
    backgroundColor: 'gray',
  },
});

export const BluePlusIcon = props => {
  const { colors } = useTheme();
  const stylesBlueIconHooks = StyleSheet.create({
    ball: {
      backgroundColor: colors.buttonBackgroundColor,
    },
  });
  return (
    <Avatar
      rounded
      containerStyle={[stylesBlueIcon.ball, stylesBlueIconHooks.ball]}
      icon={{ name: 'add', size: 22, type: 'ionicons', color: colors.foregroundColor }}
      {...props}
    />
  );
};

export const BlueTransactionIncomingIcon = props => {
  const { colors } = useTheme();
  const stylesBlueIconHooks = StyleSheet.create({
    ballIncoming: {
      backgroundColor: colors.ballReceive,
    },
  });
  return (
    <View {...props}>
      <View style={stylesBlueIcon.boxIncoming}>
        <View style={[stylesBlueIcon.ballIncoming, stylesBlueIconHooks.ballIncoming]}>
          <Icon {...props} name="arrow-down" size={16} type="font-awesome" color={colors.incomingForegroundColor} />
        </View>
      </View>
    </View>
  );
};

export const BlueTransactionPendingIcon = props => {
  const { colors } = useTheme();

  const stylesBlueIconHooks = StyleSheet.create({
    ball: {
      backgroundColor: colors.buttonBackgroundColor,
    },
  });
  return (
    <View {...props}>
      <View style={stylesBlueIcon.boxIncoming}>
        <View style={[stylesBlueIcon.ball, stylesBlueIconHooks.ball]}>
          <Icon
            {...props}
            name="kebab-horizontal"
            size={16}
            type="octicon"
            color={colors.foregroundColor}
            iconStyle={{ left: 0, top: 7 }}
          />
        </View>
      </View>
    </View>
  );
};

export const BlueTransactionExpiredIcon = props => {
  const { colors } = useTheme();
  const stylesBlueIconHooks = StyleSheet.create({
    ballOutgoingExpired: {
      backgroundColor: colors.ballOutgoingExpired,
    },
  });
  return (
    <View {...props}>
      <View style={stylesBlueIcon.boxIncoming}>
        <View style={[stylesBlueIcon.ballOutgoingExpired, stylesBlueIconHooks.ballOutgoingExpired]}>
          <Icon {...props} name="clock" size={16} type="octicon" color="#9AA0AA" iconStyle={{ left: 0, top: 0 }} />
        </View>
      </View>
    </View>
  );
};

export const BlueTransactionOnchainIcon = props => {
  const { colors } = useTheme();
  const stylesBlueIconHooks = StyleSheet.create({
    ballIncoming: {
      backgroundColor: colors.ballReceive,
    },
  });
  return (
    <View {...props}>
      <View style={stylesBlueIcon.boxIncoming}>
        <View style={[stylesBlueIcon.ballIncoming, stylesBlueIconHooks.ballIncoming]}>
          <Icon
            {...props}
            name="link"
            size={16}
            type="font-awesome"
            color={colors.incomingForegroundColor}
            iconStyle={{ left: 0, top: 0, transform: [{ rotate: '-45deg' }] }}
          />
        </View>
      </View>
    </View>
  );
};

export const BlueTransactionOffchainIcon = props => {
  const { colors } = useTheme();
  const stylesBlueIconHooks = StyleSheet.create({
    ballOutgoingWithoutRotate: {
      backgroundColor: colors.ballOutgoing,
    },
  });
  return (
    <View {...props}>
      <View style={stylesBlueIcon.boxIncoming}>
        <View style={[stylesBlueIcon.ballOutgoingWithoutRotate, stylesBlueIconHooks.ballOutgoingWithoutRotate]}>
          <Icon
            {...props}
            name="bolt"
            size={16}
            type="font-awesome"
            color={colors.outgoingForegroundColor}
            iconStyle={{ left: 0, marginTop: 6 }}
          />
        </View>
      </View>
    </View>
  );
};

export const BlueTransactionOffchainIncomingIcon = props => {
  const { colors } = useTheme();
  const stylesBlueIconHooks = StyleSheet.create({
    ballIncomingWithoutRotate: {
      backgroundColor: colors.ballReceive,
    },
  });
  return (
    <View {...props}>
      <View style={stylesBlueIcon.boxIncoming}>
        <View style={[stylesBlueIcon.ballIncomingWithoutRotate, stylesBlueIconHooks.ballIncomingWithoutRotate]}>
          <Icon
            {...props}
            name="bolt"
            size={16}
            type="font-awesome"
            color={colors.incomingForegroundColor}
            iconStyle={{ left: 0, marginTop: 6 }}
          />
        </View>
      </View>
    </View>
  );
};

export const BlueTransactionOutgoingIcon = props => {
  const { colors } = useTheme();
  const stylesBlueIconHooks = StyleSheet.create({
    ballOutgoing: {
      backgroundColor: colors.ballOutgoing,
    },
  });
  return (
    <View {...props}>
      <View style={stylesBlueIcon.boxIncoming}>
        <View style={[stylesBlueIcon.ballOutgoing, stylesBlueIconHooks.ballOutgoing]}>
          <Icon {...props} name="arrow-down" size={16} type="font-awesome" color={colors.outgoingForegroundColor} />
        </View>
      </View>
    </View>
  );
};

const sendReceiveScanButtonFontSize =
  PixelRatio.roundToNearestPixel(Dimensions.get('window').width / 26) > 22
    ? 22
    : PixelRatio.roundToNearestPixel(Dimensions.get('window').width / 26);
export const BlueReceiveButtonIcon = props => {
  const { colors } = useTheme();

  return (
    <TouchableOpacity {...props} style={{ flex: 1 }}>
      <View
        style={{
          flex: 1,
          backgroundColor: colors.buttonBackgroundColor,
        }}
      >
        <View style={{ flex: 1, flexDirection: 'row', alignItems: 'center', justifyContent: 'center' }}>
          <View
            style={{
              left: 5,
              backgroundColor: 'transparent',
              transform: [{ rotate: '-45deg' }],
              alignItems: 'center',
              marginRight: 8,
            }}
          >
            <Icon
              {...props}
              name="arrow-down"
              size={sendReceiveScanButtonFontSize}
              type="font-awesome"
              color={colors.buttonAlternativeTextColor}
            />
          </View>
          <Text
            style={{
              color: colors.buttonAlternativeTextColor,
              fontWeight: '500',
              fontSize: sendReceiveScanButtonFontSize,
              left: 5,
              backgroundColor: 'transparent',
            }}
          >
            {loc.receive.header}
          </Text>
        </View>
      </View>
    </TouchableOpacity>
  );
};

export const BlueTransactionListItem = React.memo(({ item, itemPriceUnit = BitcoinUnit.BTC, timeElapsed }) => {
  const [subtitleNumberOfLines, setSubtitleNumberOfLines] = useState(1);
  const { colors } = useTheme();
  const { navigate } = useNavigation();
  const { txMetadata, wallets } = useContext(BlueStorageContext);
  const containerStyle = useMemo(
    () => ({
      backgroundColor: 'transparent',
      borderBottomColor: colors.lightBorder,
      paddingTop: 16,
      paddingBottom: 16,
      paddingRight: 0,
    }),
    [colors.lightBorder],
  );

  const title = useMemo(() => {
    if (item.confirmations === 0) {
      return loc.transactions.pending;
    } else {
      return transactionTimeToReadable(item.received);
    }
  }, [item.confirmations, item.received]);
  const txMemo = txMetadata[item.hash]?.memo ?? '';
  const subtitle = useMemo(() => {
    let sub = item.confirmations < 7 ? loc.formatString(loc.transactions.list_conf, { number: item.confirmations }) : '';
    if (sub !== '') sub += ' ';
    sub += txMemo;
    if (item.memo) sub += item.memo;
    return sub || null;
  }, [txMemo, item.confirmations, item.memo]);

  const rowTitle = useMemo(() => {
    if (item.type === 'user_invoice' || item.type === 'payment_request') {
      if (isNaN(item.value)) {
        item.value = '0';
      }
      const currentDate = new Date();
      const now = (currentDate.getTime() / 1000) | 0;
      const invoiceExpiration = item.timestamp + item.expire_time;

      if (invoiceExpiration > now) {
        return formatBalanceWithoutSuffix(item.value && item.value, itemPriceUnit, true).toString();
      } else if (invoiceExpiration < now) {
        if (item.ispaid) {
          return formatBalanceWithoutSuffix(item.value && item.value, itemPriceUnit, true).toString();
        } else {
          return loc.lnd.expired;
        }
      }
    } else {
      return formatBalanceWithoutSuffix(item.value && item.value, itemPriceUnit, true).toString();
    }
  }, [item, itemPriceUnit]);

  const rowTitleStyle = useMemo(() => {
    let color = colors.successColor;

    if (item.type === 'user_invoice' || item.type === 'payment_request') {
      const currentDate = new Date();
      const now = (currentDate.getTime() / 1000) | 0;
      const invoiceExpiration = item.timestamp + item.expire_time;

      if (invoiceExpiration > now) {
        color = colors.successColor;
      } else if (invoiceExpiration < now) {
        if (item.ispaid) {
          color = colors.successColor;
        } else {
          color = '#9AA0AA';
        }
      }
    } else if (item.value / 100000000 < 0) {
      color = colors.foregroundColor;
    }

    return {
      color,
      fontSize: 14,
      fontWeight: '600',
      textAlign: 'right',
      width: 96,
    };
  }, [item, colors.foregroundColor, colors.successColor]);

  const avatar = useMemo(() => {
    // is it lightning refill tx?
    if (item.category === 'receive' && item.confirmations < 3) {
      return (
        <View style={{ width: 25 }}>
          <BlueTransactionPendingIcon />
        </View>
      );
    }

    if (item.type && item.type === 'bitcoind_tx') {
      return (
        <View style={{ width: 25 }}>
          <BlueTransactionOnchainIcon />
        </View>
      );
    }
    if (item.type === 'paid_invoice') {
      // is it lightning offchain payment?
      return (
        <View style={{ width: 25 }}>
          <BlueTransactionOffchainIcon />
        </View>
      );
    }

    if (item.type === 'user_invoice' || item.type === 'payment_request') {
      if (!item.ispaid) {
        const currentDate = new Date();
        const now = (currentDate.getTime() / 1000) | 0;
        const invoiceExpiration = item.timestamp + item.expire_time;
        if (invoiceExpiration < now) {
          return (
            <View style={{ width: 25 }}>
              <BlueTransactionExpiredIcon />
            </View>
          );
        }
      } else {
        return (
          <View style={{ width: 25 }}>
            <BlueTransactionOffchainIncomingIcon />
          </View>
        );
      }
    }

    if (!item.confirmations) {
      return (
        <View style={{ width: 25 }}>
          <BlueTransactionPendingIcon />
        </View>
      );
    } else if (item.value < 0) {
      return (
        <View style={{ width: 25 }}>
          <BlueTransactionOutgoingIcon />
        </View>
      );
    } else {
      return (
        <View style={{ width: 25 }}>
          <BlueTransactionIncomingIcon />
        </View>
      );
    }
  }, [item]);

  const onPress = useCallback(async () => {
    if (item.hash) {
      navigate('TransactionStatus', { hash: item.hash });
    } else if (item.type === 'user_invoice' || item.type === 'payment_request' || item.type === 'paid_invoice') {
      const lightningWallet = wallets.filter(wallet => {
        if (typeof wallet === 'object') {
          if ('secret' in wallet) {
            return wallet.getSecret() === item.fromWallet;
          }
        }
      });
      if (lightningWallet.length === 1) {
        try {
          // is it a successful lnurl-pay?
          const LN = new Lnurl(false, AsyncStorage);
          let paymentHash = item.payment_hash;
          if (typeof paymentHash === 'object') {
            paymentHash = Buffer.from(paymentHash.data).toString('hex');
          }
          const loaded = await LN.loadSuccessfulPayment(paymentHash);
          if (loaded) {
            NavigationService.navigate('ScanLndInvoiceRoot', {
              screen: 'LnurlPaySuccess',
              params: {
                paymentHash,
                justPaid: false,
                fromWalletID: lightningWallet[0].getID(),
              },
            });
            return;
          }
        } catch (e) {
          console.log(e);
        }

        navigate('LNDViewInvoice', {
          invoice: item,
          walletID: lightningWallet[0].getID(),
          isModal: false,
        });
      }
    }
    // eslint-disable-next-line react-hooks/exhaustive-deps
  }, [item, wallets]);

  const onLongPress = useCallback(() => {
    if (subtitleNumberOfLines === 1) {
      setSubtitleNumberOfLines(0);
    }
  }, [subtitleNumberOfLines]);

  const subtitleProps = useMemo(() => ({ numberOfLines: subtitleNumberOfLines }), [subtitleNumberOfLines]);

  return (
    <View style={{ marginHorizontal: 4 }}>
      <BlueListItem
        leftAvatar={avatar}
        title={title}
        titleNumberOfLines={subtitleNumberOfLines}
        subtitle={subtitle}
        subtitleProps={subtitleProps}
        onPress={onPress}
        onLongPress={onLongPress}
        chevron={false}
        Component={TouchableOpacity}
        rightTitle={rowTitle}
        rightTitleStyle={rowTitleStyle}
        containerStyle={containerStyle}
      />
    </View>
  );
});

const isDesktop = getSystemName() === 'Mac OS X';
<<<<<<< HEAD
export const BlueAddressInput = ({
  isLoading = false,
  address = '',
  placeholder = loc.send.details_address,
  onChangeText,
  onBarScanned,
  launchedBy,
}) => {
  const { colors } = useTheme();
  const choosePhoto = () => {
    ImagePicker.launchImageLibrary(
=======
export class BlueAddressInput extends Component {
  static propTypes = {
    isLoading: PropTypes.bool,
    onChangeText: PropTypes.func,
    onBarScanned: PropTypes.func.isRequired,
    launchedBy: PropTypes.string.isRequired,
    address: PropTypes.string,
    placeholder: PropTypes.string,
  };

  static defaultProps = {
    isLoading: false,
    address: '',
    placeholder: loc.send.details_address,
  };

  choosePhoto = () => {
    launchImageLibrary(
>>>>>>> d0f0808e
      {
        title: null,
        mediaType: 'photo',
        takePhotoButtonTitle: null,
      },
      response => {
        if (response.uri) {
          const uri = Platform.OS === 'ios' ? response.uri.toString().replace('file://', '') : response.uri;
          LocalQRCode.decode(uri, (error, result) => {
            if (!error) {
              onBarScanned(result);
            } else {
              alert(loc.send.qr_error_no_qrcode);
            }
          });
        }
      },
    );
  };

<<<<<<< HEAD
  const takePhoto = () => {
    ImagePicker.launchCamera(
=======
  takePhoto = () => {
    launchCamera(
>>>>>>> d0f0808e
      {
        title: null,
        mediaType: 'photo',
        takePhotoButtonTitle: null,
      },
      response => {
        if (response.uri) {
          const uri = Platform.OS === 'ios' ? response.uri.toString().replace('file://', '') : response.uri;
          LocalQRCode.decode(uri, (error, result) => {
            if (!error) {
              onBarScanned(result);
            } else {
              alert(loc.send.qr_error_no_qrcode);
            }
          });
        } else if (response.error) {
          presentCameraNotAuthorizedAlert(response.error);
        }
      },
    );
  };

  const copyFromClipbard = async () => {
    onBarScanned(await Clipboard.getString());
  };

  const showActionSheet = async () => {
    const isClipboardEmpty = (await Clipboard.getString()).trim().length === 0;
    let copyFromClipboardIndex;
    if (Platform.OS === 'ios') {
      const options = [loc._.cancel, loc.wallets.list_long_choose, isDesktop ? loc.wallets.take_photo : loc.wallets.list_long_scan];
      if (!isClipboardEmpty) {
        options.push(loc.wallets.list_long_clipboard);
        copyFromClipboardIndex = options.length - 1;
      }

      ActionSheet.showActionSheetWithOptions({ options, cancelButtonIndex: 0 }, buttonIndex => {
        if (buttonIndex === 1) {
          choosePhoto();
        } else if (buttonIndex === 2) {
          takePhoto();
        } else if (buttonIndex === copyFromClipboardIndex) {
          copyFromClipbard();
        }
      });
    }
  };

  return (
    <View
      style={{
        flexDirection: 'row',
        borderColor: colors.formBorder,
        borderBottomColor: colors.formBorder,
        borderWidth: 1.0,
        borderBottomWidth: 0.5,
        backgroundColor: colors.inputBackgroundColor,
        minHeight: 44,
        height: 44,
        marginHorizontal: 20,
        alignItems: 'center',
        marginVertical: 8,
        borderRadius: 4,
      }}
    >
      <TextInput
        testID="AddressInput"
        onChangeText={onChangeText}
        placeholder={placeholder}
        numberOfLines={1}
        placeholderTextColor="#81868e"
        value={address}
        style={{ flex: 1, marginHorizontal: 8, minHeight: 33, color: '#81868e' }}
        editable={!isLoading}
        onSubmitEditing={Keyboard.dismiss}
      />
      <TouchableOpacity
        testID="BlueAddressInputScanQrButton"
        disabled={isLoading}
        onPress={() => {
          Keyboard.dismiss();
          if (isDesktop) {
            showActionSheet();
          } else {
            NavigationService.navigate('ScanQRCodeRoot', {
              screen: 'ScanQRCode',
              params: {
                launchedBy,
                onBarScanned,
              },
            });
          }
        }}
        style={{
          height: 36,
          flexDirection: 'row',
          alignItems: 'center',
          justifyContent: 'space-between',
          backgroundColor: colors.scanLabel,
          borderRadius: 4,
          paddingVertical: 4,
          paddingHorizontal: 8,
          marginHorizontal: 4,
        }}
      >
        <Image style={{}} source={require('./img/scan-white.png')} />
        <Text style={{ marginLeft: 4, color: colors.inverseForegroundColor }}>{loc.send.details_scan}</Text>
      </TouchableOpacity>
    </View>
  );
};

BlueAddressInput.propTypes = {
  isLoading: PropTypes.bool,
  onChangeText: PropTypes.func,
  onBarScanned: PropTypes.func.isRequired,
  launchedBy: PropTypes.string.isRequired,
  address: PropTypes.string,
  placeholder: PropTypes.string,
};

export class BlueReplaceFeeSuggestions extends Component {
  static propTypes = {
    onFeeSelected: PropTypes.func.isRequired,
    transactionMinimum: PropTypes.number.isRequired,
  };

  static defaultProps = {
    transactionMinimum: 1,
  };

  state = {
    customFeeValue: '1',
  };

  async componentDidMount() {
    try {
      const cachedNetworkTransactionFees = JSON.parse(await AsyncStorage.getItem(NetworkTransactionFee.StorageKey));

      if (cachedNetworkTransactionFees && 'fastestFee' in cachedNetworkTransactionFees) {
        this.setState({ networkFees: cachedNetworkTransactionFees }, () => this.onFeeSelected(NetworkTransactionFeeType.FAST));
      }
    } catch (_) {}
    const networkFees = await NetworkTransactionFees.recommendedFees();
    this.setState({ networkFees }, () => this.onFeeSelected(NetworkTransactionFeeType.FAST));
  }

  onFeeSelected = selectedFeeType => {
    if (selectedFeeType !== NetworkTransactionFeeType.CUSTOM) {
      Keyboard.dismiss();
    }
    if (selectedFeeType === NetworkTransactionFeeType.FAST) {
      this.props.onFeeSelected(this.state.networkFees.fastestFee);
      this.setState({ selectedFeeType }, () => this.props.onFeeSelected(this.state.networkFees.fastestFee));
    } else if (selectedFeeType === NetworkTransactionFeeType.MEDIUM) {
      this.setState({ selectedFeeType }, () => this.props.onFeeSelected(this.state.networkFees.mediumFee));
    } else if (selectedFeeType === NetworkTransactionFeeType.SLOW) {
      this.setState({ selectedFeeType }, () => this.props.onFeeSelected(this.state.networkFees.slowFee));
    } else if (selectedFeeType === NetworkTransactionFeeType.CUSTOM) {
      this.props.onFeeSelected(Number(this.state.customFeeValue));
    }
  };

  onCustomFeeTextChange = customFee => {
    const customFeeValue = customFee.replace(/[^0-9]/g, '');
    this.setState({ customFeeValue, selectedFeeType: NetworkTransactionFeeType.CUSTOM }, () => {
      this.onFeeSelected(NetworkTransactionFeeType.CUSTOM);
    });
  };

  render() {
    const { networkFees, selectedFeeType } = this.state;

    return (
      <View>
        {networkFees &&
          [
            {
              label: loc.send.fee_fast,
              time: loc.send.fee_10m,
              type: NetworkTransactionFeeType.FAST,
              rate: networkFees.fastestFee,
              active: selectedFeeType === NetworkTransactionFeeType.FAST,
            },
            {
              label: loc.send.fee_medium,
              time: loc.send.fee_3h,
              type: NetworkTransactionFeeType.MEDIUM,
              rate: networkFees.mediumFee,
              active: selectedFeeType === NetworkTransactionFeeType.MEDIUM,
            },
            {
              label: loc.send.fee_slow,
              time: loc.send.fee_1d,
              type: NetworkTransactionFeeType.SLOW,
              rate: networkFees.slowFee,
              active: selectedFeeType === NetworkTransactionFeeType.SLOW,
            },
          ].map(({ label, type, time, rate, active }, index) => (
            <TouchableOpacity
              key={label}
              onPress={() => this.onFeeSelected(type)}
              style={[
                { paddingHorizontal: 16, paddingVertical: 8, marginBottom: 10 },
                active && { borderRadius: 8, backgroundColor: BlueCurrentTheme.colors.incomingBackgroundColor },
              ]}
            >
              <View style={{ justifyContent: 'space-between', flexDirection: 'row', alignItems: 'center' }}>
                <Text style={{ fontSize: 22, color: BlueCurrentTheme.colors.successColor, fontWeight: '600' }}>{label}</Text>
                <View
                  style={{
                    backgroundColor: BlueCurrentTheme.colors.successColor,
                    borderRadius: 5,
                    paddingHorizontal: 6,
                    paddingVertical: 3,
                  }}
                >
                  <Text style={{ color: BlueCurrentTheme.colors.background }}>~{time}</Text>
                </View>
              </View>
              <View style={{ justifyContent: 'flex-end', flexDirection: 'row', alignItems: 'center' }}>
                <Text style={{ color: BlueCurrentTheme.colors.successColor }}>{rate} sat/byte</Text>
              </View>
            </TouchableOpacity>
          ))}
        <TouchableOpacity
          onPress={() => this.customTextInput.focus()}
          style={[
            { paddingHorizontal: 16, paddingVertical: 8, marginBottom: 10 },
            selectedFeeType === NetworkTransactionFeeType.CUSTOM && {
              borderRadius: 8,
              backgroundColor: BlueCurrentTheme.colors.incomingBackgroundColor,
            },
          ]}
        >
          <View style={{ justifyContent: 'space-between', flexDirection: 'row', alignItems: 'center' }}>
            <Text style={{ fontSize: 22, color: BlueCurrentTheme.colors.successColor, fontWeight: '600' }}>{loc.send.fee_custom}</Text>
          </View>
          <View style={{ justifyContent: 'space-between', flexDirection: 'row', alignItems: 'center', marginTop: 5 }}>
            <TextInput
              onChangeText={this.onCustomFeeTextChange}
              keyboardType="numeric"
              value={this.state.customFeeValue}
              ref={ref => (this.customTextInput = ref)}
              maxLength={9}
              style={{
                backgroundColor: BlueCurrentTheme.colors.inputBackgroundColor,
                borderBottomColor: BlueCurrentTheme.colors.formBorder,
                borderBottomWidth: 0.5,
                borderColor: BlueCurrentTheme.colors.formBorder,
                borderRadius: 4,
                borderWidth: 1.0,
                color: '#81868e',
                flex: 1,
                marginRight: 10,
                minHeight: 33,
                paddingRight: 5,
                paddingLeft: 5,
              }}
              onFocus={() => this.onCustomFeeTextChange(this.state.customFeeValue)}
              defaultValue={`${this.props.transactionMinimum}`}
              placeholder={loc.send.fee_satbyte}
              placeholderTextColor="#81868e"
              inputAccessoryViewID={BlueDismissKeyboardInputAccessory.InputAccessoryViewID}
            />
            <Text style={{ color: BlueCurrentTheme.colors.successColor }}>sat/byte</Text>
          </View>
        </TouchableOpacity>
        <BlueText style={{ color: BlueCurrentTheme.colors.alternativeTextColor }}>
          {loc.formatString(loc.send.fee_replace_min, { min: this.props.transactionMinimum })}
        </BlueText>
      </View>
    );
  }
}

export class BlueBitcoinAmount extends Component {
  static propTypes = {
    isLoading: PropTypes.bool,
    /**
     * amount is a sting thats always in current unit denomination, e.g. '0.001' or '9.43' or '10000'
     */
    amount: PropTypes.oneOfType([PropTypes.number, PropTypes.string]),
    /**
     * callback that returns currently typed amount, in current denomination, e.g. 0.001 or 10000 or $9.34
     * (btc, sat, fiat)
     */
    onChangeText: PropTypes.func,
    /**
     * callback thats fired to notify of currently selected denomination, returns <BitcoinUnit.*>
     */
    onAmountUnitChange: PropTypes.func,
    disabled: PropTypes.bool,
  };

  /**
   * cache of conversions  fiat amount => satoshi
   * @type {{}}
   */
  static conversionCache = {};

  static getCachedSatoshis(amount) {
    return BlueBitcoinAmount.conversionCache[amount + BitcoinUnit.LOCAL_CURRENCY] || false;
  }

  static setCachedSatoshis(amount, sats) {
    BlueBitcoinAmount.conversionCache[amount + BitcoinUnit.LOCAL_CURRENCY] = sats;
  }

  constructor(props) {
    super(props);
    this.state = { unit: props.unit || BitcoinUnit.BTC, previousUnit: BitcoinUnit.SATS };
  }

  /**
   * here we must recalculate old amont value (which was denominated in `previousUnit`) to new denomination `newUnit`
   * and fill this value in input box, so user can switch between, for example, 0.001 BTC <=> 100000 sats
   *
   * @param previousUnit {string} one of {BitcoinUnit.*}
   * @param newUnit {string} one of {BitcoinUnit.*}
   */
  onAmountUnitChange(previousUnit, newUnit) {
    const amount = this.props.amount || 0;
    console.log('was:', amount, previousUnit, '; converting to', newUnit);
    let sats = 0;
    switch (previousUnit) {
      case BitcoinUnit.BTC:
        sats = new BigNumber(amount).multipliedBy(100000000).toString();
        break;
      case BitcoinUnit.SATS:
        sats = amount;
        break;
      case BitcoinUnit.LOCAL_CURRENCY:
        sats = new BigNumber(currency.fiatToBTC(amount)).multipliedBy(100000000).toString();
        break;
    }
    if (previousUnit === BitcoinUnit.LOCAL_CURRENCY && BlueBitcoinAmount.conversionCache[amount + previousUnit]) {
      // cache hit! we reuse old value that supposedly doesnt have rounding errors
      sats = BlueBitcoinAmount.conversionCache[amount + previousUnit];
    }
    console.log('so, in sats its', sats);

    const newInputValue = formatBalancePlain(sats, newUnit, false);
    console.log('and in', newUnit, 'its', newInputValue);

    if (newUnit === BitcoinUnit.LOCAL_CURRENCY && previousUnit === BitcoinUnit.SATS) {
      // we cache conversion, so when we will need reverse conversion there wont be a rounding error
      BlueBitcoinAmount.conversionCache[newInputValue + newUnit] = amount;
    }
    this.props.onChangeText(newInputValue);
    if (this.props.onAmountUnitChange) this.props.onAmountUnitChange(newUnit);
  }

  /**
   * responsible for cycling currently selected denomination, BTC->SAT->LOCAL_CURRENCY->BTC
   */
  changeAmountUnit = () => {
    let previousUnit = this.state.unit;
    let newUnit;
    if (previousUnit === BitcoinUnit.BTC) {
      newUnit = BitcoinUnit.SATS;
    } else if (previousUnit === BitcoinUnit.SATS) {
      newUnit = BitcoinUnit.LOCAL_CURRENCY;
    } else if (previousUnit === BitcoinUnit.LOCAL_CURRENCY) {
      newUnit = BitcoinUnit.BTC;
    } else {
      newUnit = BitcoinUnit.BTC;
      previousUnit = BitcoinUnit.SATS;
    }
    this.setState({ unit: newUnit, previousUnit }, () => this.onAmountUnitChange(previousUnit, newUnit));
  };

  maxLength = () => {
    switch (this.state.unit) {
      case BitcoinUnit.BTC:
        return 10;
      case BitcoinUnit.SATS:
        return 15;
      default:
        return 15;
    }
  };

  textInput = React.createRef();

  handleTextInputOnPress = () => {
    this.textInput.current.focus();
  };

  render() {
    const amount = this.props.amount || 0;
    let secondaryDisplayCurrency = formatBalanceWithoutSuffix(amount, BitcoinUnit.LOCAL_CURRENCY, false);

    // if main display is sat or btc - secondary display is fiat
    // if main display is fiat - secondary dislay is btc
    let sat;
    switch (this.state.unit) {
      case BitcoinUnit.BTC:
        sat = new BigNumber(amount).multipliedBy(100000000).toString();
        secondaryDisplayCurrency = formatBalanceWithoutSuffix(sat, BitcoinUnit.LOCAL_CURRENCY, false);
        break;
      case BitcoinUnit.SATS:
        secondaryDisplayCurrency = formatBalanceWithoutSuffix((isNaN(amount) ? 0 : amount).toString(), BitcoinUnit.LOCAL_CURRENCY, false);
        break;
      case BitcoinUnit.LOCAL_CURRENCY:
        secondaryDisplayCurrency = currency.fiatToBTC(parseFloat(isNaN(amount) ? 0 : amount));
        if (BlueBitcoinAmount.conversionCache[isNaN(amount) ? 0 : amount + BitcoinUnit.LOCAL_CURRENCY]) {
          // cache hit! we reuse old value that supposedly doesn't have rounding errors
          const sats = BlueBitcoinAmount.conversionCache[isNaN(amount) ? 0 : amount + BitcoinUnit.LOCAL_CURRENCY];
          secondaryDisplayCurrency = currency.satoshiToBTC(sats);
        }
        break;
    }

    if (amount === BitcoinUnit.MAX) secondaryDisplayCurrency = ''; // we don't want to display NaN
    return (
      <TouchableWithoutFeedback disabled={this.props.pointerEvents === 'none'} onPress={() => this.textInput.focus()}>
        <View style={{ flexDirection: 'row', justifyContent: 'space-between' }}>
          {!this.props.disabled && <View style={{ alignSelf: 'center', padding: amount === BitcoinUnit.MAX ? 0 : 15 }} />}
          <View style={{ flex: 1 }}>
            <View
              style={{ flexDirection: 'row', alignContent: 'space-between', justifyContent: 'center', paddingTop: 16, paddingBottom: 2 }}
            >
              {this.state.unit === BitcoinUnit.LOCAL_CURRENCY && amount !== BitcoinUnit.MAX && (
                <Text
                  style={{
                    color: this.props.disabled
                      ? BlueCurrentTheme.colors.buttonDisabledTextColor
                      : BlueCurrentTheme.colors.alternativeTextColor2,
                    fontSize: 18,
                    marginHorizontal: 4,
                    fontWeight: 'bold',
                    alignSelf: 'center',
                    justifyContent: 'center',
                  }}
                >
                  {currency.getCurrencySymbol() + ' '}
                </Text>
              )}
              <TextInput
                {...this.props}
                testID="BitcoinAmountInput"
                keyboardType="numeric"
                adjustsFontSizeToFit
                onChangeText={text => {
                  text = text.trim();
                  if (this.state.unit !== BitcoinUnit.LOCAL_CURRENCY) {
                    text = text.replace(',', '.');
                    const split = text.split('.');
                    if (split.length >= 2) {
                      text = `${parseInt(split[0], 10)}.${split[1]}`;
                    } else {
                      text = `${parseInt(split[0], 10)}`;
                    }

                    text = this.state.unit === BitcoinUnit.BTC ? text.replace(/[^0-9.]/g, '') : text.replace(/[^0-9]/g, '');

                    if (text.startsWith('.')) {
                      text = '0.';
                    }
                  } else if (this.state.unit === BitcoinUnit.LOCAL_CURRENCY) {
                    text = text.replace(/,/gi, '');
                    if (text.split('.').length > 2) {
                      // too many dots. stupid code to remove all but first dot:
                      let rez = '';
                      let first = true;
                      for (const part of text.split('.')) {
                        rez += part;
                        if (first) {
                          rez += '.';
                          first = false;
                        }
                      }
                      text = rez;
                    }
                    text = text.replace(/[^\d.,-]/g, ''); // remove all but numbers, dots & commas
                    text = text.replace(/(\..*)\./g, '$1');
                  }
                  this.props.onChangeText(text);
                }}
                onBlur={() => {
                  if (this.props.onBlur) this.props.onBlur();
                }}
                onFocus={() => {
                  if (this.props.onFocus) this.props.onFocus();
                }}
                placeholder="0"
                maxLength={this.maxLength()}
                ref={textInput => (this.textInput = textInput)}
                editable={!this.props.isLoading && !this.props.disabled}
                value={parseFloat(amount) >= 0 || amount === BitcoinUnit.MAX ? amount : undefined}
                placeholderTextColor={
                  this.props.disabled ? BlueCurrentTheme.colors.buttonDisabledTextColor : BlueCurrentTheme.colors.alternativeTextColor2
                }
                style={{
                  color: this.props.disabled
                    ? BlueCurrentTheme.colors.buttonDisabledTextColor
                    : BlueCurrentTheme.colors.alternativeTextColor2,
                  fontWeight: 'bold',
                  fontSize: amount.length > 10 ? 20 : 36,
                }}
              />
              {this.state.unit !== BitcoinUnit.LOCAL_CURRENCY && amount !== BitcoinUnit.MAX && (
                <Text
                  style={{
                    color: this.props.disabled
                      ? BlueCurrentTheme.colors.buttonDisabledTextColor
                      : BlueCurrentTheme.colors.alternativeTextColor2,
                    fontSize: 15,
                    marginHorizontal: 4,
                    fontWeight: '600',
                    alignSelf: 'center',
                    justifyContent: 'center',
                  }}
                >
                  {' ' + this.state.unit}
                </Text>
              )}
            </View>
            <View style={{ alignItems: 'center', marginBottom: 22 }}>
              <Text style={{ fontSize: 16, color: '#9BA0A9', fontWeight: '600' }}>
                {this.state.unit === BitcoinUnit.LOCAL_CURRENCY && amount !== BitcoinUnit.MAX
                  ? removeTrailingZeros(secondaryDisplayCurrency)
                  : secondaryDisplayCurrency}
                {this.state.unit === BitcoinUnit.LOCAL_CURRENCY && amount !== BitcoinUnit.MAX ? ` ${BitcoinUnit.BTC}` : null}
              </Text>
            </View>
          </View>
          {!this.props.disabled && amount !== BitcoinUnit.MAX && (
            <TouchableOpacity
              testID="changeAmountUnitButton"
              style={{ alignSelf: 'center', marginRight: 16, paddingLeft: 16, paddingVertical: 16 }}
              onPress={this.changeAmountUnit}
            >
              <Image source={require('./img/round-compare-arrows-24-px.png')} />
            </TouchableOpacity>
          )}
        </View>
      </TouchableWithoutFeedback>
    );
  }
}
const styles = StyleSheet.create({
  balanceBlur: {
    height: 30,
    width: 100,
    marginRight: 16,
  },
});

export function BlueBigCheckmark({ style }) {
  const defaultStyles = {
    backgroundColor: '#ccddf9',
    width: 120,
    height: 120,
    borderRadius: 60,
    alignSelf: 'center',
    justifyContent: 'center',
    marginTop: 0,
    marginBottom: 0,
  };
  const mergedStyles = { ...defaultStyles, ...style };
  return (
    <View style={mergedStyles}>
      <Icon name="check" size={50} type="font-awesome" color="#0f5cc0" />
    </View>
  );
}

const tabsStyles = StyleSheet.create({
  root: {
    flexDirection: 'row',
    height: 50,
    borderColor: '#e3e3e3',
    borderBottomWidth: 1,
  },
  tabRoot: {
    flex: 1,
    justifyContent: 'center',
    alignItems: 'center',
    borderColor: 'white',
    borderBottomWidth: 2,
  },
});

export const BlueTabs = ({ active, onSwitch, tabs }) => (
  <View style={[tabsStyles.root, isIpad && { marginBottom: 30 }]}>
    {tabs.map((Tab, i) => (
      <TouchableOpacity
        key={i}
        onPress={() => onSwitch(i)}
        style={[
          tabsStyles.tabRoot,
          active === i && {
            borderColor: BlueCurrentTheme.colors.buttonAlternativeTextColor,
            borderBottomWidth: 2,
          },
        ]}
      >
        <Tab active={active === i} />
      </TouchableOpacity>
    ))}
  </View>
);

export class DynamicQRCode extends Component {
  constructor() {
    super();
    const qrCodeHeight = height > width ? width - 40 : width / 3;
    const qrCodeMaxHeight = 370;
    this.state = {
      index: 0,
      total: 0,
      qrCodeHeight: Math.min(qrCodeHeight, qrCodeMaxHeight),
      intervalHandler: null,
    };
  }

  fragments = [];

  componentDidMount() {
    const { value, capacity = 800 } = this.props;
    this.fragments = encodeUR(value, capacity);
    this.setState(
      {
        total: this.fragments.length,
      },
      () => {
        this.startAutoMove();
      },
    );
  }

  moveToNextFragment = () => {
    const { index, total } = this.state;
    if (index === total - 1) {
      this.setState({
        index: 0,
      });
    } else {
      this.setState(state => ({
        index: state.index + 1,
      }));
    }
  };

  startAutoMove = () => {
    if (!this.state.intervalHandler)
      this.setState(() => ({
        intervalHandler: setInterval(this.moveToNextFragment, 500),
      }));
  };

  stopAutoMove = () => {
    clearInterval(this.state.intervalHandler);
    this.setState(() => ({
      intervalHandler: null,
    }));
  };

  moveToPreviousFragment = () => {
    const { index, total } = this.state;
    if (index > 0) {
      this.setState(state => ({
        index: state.index - 1,
      }));
    } else {
      this.setState(state => ({
        index: total - 1,
      }));
    }
  };

  render() {
    const currentFragment = this.fragments[this.state.index];
    return currentFragment ? (
      <View style={animatedQRCodeStyle.container}>
        <BlueSpacing20 />
        <View style={animatedQRCodeStyle.qrcodeContainer}>
          <QRCode
            value={currentFragment.toUpperCase()}
            size={this.state.qrCodeHeight}
            color="#000000"
            logoBackgroundColor={BlueCurrentTheme.colors.brandingColor}
            backgroundColor="#FFFFFF"
            ecl="L"
          />
        </View>
        <BlueSpacing20 />
        <View>
          <Text style={animatedQRCodeStyle.text}>
            {loc.formatString(loc._.of, { number: this.state.index + 1, total: this.state.total })}
          </Text>
        </View>
        <BlueSpacing20 />
        <View style={animatedQRCodeStyle.controller}>
          <TouchableOpacity
            style={[animatedQRCodeStyle.button, { width: '25%', alignItems: 'flex-start' }]}
            onPress={this.moveToPreviousFragment}
          >
            <Text style={animatedQRCodeStyle.text}>{loc.send.dynamic_prev}</Text>
          </TouchableOpacity>
          <TouchableOpacity
            style={[animatedQRCodeStyle.button, { width: '50%' }]}
            onPress={this.state.intervalHandler ? this.stopAutoMove : this.startAutoMove}
          >
            <Text style={animatedQRCodeStyle.text}>{this.state.intervalHandler ? loc.send.dynamic_stop : loc.send.dynamic_start}</Text>
          </TouchableOpacity>
          <TouchableOpacity
            style={[animatedQRCodeStyle.button, { width: '25%', alignItems: 'flex-end' }]}
            onPress={this.moveToNextFragment}
          >
            <Text style={animatedQRCodeStyle.text}>{loc.send.dynamic_next}</Text>
          </TouchableOpacity>
        </View>
      </View>
    ) : (
      <View>
        <Text>{loc.send.dynamic_init}</Text>
      </View>
    );
  }
}

const animatedQRCodeStyle = StyleSheet.create({
  container: {
    flex: 1,
    flexDirection: 'column',
    alignItems: 'center',
  },
  qrcodeContainer: {
    alignItems: 'center',
    justifyContent: 'center',
    borderWidth: 6,
    borderRadius: 8,
    borderColor: '#FFFFFF',
    margin: 6,
  },
  controller: {
    width: '90%',
    flexDirection: 'row',
    justifyContent: 'space-between',
    alignItems: 'center',
    borderRadius: 25,
    height: 45,
    paddingHorizontal: 18,
  },
  button: {
    alignItems: 'center',
    height: 45,
    justifyContent: 'center',
  },
  text: {
    fontSize: 14,
    color: BlueCurrentTheme.colors.foregroundColor,
    fontWeight: 'bold',
  },
});<|MERGE_RESOLUTION|>--- conflicted
+++ resolved
@@ -1624,7 +1624,6 @@
 });
 
 const isDesktop = getSystemName() === 'Mac OS X';
-<<<<<<< HEAD
 export const BlueAddressInput = ({
   isLoading = false,
   address = '',
@@ -1635,27 +1634,7 @@
 }) => {
   const { colors } = useTheme();
   const choosePhoto = () => {
-    ImagePicker.launchImageLibrary(
-=======
-export class BlueAddressInput extends Component {
-  static propTypes = {
-    isLoading: PropTypes.bool,
-    onChangeText: PropTypes.func,
-    onBarScanned: PropTypes.func.isRequired,
-    launchedBy: PropTypes.string.isRequired,
-    address: PropTypes.string,
-    placeholder: PropTypes.string,
-  };
-
-  static defaultProps = {
-    isLoading: false,
-    address: '',
-    placeholder: loc.send.details_address,
-  };
-
-  choosePhoto = () => {
     launchImageLibrary(
->>>>>>> d0f0808e
       {
         title: null,
         mediaType: 'photo',
@@ -1676,13 +1655,8 @@
     );
   };
 
-<<<<<<< HEAD
   const takePhoto = () => {
-    ImagePicker.launchCamera(
-=======
-  takePhoto = () => {
     launchCamera(
->>>>>>> d0f0808e
       {
         title: null,
         mediaType: 'photo',
