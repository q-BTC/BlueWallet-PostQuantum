/* eslint react/prop-types: "off", react-native/no-inline-styles: "off" */
import React, { Component, useState, useMemo, useCallback, useContext, useRef } from 'react';
import PropTypes from 'prop-types';
import { Icon, Input, Text, Header, ListItem, Avatar } from 'react-native-elements';
import {
  ActivityIndicator,
  Alert,
  Animated,
  Dimensions,
  Image,
  InputAccessoryView,
  Keyboard,
  KeyboardAvoidingView,
  Linking,
  PixelRatio,
  Platform,
  PlatformColor,
  SafeAreaView,
  StyleSheet,
  Switch,
  TextInput,
  TouchableOpacity,
<<<<<<< HEAD
  UIManager,
=======
  TouchableWithoutFeedback,
>>>>>>> d9e55837
  View,
} from 'react-native';
import Clipboard from '@react-native-community/clipboard';
import LinearGradient from 'react-native-linear-gradient';
import { LightningCustodianWallet, MultisigHDWallet } from './class';
import { BitcoinUnit } from './models/bitcoinUnits';
import * as NavigationService from './NavigationService';
import WalletGradient from './class/wallet-gradient';
import { BlurView } from '@react-native-community/blur';
import NetworkTransactionFees, { NetworkTransactionFee, NetworkTransactionFeeType } from './models/networkTransactionFees';
import Biometric from './class/biometrics';
import { encodeUR } from 'bc-ur/dist';
import QRCode from 'react-native-qrcode-svg';
import AsyncStorage from '@react-native-async-storage/async-storage';
import { useNavigation, useTheme } from '@react-navigation/native';
import { BlueCurrentTheme } from './components/themes';
import loc, { formatBalance, formatBalanceWithoutSuffix, transactionTimeToReadable } from './loc';
import Lnurl from './class/lnurl';
import { BlueStorageContext } from './blue_modules/storage-context';
import ToolTipMenu from './components/TooltipMenu';

/** @type {AppStorage} */
const { height, width } = Dimensions.get('window');
const aspectRatio = height / width;
let isIpad;
if (aspectRatio > 1.6) {
  isIpad = false;
} else {
  isIpad = true;
}
// eslint-disable-next-line no-unused-expressions
Platform.OS === 'android' ? (ActivityIndicator.defaultProps.color = PlatformColor('?attr/colorControlActivated')) : null;

export const BlueButton = props => {
  const { colors } = useTheme();

  let backgroundColor = props.backgroundColor ? props.backgroundColor : colors.mainColor || BlueCurrentTheme.colors.mainColor;
  let fontColor = props.buttonTextColor || colors.buttonTextColor;
  if (props.disabled === true) {
    backgroundColor = colors.buttonDisabledBackgroundColor;
    fontColor = colors.buttonDisabledTextColor;
  }

  return (
    <TouchableOpacity
      style={{
        flex: 1,
        borderWidth: 0.7,
        borderColor: 'transparent',
        backgroundColor: backgroundColor,
        minHeight: 45,
        height: 45,
        maxHeight: 45,
        borderRadius: 25,
        justifyContent: 'center',
        alignItems: 'center',
        paddingHorizontal: 16,
      }}
      {...props}
    >
      <View style={{ flexDirection: 'row', justifyContent: 'center', alignItems: 'center' }}>
        {props.icon && <Icon name={props.icon.name} type={props.icon.type} color={props.icon.color} />}
        {props.title && <Text style={{ marginHorizontal: 8, fontSize: 16, color: fontColor, fontWeight: '500' }}>{props.title}</Text>}
      </View>
    </TouchableOpacity>
  );
};

export const SecondButton = props => {
  const { colors } = useTheme();
  let backgroundColor = props.backgroundColor ? props.backgroundColor : colors.buttonBlueBackgroundColor;
  let fontColor = colors.buttonTextColor;
  if (props.disabled === true) {
    backgroundColor = colors.buttonDisabledBackgroundColor;
    fontColor = colors.buttonDisabledTextColor;
  }

  return (
    <TouchableOpacity
      style={{
        flex: 1,
        borderWidth: 0.7,
        borderColor: 'transparent',
        backgroundColor: backgroundColor,
        minHeight: 45,
        height: 45,
        maxHeight: 45,
        borderRadius: 25,
        justifyContent: 'center',
        alignItems: 'center',
      }}
      {...props}
    >
      <View style={{ flexDirection: 'row', justifyContent: 'center', alignItems: 'center' }}>
        {props.icon && <Icon name={props.icon.name} type={props.icon.type} color={props.icon.color} />}
        {props.title && <Text style={{ marginHorizontal: 8, fontSize: 16, color: fontColor }}>{props.title}</Text>}
      </View>
    </TouchableOpacity>
  );
};

export const BitcoinButton = props => {
  const { colors } = useTheme();
  return (
    <TouchableOpacity testID={props.testID} onPress={props.onPress}>
      <View
        style={{
          borderColor: (props.active && colors.newBlue) || colors.buttonDisabledBackgroundColor,
          borderWidth: 1.5,
          borderRadius: 8,
          backgroundColor: colors.buttonDisabledBackgroundColor,
          minWidth: props.style.width,
          minHeight: props.style.height,
          height: props.style.height,
          flex: 1,
          marginBottom: 8,
        }}
      >
        <View style={{ marginHorizontal: 16, marginVertical: 10, flexDirection: 'row', alignItems: 'center' }}>
          <View>
            <Image style={{ width: 34, height: 34, marginRight: 8 }} source={require('./img/addWallet/bitcoin.png')} />
          </View>
          <View>
            <Text style={{ color: colors.newBlue, fontWeight: 'bold', fontSize: 18 }}>{loc.wallets.add_bitcoin}</Text>
            <Text style={{ color: colors.alternativeTextColor, fontSize: 13, fontWeight: '500' }}>{loc.wallets.add_bitcoin_explain}</Text>
          </View>
        </View>
      </View>
    </TouchableOpacity>
  );
};

export const VaultButton = props => {
  const { colors } = useTheme();
  return (
    <TouchableOpacity testID={props.testID} onPress={props.onPress}>
      <View
        style={{
          borderColor: (props.active && colors.foregroundColor) || colors.buttonDisabledBackgroundColor,
          borderWidth: 1.5,
          borderRadius: 8,
          backgroundColor: colors.buttonDisabledBackgroundColor,
          minWidth: props.style.width,
          minHeight: props.style.height,
          height: props.style.height,
          flex: 1,
        }}
      >
        <View style={{ marginHorizontal: 16, marginVertical: 10, flexDirection: 'row', alignItems: 'center' }}>
          <View>
            <Image style={{ width: 34, height: 34, marginRight: 8 }} source={require('./img/addWallet/vault.png')} />
          </View>
          <View>
            <Text style={{ color: colors.foregroundColor, fontWeight: 'bold', fontSize: 18 }}>{loc.multisig.multisig_vault}</Text>
            <Text style={{ color: colors.alternativeTextColor, fontSize: 13, fontWeight: '500' }}>
              {loc.multisig.multisig_vault_explain}
            </Text>
          </View>
        </View>
      </View>
    </TouchableOpacity>
  );
};

export const LightningButton = props => {
  const { colors } = useTheme();
  return (
    <TouchableOpacity onPress={props.onPress}>
      <View
        style={{
          borderColor: (props.active && colors.lnborderColor) || colors.buttonDisabledBackgroundColor,
          borderWidth: 1.5,
          borderRadius: 8,
          backgroundColor: colors.buttonDisabledBackgroundColor,
          minWidth: props.style.width,
          minHeight: props.style.height,
          height: props.style.height,
          flex: 1,
          marginBottom: 8,
        }}
      >
        <View style={{ marginHorizontal: 16, marginVertical: 10, flexDirection: 'row', alignItems: 'center' }}>
          <View>
            <Image style={{ width: 34, height: 34, marginRight: 8 }} source={require('./img/addWallet/lightning.png')} />
          </View>
          <View>
            <Text style={{ color: colors.lnborderColor, fontWeight: 'bold', fontSize: 18 }}>{loc.wallets.add_lightning}</Text>
            <Text style={{ color: colors.alternativeTextColor, fontSize: 13, fontWeight: '500' }}>{loc.wallets.add_lightning_explain}</Text>
          </View>
        </View>
      </View>
    </TouchableOpacity>
  );
};

export class BlueWalletNavigationHeader extends Component {
  static propTypes = {
    wallet: PropTypes.shape().isRequired,
    onWalletUnitChange: PropTypes.func,
  };

  static getDerivedStateFromProps(props, state) {
    return { wallet: props.wallet, onWalletUnitChange: props.onWalletUnitChange, allowOnchainAddress: state.allowOnchainAddress };
  }

  static contextType = BlueStorageContext;
  walletBalanceText = React.createRef();
  tooltip = React.createRef();
  constructor(props) {
    super(props);
    this.state = {
      wallet: props.wallet,
      walletPreviousPreferredUnit: props.wallet.getPreferredBalanceUnit(),
      showManageFundsButton: false,
    };
  }

  handleCopyPress = _item => {
    Clipboard.setString(formatBalance(this.state.wallet.getBalance(), this.state.wallet.getPreferredBalanceUnit()).toString());
  };

  componentDidMount() {
    if (this.state.wallet.type === LightningCustodianWallet.type) {
      this.state.wallet
        .allowOnchainAddress()
        .then(value => this.setState({ allowOnchainAddress: value }))
        .catch(e => console.log('This Lndhub wallet does not have an onchain address API.'));
    }
  }

  handleBalanceVisibility = async _item => {
    const wallet = this.state.wallet;

    const isBiometricsEnabled = await Biometric.isBiometricUseCapableAndEnabled();

    if (isBiometricsEnabled && wallet.hideBalance) {
      if (!(await Biometric.unlockWithBiometrics())) {
        return this.props.navigation.goBack();
      }
    }

    wallet.hideBalance = !wallet.hideBalance;
    this.setState({ wallet });
    await this.context.saveToDisk();
  };

  changeWalletBalanceUnit = () => {
    let walletPreviousPreferredUnit = this.state.wallet.getPreferredBalanceUnit();
    const wallet = this.state.wallet;
    if (walletPreviousPreferredUnit === BitcoinUnit.BTC) {
      wallet.preferredBalanceUnit = BitcoinUnit.SATS;
      walletPreviousPreferredUnit = BitcoinUnit.BTC;
    } else if (walletPreviousPreferredUnit === BitcoinUnit.SATS) {
      wallet.preferredBalanceUnit = BitcoinUnit.LOCAL_CURRENCY;
      walletPreviousPreferredUnit = BitcoinUnit.SATS;
    } else if (walletPreviousPreferredUnit === BitcoinUnit.LOCAL_CURRENCY) {
      wallet.preferredBalanceUnit = BitcoinUnit.BTC;
      walletPreviousPreferredUnit = BitcoinUnit.BTC;
    } else {
      wallet.preferredBalanceUnit = BitcoinUnit.BTC;
      walletPreviousPreferredUnit = BitcoinUnit.BTC;
    }

    this.setState({ wallet, walletPreviousPreferredUnit: walletPreviousPreferredUnit }, () => {
      this.props.onWalletUnitChange(wallet);
    });
  };

  manageFundsPressed = () => {
    this.props.onManageFundsPressed();
  };

  showToolTipMenu = () => {
    this.tooltip.current.showMenu();
  };

  render() {
    const balance =
      !this.state.wallet.hideBalance &&
      formatBalance(this.state.wallet.getBalance(), this.state.wallet.getPreferredBalanceUnit(), true).toString();

    return (
      <LinearGradient
        colors={WalletGradient.gradientsFor(this.state.wallet.type)}
        style={{ padding: 15, minHeight: 140, justifyContent: 'center' }}
        {...WalletGradient.linearGradientProps(this.state.wallet.type)}
      >
        <Image
          source={(() => {
            switch (this.state.wallet.type) {
              case LightningCustodianWallet.type:
                return require('./img/lnd-shape.png');
              case MultisigHDWallet.type:
                return require('./img/vault-shape.png');
              default:
                return require('./img/btc-shape.png');
            }
          })()}
          style={{
            width: 99,
            height: 94,
            position: 'absolute',
            bottom: 0,
            right: 0,
          }}
        />
        <Text
          numberOfLines={1}
          style={{
            backgroundColor: 'transparent',
            fontSize: 19,
            color: '#fff',
          }}
        >
          {this.state.wallet.getLabel()}
        </Text>
        <ToolTipMenu
          ref={this.tooltip}
          anchorRef={this.walletBalanceText}
          actions={
            this.state.wallet.hideBalance
              ? [
                  {
                    id: 'walletBalanceVisibility',
                    text: loc.transactions.details_balance_show,
                    onPress: this.handleBalanceVisibility,
                  },
                ]
              : [
                  {
                    id: 'walletBalanceVisibility',
                    text: loc.transactions.details_balance_hide,
                    onPress: this.handleBalanceVisibility,
                  },
                  {
                    id: 'copyToClipboard',
                    text: loc.transactions.details_copy,
                    onPress: this.handleCopyPress,
                  },
                ]
          }
        />
        <TouchableOpacity
          style={styles.balance}
          onPress={this.changeWalletBalanceUnit}
          ref={this.walletBalanceText}
          onLongPress={this.showToolTipMenu}
        >
          {this.state.wallet.hideBalance ? (
            <BluePrivateBalance />
          ) : (
            <Text
              testID="WalletBalance"
              key={balance} // force component recreation on balance change. To fix right-to-left languages, like Farsi
              numberOfLines={1}
              adjustsFontSizeToFit
              style={{
                backgroundColor: 'transparent',
                fontWeight: 'bold',
                fontSize: 36,
                color: '#fff',
              }}
            >
              {balance}
            </Text>
          )}
        </TouchableOpacity>
        {this.state.wallet.type === LightningCustodianWallet.type && this.state.allowOnchainAddress && (
          <TouchableOpacity onPress={this.manageFundsPressed}>
            <View
              style={{
                marginTop: 14,
                marginBottom: 10,
                backgroundColor: 'rgba(255,255,255,0.2)',
                borderRadius: 9,
                minHeight: 39,
                alignSelf: 'flex-start',
                paddingHorizontal: 12,
                height: 39,
                justifyContent: 'center',
                alignItems: 'center',
              }}
            >
              <Text
                style={{
                  fontWeight: '500',
                  fontSize: 14,
                  color: '#FFFFFF',
                }}
              >
                {loc.lnd.title}
              </Text>
            </View>
          </TouchableOpacity>
        )}
        {this.state.wallet.type === MultisigHDWallet.type && (
          <TouchableOpacity onPress={this.manageFundsPressed}>
            <View
              style={{
                marginTop: 14,
                marginBottom: 10,
                backgroundColor: 'rgba(255,255,255,0.2)',
                borderRadius: 9,
                minHeight: 39,
                alignSelf: 'flex-start',
                paddingHorizontal: 12,
                height: 39,
                justifyContent: 'center',
                alignItems: 'center',
              }}
            >
              <Text
                style={{
                  fontWeight: '500',
                  fontSize: 14,
                  color: '#FFFFFF',
                }}
              >
                {loc.multisig.manage_keys}
              </Text>
            </View>
          </TouchableOpacity>
        )}
      </LinearGradient>
    );
  }
}

export const BlueButtonLink = props => {
  const { colors } = useTheme();
  return (
    <TouchableOpacity
      style={{
        minHeight: 60,
        minWidth: 100,
        justifyContent: 'center',
      }}
      {...props}
    >
      <Text style={{ color: colors.foregroundColor, textAlign: 'center', fontSize: 16 }}>{props.title}</Text>
    </TouchableOpacity>
  );
};

export const BlueAlertWalletExportReminder = ({ onSuccess = () => {}, onFailure }) => {
  Alert.alert(
    loc.wallets.details_title,
    loc.pleasebackup.ask,
    [
      { text: loc.pleasebackup.ask_yes, onPress: onSuccess, style: 'cancel' },
      { text: loc.pleasebackup.ask_no, onPress: onFailure },
    ],
    { cancelable: false },
  );
};

export const BluePrivateBalance = () => {
  return Platform.select({
    ios: (
      <View style={{ flexDirection: 'row', marginTop: 13 }}>
        <BlurView style={styles.balanceBlur} blurType="light" blurAmount={25} />
        <Icon name="eye-slash" type="font-awesome" color="#FFFFFF" />
      </View>
    ),
    android: (
      <View style={{ flexDirection: 'row', marginTop: 13 }}>
        <View style={{ backgroundColor: '#FFFFFF', opacity: 0.5, height: 30, width: 100, marginRight: 8 }} />
        <Icon name="eye-slash" type="font-awesome" color="#FFFFFF" />
      </View>
    ),
  });
};

export const BlueCopyToClipboardButton = ({ stringToCopy, displayText = false }) => {
  return (
    <TouchableOpacity onPress={() => Clipboard.setString(stringToCopy)}>
      <Text style={{ fontSize: 13, fontWeight: '400', color: '#68bbe1' }}>{displayText || loc.transactions.details_copy}</Text>
    </TouchableOpacity>
  );
};

export class BlueCopyTextToClipboard extends Component {
  static propTypes = {
    text: PropTypes.string,
  };

  static defaultProps = {
    text: '',
  };

  constructor(props) {
    super(props);
    this.state = { hasTappedText: false, address: props.text };
  }

  static getDerivedStateFromProps(props, state) {
    if (state.hasTappedText) {
      return { hasTappedText: state.hasTappedText, address: state.address };
    } else {
      return { hasTappedText: state.hasTappedText, address: props.text };
    }
  }

  copyToClipboard = () => {
    this.setState({ hasTappedText: true }, () => {
      Clipboard.setString(this.props.text);
      this.setState({ address: loc.wallets.xpub_copiedToClipboard }, () => {
        setTimeout(() => {
          this.setState({ hasTappedText: false, address: this.props.text });
        }, 1000);
      });
    });
  };

  render() {
    return (
      <View style={{ justifyContent: 'center', alignItems: 'center', paddingHorizontal: 16 }}>
        <TouchableOpacity onPress={this.copyToClipboard} disabled={this.state.hasTappedText} testID="BlueCopyTextToClipboard">
          <Animated.Text style={styleCopyTextToClipboard.address} numberOfLines={0}>
            {this.state.address}
          </Animated.Text>
        </TouchableOpacity>
      </View>
    );
  }
}

const styleCopyTextToClipboard = StyleSheet.create({
  address: {
    marginVertical: 32,
    fontSize: 15,
    color: '#9aa0aa',
    textAlign: 'center',
  },
});

export const SafeBlueArea = props => {
  const { colors } = useTheme();
  return <SafeAreaView forceInset={{ horizontal: 'always' }} style={{ flex: 1, backgroundColor: colors.background }} {...props} />;
};

export const BlueCard = props => {
  return <View {...props} style={{ padding: 20 }} />;
};

export const BlueText = props => {
  const { colors } = useTheme();
  return (
    <Text
      style={{
        color: colors.foregroundColor,
        ...props.style,
      }}
      {...props}
    />
  );
};

export const BlueTextCentered = props => {
  const { colors } = useTheme();
  return <Text {...props} style={{ color: colors.foregroundColor, textAlign: 'center' }} />;
};

export const BlueListItem = React.memo(props => {
  const { colors } = useTheme();
  return (
    <ListItem
      containerStyle={props.containerStyle ?? { backgroundColor: 'transparent' }}
      Component={props.Component ?? TouchableOpacity}
      bottomDivider={props.bottomDivider !== undefined ? props.bottomDivider : true}
      topDivider={props.topDivider !== undefined ? props.topDivider : false}
      testID={props.testID}
      onPress={props.onPress}
      onLongPress={props.onLongPress}
      disabled={props.disabled}
    >
      {props.leftAvatar && <Avatar>{props.leftAvatar}</Avatar>}
      {props.leftIcon && <Avatar icon={props.leftIcon} />}
      <ListItem.Content>
        <ListItem.Title
          style={{
            color: props.disabled ? colors.buttonDisabledTextColor : colors.foregroundColor,
            fontSize: 16,
            fontWeight: '500',
          }}
          numberOfLines={0}
        >
          {props.title}
        </ListItem.Title>
        {props.subtitle && (
          <ListItem.Subtitle
            numberOfLines={1}
            style={{ flexWrap: 'wrap', color: colors.alternativeTextColor, fontWeight: '400', fontSize: 14 }}
          >
            {props.subtitle}
          </ListItem.Subtitle>
        )}
      </ListItem.Content>
      <ListItem.Content right>
        {props.rightTitle && (
          <ListItem.Title style={props.rightTitleStyle} numberOfLines={0} right>
            {props.rightTitle}
          </ListItem.Title>
        )}
      </ListItem.Content>
      {props.isLoading ? (
        <ActivityIndicator />
      ) : (
        <>
          {props.chevron && <ListItem.Chevron />}
          {props.rightIcon && <Avatar icon={props.rightIcon} />}
          {props.switch && <Switch {...props.switch} />}
          {props.checkmark && <ListItem.CheckBox iconType="octaicon" checkedColor="#0070FF" checkedIcon="check" checked />}
        </>
      )}
    </ListItem>
  );
});

export const BlueFormLabel = props => {
  const { colors } = useTheme();

  return <Text {...props} style={{ color: colors.foregroundColor, fontWeight: '400', marginHorizontal: 20 }} />;
};

export const BlueFormInput = props => {
  const { colors } = useTheme();
  return (
    <Input
      {...props}
      inputStyle={{ color: colors.foregroundColor, maxWidth: width - 105 }}
      containerStyle={{
        marginTop: 5,
        borderColor: colors.inputBorderColor,
        borderBottomColor: colors.inputBorderColor,
        borderWidth: 0.5,
        borderBottomWidth: 0.5,
        backgroundColor: colors.inputBackgroundColor,
      }}
    />
  );
};

export const BlueFormMultiInput = props => {
  const { colors } = useTheme();

  return (
    <TextInput
      multiline
      underlineColorAndroid="transparent"
      numberOfLines={4}
      style={{
        paddingHorizontal: 8,
        paddingVertical: 16,
        flex: 1,
        marginTop: 5,
        marginHorizontal: 20,
        borderColor: colors.formBorder,
        borderBottomColor: colors.formBorder,
        borderWidth: 1,
        borderBottomWidth: 0.5,
        borderRadius: 4,
        backgroundColor: colors.inputBackgroundColor,
        color: colors.foregroundColor,
        textAlignVertical: 'top',
      }}
      autoCorrect={false}
      autoCapitalize="none"
      spellCheck={false}
      {...props}
      selectTextOnFocus={false}
      keyboardType={Platform.OS === 'android' ? 'visible-password' : 'default'}
    />
  );
};

export const BlueHeader = props => {
  return (
    <Header
      {...props}
      backgroundColor="transparent"
      outerContainerStyles={{
        borderBottomColor: 'transparent',
        borderBottomWidth: 0,
      }}
    />
  );
};

export const BlueHeaderDefaultSub = props => {
  const { colors } = useTheme();

  return (
    <SafeAreaView>
      <Header
        backgroundColor={colors.background}
        leftContainerStyle={{ minWidth: '100%' }}
        outerContainerStyles={{
          borderBottomColor: 'transparent',
          borderBottomWidth: 0,
        }}
        leftComponent={
          <Text
            adjustsFontSizeToFit
            style={{
              fontWeight: 'bold',
              fontSize: 30,
              color: colors.foregroundColor,
            }}
          >
            {props.leftText}
          </Text>
        }
        {...props}
      />
    </SafeAreaView>
  );
};

export const BlueHeaderDefaultMain = props => {
  const { colors } = useTheme();
  const { isDrawerList } = props;
  return (
    <Header
      leftComponent={{
        text: props.leftText,
        style: {
          fontWeight: 'bold',
          fontSize: 34,
          color: colors.foregroundColor,
          paddingHorizontal: 4,
        },
      }}
      placement="left"
      containerStyle={{
        borderTopColor: isDrawerList ? colors.elevated : colors.background,
        borderBottomColor: isDrawerList ? colors.elevated : colors.background,
        maxHeight: 44,
        height: 44,
        paddingTop: 0,
        marginBottom: 8,
      }}
      bottomDivider={false}
      topDivider={false}
      backgroundColor={isDrawerList ? colors.elevated : colors.background}
      rightComponent={<BluePlusIcon onPress={props.onNewWalletPress} Component={TouchableOpacity} />}
    />
  );
};

export const BlueSpacing = props => {
  return <View {...props} style={{ height: 60 }} />;
};

export const BlueSpacing40 = props => {
  return <View {...props} style={{ height: 50 }} />;
};

export const BlueSpacingVariable = props => {
  if (isIpad) {
    return <BlueSpacing40 {...props} />;
  } else {
    return <BlueSpacing {...props} />;
  }
};

export class is {
  static ipad() {
    return isIpad;
  }
}

export const BlueSpacing20 = props => {
  return <View {...props} style={{ height: 20, opacity: 0 }} />;
};

export const BlueSpacing10 = props => {
  return <View {...props} style={{ height: 10, opacity: 0 }} />;
};

export const BlueUseAllFundsButton = ({ balance, canUseAll, onUseAllPressed }) => {
  const { colors } = useTheme();
  const inputView = (
    <View
      style={{
        flex: 1,
        flexDirection: 'row',
        maxHeight: 44,
        justifyContent: 'space-between',
        alignItems: 'center',
        backgroundColor: colors.inputBackgroundColor,
      }}
    >
      <View style={{ flexDirection: 'row', justifyContent: 'flex-start', alignItems: 'flex-start' }}>
        <Text
          style={{
            color: colors.alternativeTextColor,
            fontSize: 16,
            marginLeft: 8,
            marginRight: 0,
            paddingRight: 0,
            paddingLeft: 0,
            paddingTop: 12,
            paddingBottom: 12,
          }}
        >
          {loc.send.input_total}
        </Text>
        {canUseAll ? (
          <BlueButtonLink
            onPress={onUseAllPressed}
            style={{ marginLeft: 8, paddingRight: 0, paddingLeft: 0, paddingTop: 12, paddingBottom: 12 }}
            title={`${balance} ${BitcoinUnit.BTC}`}
          />
        ) : (
          <Text
            style={{
              color: colors.alternativeTextColor,
              fontSize: 16,
              marginLeft: 8,
              marginRight: 0,
              paddingRight: 0,
              paddingLeft: 0,
              paddingTop: 12,
              paddingBottom: 12,
            }}
          >
            {balance} {BitcoinUnit.BTC}
          </Text>
        )}
      </View>
      <View style={{ flexDirection: 'row', justifyContent: 'flex-end', alignItems: 'flex-end' }}>
        <BlueButtonLink
          style={{ paddingRight: 8, paddingLeft: 0, paddingTop: 12, paddingBottom: 12 }}
          title={loc.send.input_done}
          onPress={Keyboard.dismiss}
        />
      </View>
    </View>
  );

  if (Platform.OS === 'ios') {
    return <InputAccessoryView nativeID={BlueUseAllFundsButton.InputAccessoryViewID}>{inputView}</InputAccessoryView>;
  } else {
    return <KeyboardAvoidingView style={{ height: 44 }}>{inputView}</KeyboardAvoidingView>;
  }
};
BlueUseAllFundsButton.InputAccessoryViewID = 'useMaxInputAccessoryViewID';
BlueUseAllFundsButton.propTypes = {
  balance: PropTypes.string.isRequired,
  canUseAll: PropTypes.bool.isRequired,
  onUseAllPressed: PropTypes.func.isRequired,
};

export const BlueDismissKeyboardInputAccessory = () => {
  const { colors } = useTheme();
  BlueDismissKeyboardInputAccessory.InputAccessoryViewID = 'BlueDismissKeyboardInputAccessory';

  return Platform.OS !== 'ios' ? null : (
    <InputAccessoryView nativeID={BlueDismissKeyboardInputAccessory.InputAccessoryViewID}>
      <View
        style={{
          backgroundColor: colors.inputBackgroundColor,
          height: 44,
          flex: 1,
          flexDirection: 'row',
          justifyContent: 'flex-end',
          alignItems: 'center',
        }}
      >
        <BlueButtonLink title={loc.send.input_done} onPress={Keyboard.dismiss} />
      </View>
    </InputAccessoryView>
  );
};

export const BlueDoneAndDismissKeyboardInputAccessory = props => {
  const { colors } = useTheme();
  BlueDoneAndDismissKeyboardInputAccessory.InputAccessoryViewID = 'BlueDoneAndDismissKeyboardInputAccessory';

  const onPasteTapped = async () => {
    const clipboard = await Clipboard.getString();
    props.onPasteTapped(clipboard);
  };

  const inputView = (
    <View
      style={{
        backgroundColor: colors.inputBackgroundColor,
        flexDirection: 'row',
        justifyContent: 'flex-end',
        alignItems: 'center',
        maxHeight: 44,
      }}
    >
      <BlueButtonLink title={loc.send.input_clear} onPress={props.onClearTapped} />
      <BlueButtonLink title={loc.send.input_paste} onPress={onPasteTapped} />
      <BlueButtonLink title={loc.send.input_done} onPress={Keyboard.dismiss} />
    </View>
  );

  if (Platform.OS === 'ios') {
    return <InputAccessoryView nativeID={BlueDoneAndDismissKeyboardInputAccessory.InputAccessoryViewID}>{inputView}</InputAccessoryView>;
  } else {
    return <KeyboardAvoidingView>{inputView}</KeyboardAvoidingView>;
  }
};

export const BlueLoading = props => {
  return (
    <View style={{ flex: 1, paddingTop: 200 }} {...props}>
      <ActivityIndicator />
    </View>
  );
};

const stylesBlueIcon = StyleSheet.create({
  container: {
    flex: 1,
  },
  box1: {
    position: 'relative',
    top: 15,
  },
  box: {
    alignSelf: 'flex-end',
    paddingHorizontal: 14,
    paddingTop: 8,
  },
  boxIncoming: {
    position: 'relative',
  },
  ball: {
    width: 30,
    height: 30,
    borderRadius: 15,
  },
  ballIncoming: {
    width: 30,
    height: 30,
    borderRadius: 15,
    transform: [{ rotate: '-45deg' }],
    justifyContent: 'center',
  },
  ballIncomingWithoutRotate: {
    width: 30,
    height: 30,
    borderRadius: 15,
  },
  ballReceive: {
    width: 30,
    height: 30,
    borderBottomLeftRadius: 15,
    transform: [{ rotate: '-45deg' }],
  },
  ballOutgoing: {
    width: 30,
    height: 30,
    borderRadius: 15,
    transform: [{ rotate: '225deg' }],
    justifyContent: 'center',
  },
  ballOutgoingWithoutRotate: {
    width: 30,
    height: 30,
    borderRadius: 15,
  },
  ballOutgoingExpired: {
    width: 30,
    height: 30,
    borderRadius: 15,
    justifyContent: 'center',
  },
  ballTransparrent: {
    width: 30,
    height: 30,
    borderRadius: 15,
    backgroundColor: 'transparent',
  },
  ballDimmed: {
    width: 30,
    height: 30,
    borderRadius: 15,
    backgroundColor: 'gray',
  },
});

export const BluePlusIcon = props => {
  const { colors } = useTheme();
  const stylesBlueIconHooks = StyleSheet.create({
    ball: {
      backgroundColor: colors.buttonBackgroundColor,
    },
  });
  return (
    <Avatar
      rounded
      containerStyle={[stylesBlueIcon.ball, stylesBlueIconHooks.ball]}
      icon={{ name: 'add', size: 22, type: 'ionicons', color: colors.foregroundColor }}
      {...props}
    />
  );
};

export const BlueTransactionIncomingIcon = props => {
  const { colors } = useTheme();
  const stylesBlueIconHooks = StyleSheet.create({
    ballIncoming: {
      backgroundColor: colors.ballReceive,
    },
  });
  return (
    <View {...props}>
      <View style={stylesBlueIcon.boxIncoming}>
        <View style={[stylesBlueIcon.ballIncoming, stylesBlueIconHooks.ballIncoming]}>
          <Icon {...props} name="arrow-down" size={16} type="font-awesome" color={colors.incomingForegroundColor} />
        </View>
      </View>
    </View>
  );
};

export const BlueTransactionPendingIcon = props => {
  const { colors } = useTheme();

  const stylesBlueIconHooks = StyleSheet.create({
    ball: {
      backgroundColor: colors.buttonBackgroundColor,
    },
  });
  return (
    <View {...props}>
      <View style={stylesBlueIcon.boxIncoming}>
        <View style={[stylesBlueIcon.ball, stylesBlueIconHooks.ball]}>
          <Icon
            {...props}
            name="kebab-horizontal"
            size={16}
            type="octicon"
            color={colors.foregroundColor}
            iconStyle={{ left: 0, top: 7 }}
          />
        </View>
      </View>
    </View>
  );
};

export const BlueTransactionExpiredIcon = props => {
  const { colors } = useTheme();
  const stylesBlueIconHooks = StyleSheet.create({
    ballOutgoingExpired: {
      backgroundColor: colors.ballOutgoingExpired,
    },
  });
  return (
    <View {...props}>
      <View style={stylesBlueIcon.boxIncoming}>
        <View style={[stylesBlueIcon.ballOutgoingExpired, stylesBlueIconHooks.ballOutgoingExpired]}>
          <Icon {...props} name="clock" size={16} type="octicon" color="#9AA0AA" iconStyle={{ left: 0, top: 0 }} />
        </View>
      </View>
    </View>
  );
};

export const BlueTransactionOnchainIcon = props => {
  const { colors } = useTheme();
  const stylesBlueIconHooks = StyleSheet.create({
    ballIncoming: {
      backgroundColor: colors.ballReceive,
    },
  });
  return (
    <View {...props}>
      <View style={stylesBlueIcon.boxIncoming}>
        <View style={[stylesBlueIcon.ballIncoming, stylesBlueIconHooks.ballIncoming]}>
          <Icon
            {...props}
            name="link"
            size={16}
            type="font-awesome"
            color={colors.incomingForegroundColor}
            iconStyle={{ left: 0, top: 0, transform: [{ rotate: '-45deg' }] }}
          />
        </View>
      </View>
    </View>
  );
};

export const BlueTransactionOffchainIcon = props => {
  const { colors } = useTheme();
  const stylesBlueIconHooks = StyleSheet.create({
    ballOutgoingWithoutRotate: {
      backgroundColor: colors.ballOutgoing,
    },
  });
  return (
    <View {...props}>
      <View style={stylesBlueIcon.boxIncoming}>
        <View style={[stylesBlueIcon.ballOutgoingWithoutRotate, stylesBlueIconHooks.ballOutgoingWithoutRotate]}>
          <Icon
            {...props}
            name="bolt"
            size={16}
            type="font-awesome"
            color={colors.outgoingForegroundColor}
            iconStyle={{ left: 0, marginTop: 6 }}
          />
        </View>
      </View>
    </View>
  );
};

export const BlueTransactionOffchainIncomingIcon = props => {
  const { colors } = useTheme();
  const stylesBlueIconHooks = StyleSheet.create({
    ballIncomingWithoutRotate: {
      backgroundColor: colors.ballReceive,
    },
  });
  return (
    <View {...props}>
      <View style={stylesBlueIcon.boxIncoming}>
        <View style={[stylesBlueIcon.ballIncomingWithoutRotate, stylesBlueIconHooks.ballIncomingWithoutRotate]}>
          <Icon
            {...props}
            name="bolt"
            size={16}
            type="font-awesome"
            color={colors.incomingForegroundColor}
            iconStyle={{ left: 0, marginTop: 6 }}
          />
        </View>
      </View>
    </View>
  );
};

export const BlueTransactionOutgoingIcon = props => {
  const { colors } = useTheme();
  const stylesBlueIconHooks = StyleSheet.create({
    ballOutgoing: {
      backgroundColor: colors.ballOutgoing,
    },
  });
  return (
    <View {...props}>
      <View style={stylesBlueIcon.boxIncoming}>
        <View style={[stylesBlueIcon.ballOutgoing, stylesBlueIconHooks.ballOutgoing]}>
          <Icon {...props} name="arrow-down" size={16} type="font-awesome" color={colors.outgoingForegroundColor} />
        </View>
      </View>
    </View>
  );
};

const sendReceiveScanButtonFontSize =
  PixelRatio.roundToNearestPixel(Dimensions.get('window').width / 26) > 22
    ? 22
    : PixelRatio.roundToNearestPixel(Dimensions.get('window').width / 26);
export const BlueReceiveButtonIcon = props => {
  const { colors } = useTheme();

  return (
    <TouchableOpacity {...props} style={{ flex: 1 }}>
      <View
        style={{
          flex: 1,
          backgroundColor: colors.buttonBackgroundColor,
        }}
      >
        <View style={{ flex: 1, flexDirection: 'row', alignItems: 'center', justifyContent: 'center' }}>
          <View
            style={{
              left: 5,
              backgroundColor: 'transparent',
              transform: [{ rotate: '-45deg' }],
              alignItems: 'center',
              marginRight: 8,
            }}
          >
            <Icon
              {...props}
              name="arrow-down"
              size={sendReceiveScanButtonFontSize}
              type="font-awesome"
              color={colors.buttonAlternativeTextColor}
            />
          </View>
          <Text
            style={{
              color: colors.buttonAlternativeTextColor,
              fontWeight: '500',
              fontSize: sendReceiveScanButtonFontSize,
              left: 5,
              backgroundColor: 'transparent',
            }}
          >
            {loc.receive.header}
          </Text>
        </View>
      </View>
    </TouchableOpacity>
  );
};

export const BlueTransactionListItem = React.memo(({ item, itemPriceUnit = BitcoinUnit.BTC, timeElapsed }) => {
  const [subtitleNumberOfLines, setSubtitleNumberOfLines] = useState(1);
  const { colors } = useTheme();
  const { navigate } = useNavigation();
  const { txMetadata, wallets, preferredFiatCurrency, language } = useContext(BlueStorageContext);
  const containerStyle = useMemo(
    () => ({
      backgroundColor: 'transparent',
      borderBottomColor: colors.lightBorder,
      paddingTop: 16,
      paddingBottom: 16,
      paddingRight: 0,
    }),
    [colors.lightBorder],
  );
  const toolTip = useRef();
  const copyToolTip = useRef();
  const listItemRef = useRef();

  const title = useMemo(() => {
    if (item.confirmations === 0) {
      return loc.transactions.pending;
    } else {
      return transactionTimeToReadable(item.received);
    }
    // eslint-disable-next-line react-hooks/exhaustive-deps
  }, [item.confirmations, item.received, language]);
  const txMemo = txMetadata[item.hash]?.memo ?? '';
  const subtitle = useMemo(() => {
    let sub = item.confirmations < 7 ? loc.formatString(loc.transactions.list_conf, { number: item.confirmations }) : '';
    if (sub !== '') sub += ' ';
    sub += txMemo;
    if (item.memo) sub += item.memo;
    return sub || null;
  }, [txMemo, item.confirmations, item.memo]);

  const rowTitle = useMemo(() => {
    if (item.type === 'user_invoice' || item.type === 'payment_request') {
      if (isNaN(item.value)) {
        item.value = '0';
      }
      const currentDate = new Date();
      const now = (currentDate.getTime() / 1000) | 0;
      const invoiceExpiration = item.timestamp + item.expire_time;

      if (invoiceExpiration > now) {
        return formatBalanceWithoutSuffix(item.value && item.value, itemPriceUnit, true).toString();
      } else if (invoiceExpiration < now) {
        if (item.ispaid) {
          return formatBalanceWithoutSuffix(item.value && item.value, itemPriceUnit, true).toString();
        } else {
          return loc.lnd.expired;
        }
      }
    } else {
      return formatBalanceWithoutSuffix(item.value && item.value, itemPriceUnit, true).toString();
    }
    // eslint-disable-next-line react-hooks/exhaustive-deps
  }, [item, itemPriceUnit, preferredFiatCurrency]);

  const rowTitleStyle = useMemo(() => {
    let color = colors.successColor;

    if (item.type === 'user_invoice' || item.type === 'payment_request') {
      const currentDate = new Date();
      const now = (currentDate.getTime() / 1000) | 0;
      const invoiceExpiration = item.timestamp + item.expire_time;

      if (invoiceExpiration > now) {
        color = colors.successColor;
      } else if (invoiceExpiration < now) {
        if (item.ispaid) {
          color = colors.successColor;
        } else {
          color = '#9AA0AA';
        }
      }
    } else if (item.value / 100000000 < 0) {
      color = colors.foregroundColor;
    }

    return {
      color,
      fontSize: 14,
      fontWeight: '600',
      textAlign: 'right',
      width: 96,
    };
  }, [item, colors.foregroundColor, colors.successColor]);

  const avatar = useMemo(() => {
    // is it lightning refill tx?
    if (item.category === 'receive' && item.confirmations < 3) {
      return (
        <View style={{ width: 25 }}>
          <BlueTransactionPendingIcon />
        </View>
      );
    }

    if (item.type && item.type === 'bitcoind_tx') {
      return (
        <View style={{ width: 25 }}>
          <BlueTransactionOnchainIcon />
        </View>
      );
    }
    if (item.type === 'paid_invoice') {
      // is it lightning offchain payment?
      return (
        <View style={{ width: 25 }}>
          <BlueTransactionOffchainIcon />
        </View>
      );
    }

    if (item.type === 'user_invoice' || item.type === 'payment_request') {
      if (!item.ispaid) {
        const currentDate = new Date();
        const now = (currentDate.getTime() / 1000) | 0;
        const invoiceExpiration = item.timestamp + item.expire_time;
        if (invoiceExpiration < now) {
          return (
            <View style={{ width: 25 }}>
              <BlueTransactionExpiredIcon />
            </View>
          );
        }
      } else {
        return (
          <View style={{ width: 25 }}>
            <BlueTransactionOffchainIncomingIcon />
          </View>
        );
      }
    }

    if (!item.confirmations) {
      return (
        <View style={{ width: 25 }}>
          <BlueTransactionPendingIcon />
        </View>
      );
    } else if (item.value < 0) {
      return (
        <View style={{ width: 25 }}>
          <BlueTransactionOutgoingIcon />
        </View>
      );
    } else {
      return (
        <View style={{ width: 25 }}>
          <BlueTransactionIncomingIcon />
        </View>
      );
    }
  }, [item]);

  const onPress = useCallback(async () => {
    if (item.hash) {
      navigate('TransactionStatus', { hash: item.hash });
    } else if (item.type === 'user_invoice' || item.type === 'payment_request' || item.type === 'paid_invoice') {
      const lightningWallet = wallets.filter(wallet => {
        if (typeof wallet === 'object') {
          if ('secret' in wallet) {
            return wallet.getSecret() === item.fromWallet;
          }
        }
      });
      if (lightningWallet.length === 1) {
        try {
          // is it a successful lnurl-pay?
          const LN = new Lnurl(false, AsyncStorage);
          let paymentHash = item.payment_hash;
          if (typeof paymentHash === 'object') {
            paymentHash = Buffer.from(paymentHash.data).toString('hex');
          }
          const loaded = await LN.loadSuccessfulPayment(paymentHash);
          if (loaded) {
            NavigationService.navigate('ScanLndInvoiceRoot', {
              screen: 'LnurlPaySuccess',
              params: {
                paymentHash,
                justPaid: false,
                fromWalletID: lightningWallet[0].getID(),
              },
            });
            return;
          }
        } catch (e) {
          console.log(e);
        }

        navigate('LNDViewInvoice', {
          invoice: item,
          walletID: lightningWallet[0].getID(),
          isModal: false,
        });
      }
    }
    // eslint-disable-next-line react-hooks/exhaustive-deps
  }, [item, wallets]);

  const onLongPress = useCallback(() => {
    toolTip.current.showMenu();
  }, []);

  const handleOnExpandNote = useCallback(() => {
    if (subtitleNumberOfLines === 1) {
      setSubtitleNumberOfLines(0);
    }
    // eslint-disable-next-line react-hooks/exhaustive-deps
  }, []);

  const subtitleProps = useMemo(() => ({ numberOfLines: subtitleNumberOfLines }), [subtitleNumberOfLines]);
  const handleOnCopyTap = useCallback(() => {
    toolTip.current.hideMenu();
    setTimeout(copyToolTip.current.showMenu, 400);
  }, []);
  const handleOnCopyAmountTap = useCallback(() => Clipboard.setString(rowTitle), [rowTitle]);
  const handleOnCopyTransactionID = useCallback(() => Clipboard.setString(item.hash), [item.hash]);
  const handleOnCopyNote = useCallback(() => Clipboard.setString(subtitle), [subtitle]);
  const handleOnViewOnBlockExplorer = useCallback(() => {
    const url = `https://blockstream.info/tx/${item.hash}`;
    Linking.canOpenURL(url).then(supported => {
      if (supported) {
        Linking.openURL(url);
      }
    });
  }, [item.hash]);
  const handleCopyOpenInBlockExplorerPress = useCallback(() => {
    Clipboard.setString(`https://blockstream.info/tx/${item.hash}`);
  }, [item.hash]);
  const toolTipActions = useMemo(() => {
    const actions = [
      {
        id: 'copy',
        text: loc.transactions.details_copy,
        onPress: handleOnCopyTap,
      },
    ];
    if (item.hash) {
      actions.push({
        id: 'open_in_blockExplorer',
        text: loc.transactions.details_show_in_block_explorer,
        onPress: handleOnViewOnBlockExplorer,
      });
    }
    if (subtitle && subtitleNumberOfLines === 1) {
      actions.push({
        id: 'expandNote',
        text: loc.transactions.expand_note,
        onPress: handleOnExpandNote,
      });
    }
    return actions;
    // eslint-disable-next-line react-hooks/exhaustive-deps
  }, [item.hash, subtitle, rowTitle, subtitleNumberOfLines, txMetadata]);

  const copyToolTipActions = useMemo(() => {
    const actions = [];
    if (rowTitle !== loc.lnd.expired) {
      actions.push({
        id: 'copyAmount',
        text: loc.send.create_amount,
        onPress: handleOnCopyAmountTap,
      });
    }

    if (item.hash) {
      actions.push(
        {
          id: 'copyTX_ID',
          text: loc.transactions.transaction_id,
          onPress: handleOnCopyTransactionID,
        },
        {
          id: 'copy_blockExplorer',
          text: loc.transactions.block_explorer_link,
          onPress: handleCopyOpenInBlockExplorerPress,
        },
      );
    }
    if (subtitle) {
      actions.push({
        id: 'copyNote',
        text: loc.transactions.note,
        onPress: handleOnCopyNote,
      });
    }
    return actions;
    // eslint-disable-next-line react-hooks/exhaustive-deps
  }, [toolTipActions]);

  return (
    <TouchableWithoutFeedback ref={listItemRef}>
      <View style={{ marginHorizontal: 4 }}>
        <ToolTipMenu ref={toolTip} anchorRef={listItemRef} actions={toolTipActions} />
        <ToolTipMenu ref={copyToolTip} anchorRef={listItemRef} actions={copyToolTipActions} />
        <BlueListItem
          leftAvatar={avatar}
          title={title}
          titleNumberOfLines={subtitleNumberOfLines}
          subtitle={subtitle}
          subtitleProps={subtitleProps}
          onPress={onPress}
          chevron={false}
          Component={TouchableOpacity}
          rightTitle={rowTitle}
          rightTitleStyle={rowTitleStyle}
          containerStyle={containerStyle}
          onLongPress={onLongPress}
        />
      </View>
    </TouchableWithoutFeedback>
  );
});

export class BlueReplaceFeeSuggestions extends Component {
  static propTypes = {
    onFeeSelected: PropTypes.func.isRequired,
    transactionMinimum: PropTypes.number.isRequired,
  };

  static defaultProps = {
    transactionMinimum: 1,
  };

  state = {
    customFeeValue: '1',
  };

  async componentDidMount() {
    try {
      const cachedNetworkTransactionFees = JSON.parse(await AsyncStorage.getItem(NetworkTransactionFee.StorageKey));

      if (cachedNetworkTransactionFees && 'fastestFee' in cachedNetworkTransactionFees) {
        this.setState({ networkFees: cachedNetworkTransactionFees }, () => this.onFeeSelected(NetworkTransactionFeeType.FAST));
      }
    } catch (_) {}
    const networkFees = await NetworkTransactionFees.recommendedFees();
    this.setState({ networkFees }, () => this.onFeeSelected(NetworkTransactionFeeType.FAST));
  }

  onFeeSelected = selectedFeeType => {
    if (selectedFeeType !== NetworkTransactionFeeType.CUSTOM) {
      Keyboard.dismiss();
    }
    if (selectedFeeType === NetworkTransactionFeeType.FAST) {
      this.props.onFeeSelected(this.state.networkFees.fastestFee);
      this.setState({ selectedFeeType }, () => this.props.onFeeSelected(this.state.networkFees.fastestFee));
    } else if (selectedFeeType === NetworkTransactionFeeType.MEDIUM) {
      this.setState({ selectedFeeType }, () => this.props.onFeeSelected(this.state.networkFees.mediumFee));
    } else if (selectedFeeType === NetworkTransactionFeeType.SLOW) {
      this.setState({ selectedFeeType }, () => this.props.onFeeSelected(this.state.networkFees.slowFee));
    } else if (selectedFeeType === NetworkTransactionFeeType.CUSTOM) {
      this.props.onFeeSelected(Number(this.state.customFeeValue));
    }
  };

  onCustomFeeTextChange = customFee => {
    const customFeeValue = customFee.replace(/[^0-9]/g, '');
    this.setState({ customFeeValue, selectedFeeType: NetworkTransactionFeeType.CUSTOM }, () => {
      this.onFeeSelected(NetworkTransactionFeeType.CUSTOM);
    });
  };

  render() {
    const { networkFees, selectedFeeType } = this.state;

    return (
      <View>
        {networkFees &&
          [
            {
              label: loc.send.fee_fast,
              time: loc.send.fee_10m,
              type: NetworkTransactionFeeType.FAST,
              rate: networkFees.fastestFee,
              active: selectedFeeType === NetworkTransactionFeeType.FAST,
            },
            {
              label: loc.send.fee_medium,
              time: loc.send.fee_3h,
              type: NetworkTransactionFeeType.MEDIUM,
              rate: networkFees.mediumFee,
              active: selectedFeeType === NetworkTransactionFeeType.MEDIUM,
            },
            {
              label: loc.send.fee_slow,
              time: loc.send.fee_1d,
              type: NetworkTransactionFeeType.SLOW,
              rate: networkFees.slowFee,
              active: selectedFeeType === NetworkTransactionFeeType.SLOW,
            },
          ].map(({ label, type, time, rate, active }, index) => (
            <TouchableOpacity
              key={label}
              onPress={() => this.onFeeSelected(type)}
              style={[
                { paddingHorizontal: 16, paddingVertical: 8, marginBottom: 10 },
                active && { borderRadius: 8, backgroundColor: BlueCurrentTheme.colors.incomingBackgroundColor },
              ]}
            >
              <View style={{ justifyContent: 'space-between', flexDirection: 'row', alignItems: 'center' }}>
                <Text style={{ fontSize: 22, color: BlueCurrentTheme.colors.successColor, fontWeight: '600' }}>{label}</Text>
                <View
                  style={{
                    backgroundColor: BlueCurrentTheme.colors.successColor,
                    borderRadius: 5,
                    paddingHorizontal: 6,
                    paddingVertical: 3,
                  }}
                >
                  <Text style={{ color: BlueCurrentTheme.colors.background }}>~{time}</Text>
                </View>
              </View>
              <View style={{ justifyContent: 'flex-end', flexDirection: 'row', alignItems: 'center' }}>
                <Text style={{ color: BlueCurrentTheme.colors.successColor }}>{rate} sat/byte</Text>
              </View>
            </TouchableOpacity>
          ))}
        <TouchableOpacity
          onPress={() => this.customTextInput.focus()}
          style={[
            { paddingHorizontal: 16, paddingVertical: 8, marginBottom: 10 },
            selectedFeeType === NetworkTransactionFeeType.CUSTOM && {
              borderRadius: 8,
              backgroundColor: BlueCurrentTheme.colors.incomingBackgroundColor,
            },
          ]}
        >
          <View style={{ justifyContent: 'space-between', flexDirection: 'row', alignItems: 'center' }}>
            <Text style={{ fontSize: 22, color: BlueCurrentTheme.colors.successColor, fontWeight: '600' }}>{loc.send.fee_custom}</Text>
          </View>
          <View style={{ justifyContent: 'space-between', flexDirection: 'row', alignItems: 'center', marginTop: 5 }}>
            <TextInput
              onChangeText={this.onCustomFeeTextChange}
              keyboardType="numeric"
              value={this.state.customFeeValue}
              ref={ref => (this.customTextInput = ref)}
              maxLength={9}
              style={{
                backgroundColor: BlueCurrentTheme.colors.inputBackgroundColor,
                borderBottomColor: BlueCurrentTheme.colors.formBorder,
                borderBottomWidth: 0.5,
                borderColor: BlueCurrentTheme.colors.formBorder,
                borderRadius: 4,
                borderWidth: 1.0,
                color: '#81868e',
                flex: 1,
                marginRight: 10,
                minHeight: 33,
                paddingRight: 5,
                paddingLeft: 5,
              }}
              onFocus={() => this.onCustomFeeTextChange(this.state.customFeeValue)}
              defaultValue={`${this.props.transactionMinimum}`}
              placeholder={loc.send.fee_satbyte}
              placeholderTextColor="#81868e"
              inputAccessoryViewID={BlueDismissKeyboardInputAccessory.InputAccessoryViewID}
            />
            <Text style={{ color: BlueCurrentTheme.colors.successColor }}>sat/byte</Text>
          </View>
        </TouchableOpacity>
        <BlueText style={{ color: BlueCurrentTheme.colors.alternativeTextColor }}>
          {loc.formatString(loc.send.fee_replace_min, { min: this.props.transactionMinimum })}
        </BlueText>
      </View>
    );
  }
}

const styles = StyleSheet.create({
  balanceBlur: {
    height: 30,
    width: 100,
    marginRight: 16,
  },
});

export function BlueBigCheckmark({ style }) {
  const defaultStyles = {
    backgroundColor: '#ccddf9',
    width: 120,
    height: 120,
    borderRadius: 60,
    alignSelf: 'center',
    justifyContent: 'center',
    marginTop: 0,
    marginBottom: 0,
  };
  const mergedStyles = { ...defaultStyles, ...style };
  return (
    <View style={mergedStyles}>
      <Icon name="check" size={50} type="font-awesome" color="#0f5cc0" />
    </View>
  );
}

const tabsStyles = StyleSheet.create({
  root: {
    flexDirection: 'row',
    height: 50,
    borderColor: '#e3e3e3',
    borderBottomWidth: 1,
  },
  tabRoot: {
    flex: 1,
    justifyContent: 'center',
    alignItems: 'center',
    borderColor: 'white',
    borderBottomWidth: 2,
  },
});

export const BlueTabs = ({ active, onSwitch, tabs }) => (
  <View style={[tabsStyles.root, isIpad && { marginBottom: 30 }]}>
    {tabs.map((Tab, i) => (
      <TouchableOpacity
        key={i}
        onPress={() => onSwitch(i)}
        style={[
          tabsStyles.tabRoot,
          active === i && {
            borderColor: BlueCurrentTheme.colors.buttonAlternativeTextColor,
            borderBottomWidth: 2,
          },
        ]}
      >
        <Tab active={active === i} />
      </TouchableOpacity>
    ))}
  </View>
);

export class DynamicQRCode extends Component {
  constructor() {
    super();
    const qrCodeHeight = height > width ? width - 40 : width / 3;
    const qrCodeMaxHeight = 370;
    this.state = {
      index: 0,
      total: 0,
      qrCodeHeight: Math.min(qrCodeHeight, qrCodeMaxHeight),
      intervalHandler: null,
    };
  }

  fragments = [];

  componentDidMount() {
    const { value, capacity = 800 } = this.props;
    this.fragments = encodeUR(value, capacity);
    this.setState(
      {
        total: this.fragments.length,
      },
      () => {
        this.startAutoMove();
      },
    );
  }

  moveToNextFragment = () => {
    const { index, total } = this.state;
    if (index === total - 1) {
      this.setState({
        index: 0,
      });
    } else {
      this.setState(state => ({
        index: state.index + 1,
      }));
    }
  };

  startAutoMove = () => {
    if (!this.state.intervalHandler)
      this.setState(() => ({
        intervalHandler: setInterval(this.moveToNextFragment, 500),
      }));
  };

  stopAutoMove = () => {
    clearInterval(this.state.intervalHandler);
    this.setState(() => ({
      intervalHandler: null,
    }));
  };

  moveToPreviousFragment = () => {
    const { index, total } = this.state;
    if (index > 0) {
      this.setState(state => ({
        index: state.index - 1,
      }));
    } else {
      this.setState(state => ({
        index: total - 1,
      }));
    }
  };

  render() {
    const currentFragment = this.fragments[this.state.index];
    return currentFragment ? (
      <View style={animatedQRCodeStyle.container}>
        <BlueSpacing20 />
        <View style={animatedQRCodeStyle.qrcodeContainer}>
          <QRCode
            value={currentFragment.toUpperCase()}
            size={this.state.qrCodeHeight}
            color="#000000"
            logoBackgroundColor={BlueCurrentTheme.colors.brandingColor}
            backgroundColor="#FFFFFF"
            ecl="L"
          />
        </View>
        <BlueSpacing20 />
        <View>
          <Text style={animatedQRCodeStyle.text}>
            {loc.formatString(loc._.of, { number: this.state.index + 1, total: this.state.total })}
          </Text>
        </View>
        <BlueSpacing20 />
        <View style={animatedQRCodeStyle.controller}>
          <TouchableOpacity
            style={[animatedQRCodeStyle.button, { width: '25%', alignItems: 'flex-start' }]}
            onPress={this.moveToPreviousFragment}
          >
            <Text style={animatedQRCodeStyle.text}>{loc.send.dynamic_prev}</Text>
          </TouchableOpacity>
          <TouchableOpacity
            style={[animatedQRCodeStyle.button, { width: '50%' }]}
            onPress={this.state.intervalHandler ? this.stopAutoMove : this.startAutoMove}
          >
            <Text style={animatedQRCodeStyle.text}>{this.state.intervalHandler ? loc.send.dynamic_stop : loc.send.dynamic_start}</Text>
          </TouchableOpacity>
          <TouchableOpacity
            style={[animatedQRCodeStyle.button, { width: '25%', alignItems: 'flex-end' }]}
            onPress={this.moveToNextFragment}
          >
            <Text style={animatedQRCodeStyle.text}>{loc.send.dynamic_next}</Text>
          </TouchableOpacity>
        </View>
      </View>
    ) : (
      <View>
        <Text>{loc.send.dynamic_init}</Text>
      </View>
    );
  }
}

const animatedQRCodeStyle = StyleSheet.create({
  container: {
    flex: 1,
    flexDirection: 'column',
    alignItems: 'center',
  },
  qrcodeContainer: {
    alignItems: 'center',
    justifyContent: 'center',
    borderWidth: 6,
    borderRadius: 8,
    borderColor: '#FFFFFF',
    margin: 6,
  },
  controller: {
    width: '90%',
    flexDirection: 'row',
    justifyContent: 'space-between',
    alignItems: 'center',
    borderRadius: 25,
    height: 45,
    paddingHorizontal: 18,
  },
  button: {
    alignItems: 'center',
    height: 45,
    justifyContent: 'center',
  },
  text: {
    fontSize: 14,
    color: BlueCurrentTheme.colors.foregroundColor,
    fontWeight: 'bold',
  },
});<|MERGE_RESOLUTION|>--- conflicted
+++ resolved
@@ -20,11 +20,7 @@
   Switch,
   TextInput,
   TouchableOpacity,
-<<<<<<< HEAD
-  UIManager,
-=======
   TouchableWithoutFeedback,
->>>>>>> d9e55837
   View,
 } from 'react-native';
 import Clipboard from '@react-native-community/clipboard';
