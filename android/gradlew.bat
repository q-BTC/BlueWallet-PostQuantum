@rem
@rem Copyright 2015 the original author or authors.
@rem
@rem Licensed under the Apache License, Version 2.0 (the "License");
@rem you may not use this file except in compliance with the License.
@rem You may obtain a copy of the License at
@rem
<<<<<<< HEAD
@rem      https://www.apache.org/licenses/LICENSE-2.0
=======
@rem      http://www.apache.org/licenses/LICENSE-2.0
>>>>>>> c5292905
@rem
@rem Unless required by applicable law or agreed to in writing, software
@rem distributed under the License is distributed on an "AS IS" BASIS,
@rem WITHOUT WARRANTIES OR CONDITIONS OF ANY KIND, either express or implied.
@rem See the License for the specific language governing permissions and
@rem limitations under the License.
@rem

@if "%DEBUG%" == "" @echo off
@rem ##########################################################################
@rem
@rem  Gradle startup script for Windows
@rem
@rem ##########################################################################

@rem Set local scope for the variables with windows NT shell
if "%OS%"=="Windows_NT" setlocal

set DIRNAME=%~dp0
if "%DIRNAME%" == "" set DIRNAME=.
set APP_BASE_NAME=%~n0
set APP_HOME=%DIRNAME%

<<<<<<< HEAD
@rem Resolve any "." and ".." in APP_HOME to make it shorter.
for %%i in ("%APP_HOME%") do set APP_HOME=%%~fi

=======
>>>>>>> c5292905
@rem Add default JVM options here. You can also use JAVA_OPTS and GRADLE_OPTS to pass JVM options to this script.
set DEFAULT_JVM_OPTS="-Xmx64m" "-Xms64m"

@rem Find java.exe
if defined JAVA_HOME goto findJavaFromJavaHome

set JAVA_EXE=java.exe
%JAVA_EXE% -version >NUL 2>&1
if "%ERRORLEVEL%" == "0" goto init

echo.
echo ERROR: JAVA_HOME is not set and no 'java' command could be found in your PATH.
echo.
echo Please set the JAVA_HOME variable in your environment to match the
echo location of your Java installation.

goto fail

:findJavaFromJavaHome
set JAVA_HOME=%JAVA_HOME:"=%
set JAVA_EXE=%JAVA_HOME%/bin/java.exe

if exist "%JAVA_EXE%" goto init

echo.
echo ERROR: JAVA_HOME is set to an invalid directory: %JAVA_HOME%
echo.
echo Please set the JAVA_HOME variable in your environment to match the
echo location of your Java installation.

goto fail

:init
@rem Get command-line arguments, handling Windows variants

if not "%OS%" == "Windows_NT" goto win9xME_args

:win9xME_args
@rem Slurp the command line arguments.
set CMD_LINE_ARGS=
set _SKIP=2

:win9xME_args_slurp
if "x%~1" == "x" goto execute

set CMD_LINE_ARGS=%*

:execute
@rem Setup the command line

set CLASSPATH=%APP_HOME%\gradle\wrapper\gradle-wrapper.jar

@rem Execute Gradle
"%JAVA_EXE%" %DEFAULT_JVM_OPTS% %JAVA_OPTS% %GRADLE_OPTS% "-Dorg.gradle.appname=%APP_BASE_NAME%" -classpath "%CLASSPATH%" org.gradle.wrapper.GradleWrapperMain %CMD_LINE_ARGS%

:end
@rem End local scope for the variables with windows NT shell
if "%ERRORLEVEL%"=="0" goto mainEnd

:fail
rem Set variable GRADLE_EXIT_CONSOLE if you need the _script_ return code instead of
rem the _cmd.exe /c_ return code!
if  not "" == "%GRADLE_EXIT_CONSOLE%" exit 1
exit /b 1

:mainEnd
if "%OS%"=="Windows_NT" endlocal

:omega<|MERGE_RESOLUTION|>--- conflicted
+++ resolved
@@ -5,11 +5,7 @@
 @rem you may not use this file except in compliance with the License.
 @rem You may obtain a copy of the License at
 @rem
-<<<<<<< HEAD
-@rem      https://www.apache.org/licenses/LICENSE-2.0
-=======
 @rem      http://www.apache.org/licenses/LICENSE-2.0
->>>>>>> c5292905
 @rem
 @rem Unless required by applicable law or agreed to in writing, software
 @rem distributed under the License is distributed on an "AS IS" BASIS,
@@ -33,12 +29,6 @@
 set APP_BASE_NAME=%~n0
 set APP_HOME=%DIRNAME%
 
-<<<<<<< HEAD
-@rem Resolve any "." and ".." in APP_HOME to make it shorter.
-for %%i in ("%APP_HOME%") do set APP_HOME=%%~fi
-
-=======
->>>>>>> c5292905
 @rem Add default JVM options here. You can also use JAVA_OPTS and GRADLE_OPTS to pass JVM options to this script.
 set DEFAULT_JVM_OPTS="-Xmx64m" "-Xms64m"
 
