--- conflicted
+++ resolved
@@ -137,11 +137,7 @@
         minSdkVersion rootProject.ext.minSdkVersion
         targetSdkVersion rootProject.ext.targetSdkVersion
         versionCode 1
-<<<<<<< HEAD
-        versionName "5.5.4"
-=======
         versionName "5.5.6"
->>>>>>> 6cc8bf0c
         multiDexEnabled true
         missingDimensionStrategy 'react-native-camera', 'general'
         testBuildType System.getProperty('testBuildType', 'debug')  // This will later be used to control the test apk build type
