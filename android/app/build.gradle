apply plugin: "com.android.application"
apply plugin: "com.facebook.react"

/**
 * This is the configuration block to customize your React Native Android app.
 * By default you don't need to apply any configuration, just uncomment the lines you need.
 */
react {
    /* Folders */
    //   The root of your project, i.e. where "package.json" lives. Default is '..'
    // root = file("../")
    //   The folder where the react-native NPM package is. Default is ../node_modules/react-native
    // reactNativeDir = file("../node_modules/react-native")
    //   The folder where the react-native Codegen package is. Default is ../node_modules/@react-native/codegen
    // codegenDir = file("../node_modules/@react-native/codegen")
    //   The cli.js file which is the React Native CLI entrypoint. Default is ../node_modules/react-native/cli.js
    // cliFile = file("../node_modules/react-native/cli.js")

    /* Variants */
    //   The list of variants to that are debuggable. For those we're going to
    //   skip the bundling of the JS bundle and the assets. By default is just 'debug'.
    //   If you add flavors like lite, prod, etc. you'll have to list your debuggableVariants.
    // debuggableVariants = ["liteDebug", "prodDebug"]

    /* Bundling */
    //   A list containing the node command and its flags. Default is just 'node'.
    // nodeExecutableAndArgs = ["node"]
    //
    //   The command to run when bundling. By default is 'bundle'
    // bundleCommand = "ram-bundle"
    //
    //   The path to the CLI configuration file. Default is empty.
    // bundleConfig = file(../rn-cli.config.js)
    //
    //   The name of the generated asset file containing your JS bundle
    // bundleAssetName = "MyApplication.android.bundle"
    //
    //   The entry file for bundle generation. Default is 'index.android.js' or 'index.js'
    // entryFile = file("../js/MyApplication.android.js")
    //
    //   A list of extra flags to pass to the 'bundle' commands.
    //   See https://github.com/react-native-community/cli/blob/main/docs/commands.md#bundle
    // extraPackagerArgs = []

    /* Hermes Commands */
    //   The hermes compiler command to run. By default it is 'hermesc'
    // hermesCommand = "$rootDir/my-custom-hermesc/bin/hermesc"
    //
    //   The list of flags to pass to the Hermes compiler. By default is "-O", "-output-source-map"
    // hermesFlags = ["-O", "-output-source-map"]
}

/**
 * Set this to true to Run Proguard on Release builds to minify the Java bytecode.
 */
def enableProguardInReleaseBuilds = false

/**
 * The preferred build flavor of JavaScriptCore (JSC)
 *
 * For example, to use the international variant, you can use:
 * `def jscFlavor = 'org.webkit:android-jsc-intl:+'`
 *
 * The international variant includes ICU i18n library and necessary data
 * allowing to use e.g. `Date.toLocaleString` and `String.localeCompare` that
 * give correct results when using with locales other than en-US. Note that
 * this variant is about 6MiB larger per architecture than default.
 */
def jscFlavor = 'org.webkit:android-jsc-intl:+'

android {
    ndkVersion rootProject.ext.ndkVersion

    compileSdkVersion rootProject.ext.compileSdkVersion

    namespace "io.bluewallet.bluewallet"
    defaultConfig {
        applicationId "io.bluewallet.bluewallet"
        minSdkVersion rootProject.ext.minSdkVersion
        targetSdkVersion rootProject.ext.targetSdkVersion
        versionCode 1
        versionName "6.6.9"
        testBuildType System.getProperty('testBuildType', 'debug')
        testInstrumentationRunner 'androidx.test.runner.AndroidJUnitRunner'
    }

    lintOptions {
        abortOnError false
        checkReleaseBuilds false
    }

    sourceSets {
        main {
            assets.srcDirs = ['src/main/assets', 'src/main/res/assets']
        }
    }

    buildTypes {
        release {
            // Caution! In production, you need to generate your own keystore file.
            // see https://reactnative.dev/docs/signed-apk-android.
            minifyEnabled enableProguardInReleaseBuilds
            proguardFiles getDefaultProguardFile("proguard-android.txt"), "proguard-rules.pro"
            proguardFile "${rootProject.projectDir}/../node_modules/detox/android/detox/proguard-rules-app.pro"
        }
    }

}

task copyFiatUnits(type: Copy) {
    from '../../models/fiatUnits.json'
    into 'src/main/assets'
}

preBuild.dependsOn(copyFiatUnits)

dependencies {
    // The version of react-native is set by the React Native Gradle Plugin
    implementation("com.facebook.react:react-android")
<<<<<<< HEAD
=======
    implementation files("../../node_modules/rn-ldk/android/libs/LDK-release.aar")
    implementation 'androidx.core:core-ktx'
    implementation 'androidx.work:work-runtime-ktx:2.7.1'
>>>>>>> bbd9e41c

    if (hermesEnabled.toBoolean()) {
        implementation("com.facebook.react:hermes-android")
    } else {
        implementation jscFlavor
    }
    androidTestImplementation('com.wix:detox:+')
    implementation 'androidx.appcompat:appcompat:1.6.1'
    implementation fileTree(dir: "libs", include: ["*.jar"])
    implementation 'androidx.constraintlayout:constraintlayout:2.1.4'
}
apply plugin: 'com.google.gms.google-services'  // Google Services plugin

apply from: file("../../node_modules/@react-native-community/cli-platform-android/native_modules.gradle")
apply plugin: 'org.jetbrains.kotlin.android'; applyNativeModulesAppBuildGradle(project)<|MERGE_RESOLUTION|>--- conflicted
+++ resolved
@@ -117,12 +117,8 @@
 dependencies {
     // The version of react-native is set by the React Native Gradle Plugin
     implementation("com.facebook.react:react-android")
-<<<<<<< HEAD
-=======
-    implementation files("../../node_modules/rn-ldk/android/libs/LDK-release.aar")
     implementation 'androidx.core:core-ktx'
     implementation 'androidx.work:work-runtime-ktx:2.7.1'
->>>>>>> bbd9e41c
 
     if (hermesEnabled.toBoolean()) {
         implementation("com.facebook.react:hermes-android")
