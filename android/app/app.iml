--- conflicted
+++ resolved
@@ -89,11 +89,8 @@
       <excludeFolder url="file://$MODULE_DIR$/build/intermediates/apk_list" />
       <excludeFolder url="file://$MODULE_DIR$/build/intermediates/assets" />
       <excludeFolder url="file://$MODULE_DIR$/build/intermediates/blame" />
-<<<<<<< HEAD
-=======
       <excludeFolder url="file://$MODULE_DIR$/build/intermediates/build-info" />
       <excludeFolder url="file://$MODULE_DIR$/build/intermediates/builds" />
->>>>>>> da57133a
       <excludeFolder url="file://$MODULE_DIR$/build/intermediates/check-libraries" />
       <excludeFolder url="file://$MODULE_DIR$/build/intermediates/check-manifest" />
       <excludeFolder url="file://$MODULE_DIR$/build/intermediates/checkDebugClasspath" />
@@ -101,9 +98,6 @@
       <excludeFolder url="file://$MODULE_DIR$/build/intermediates/classes" />
       <excludeFolder url="file://$MODULE_DIR$/build/intermediates/compatible_screen_manifest" />
       <excludeFolder url="file://$MODULE_DIR$/build/intermediates/incremental" />
-<<<<<<< HEAD
-      <excludeFolder url="file://$MODULE_DIR$/build/intermediates/instant_run_merged_manifests" />
-=======
       <excludeFolder url="file://$MODULE_DIR$/build/intermediates/incremental-classes" />
       <excludeFolder url="file://$MODULE_DIR$/build/intermediates/incremental-runtime-classes" />
       <excludeFolder url="file://$MODULE_DIR$/build/intermediates/incremental-verifier" />
@@ -111,34 +105,24 @@
       <excludeFolder url="file://$MODULE_DIR$/build/intermediates/instant_run_main_apk_resources" />
       <excludeFolder url="file://$MODULE_DIR$/build/intermediates/instant_run_merged_manifests" />
       <excludeFolder url="file://$MODULE_DIR$/build/intermediates/instant_run_split_apk_resources" />
->>>>>>> da57133a
       <excludeFolder url="file://$MODULE_DIR$/build/intermediates/javaPrecompile" />
       <excludeFolder url="file://$MODULE_DIR$/build/intermediates/javac" />
       <excludeFolder url="file://$MODULE_DIR$/build/intermediates/jniLibs" />
       <excludeFolder url="file://$MODULE_DIR$/build/intermediates/linked_res_for_bundle" />
-<<<<<<< HEAD
-=======
       <excludeFolder url="file://$MODULE_DIR$/build/intermediates/manifest-checker" />
->>>>>>> da57133a
       <excludeFolder url="file://$MODULE_DIR$/build/intermediates/manifests" />
       <excludeFolder url="file://$MODULE_DIR$/build/intermediates/merged_assets" />
       <excludeFolder url="file://$MODULE_DIR$/build/intermediates/merged_manifests" />
       <excludeFolder url="file://$MODULE_DIR$/build/intermediates/module_bundle" />
       <excludeFolder url="file://$MODULE_DIR$/build/intermediates/prebuild" />
       <excludeFolder url="file://$MODULE_DIR$/build/intermediates/processed_res" />
-<<<<<<< HEAD
-=======
       <excludeFolder url="file://$MODULE_DIR$/build/intermediates/reload-dex" />
->>>>>>> da57133a
       <excludeFolder url="file://$MODULE_DIR$/build/intermediates/res" />
       <excludeFolder url="file://$MODULE_DIR$/build/intermediates/resources" />
       <excludeFolder url="file://$MODULE_DIR$/build/intermediates/rs" />
       <excludeFolder url="file://$MODULE_DIR$/build/intermediates/shader_assets" />
       <excludeFolder url="file://$MODULE_DIR$/build/intermediates/shaders" />
-<<<<<<< HEAD
-=======
       <excludeFolder url="file://$MODULE_DIR$/build/intermediates/split-apk" />
->>>>>>> da57133a
       <excludeFolder url="file://$MODULE_DIR$/build/intermediates/split_list" />
       <excludeFolder url="file://$MODULE_DIR$/build/intermediates/splits-support" />
       <excludeFolder url="file://$MODULE_DIR$/build/intermediates/symbols" />
