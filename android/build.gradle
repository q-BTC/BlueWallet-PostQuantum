--- conflicted
+++ resolved
@@ -63,13 +63,8 @@
         if (project.hasProperty("android")) {
             android {
                 buildToolsVersion "34.0.0"
-<<<<<<< HEAD
-                compileSdkVersion 33
-                defaultConfig {
-=======
                 compileSdkVersion 34
-                 defaultConfig {
->>>>>>> d6365177
+                 defaultConfig
                     minSdkVersion 24
                 }
             }
