--- conflicted
+++ resolved
@@ -381,7 +381,6 @@
           statusBarStyle: 'auto',
         })(theme)}
       />
-<<<<<<< HEAD
       <DetailViewStack.Screen
         name="ScanQRCode"
         component={ScanQRCodeComponent}
@@ -414,8 +413,6 @@
           statusBarStyle: 'auto',
         })(theme)}
       />
-=======
->>>>>>> 6193e9ba
     </DetailViewStack.Navigator>
   );
 };
