--- conflicted
+++ resolved
@@ -83,11 +83,7 @@
   const RightBarButtons = useMemo(
     () => (
       <>
-<<<<<<< HEAD
         <AddWalletButton onPress={navigateToAddWallet} />
-=======
-        <PlusIcon onPress={navigateToAddWallet} />
->>>>>>> 3f5f8f16
         <View style={styles.width24} />
         <SettingsButton />
       </>
