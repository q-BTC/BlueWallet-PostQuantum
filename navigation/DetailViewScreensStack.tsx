import { NativeStackNavigationOptions } from '@react-navigation/native-stack';
import React, { useMemo } from 'react';
import { I18nManager, Platform, TouchableOpacity } from 'react-native';
import { Icon } from 'react-native-elements';

import { isDesktop } from '../blue_modules/environment';
import HeaderRightButton from '../components/HeaderRightButton';
import navigationStyle, { CloseButtonPosition } from '../components/navigationStyle';
import { useTheme } from '../components/themes';
import { useExtendedNavigation } from '../hooks/useExtendedNavigation';
import loc from '../loc';
import LdkInfo from '../screen/lnd/ldkInfo';
import LNDViewAdditionalInvoiceInformation from '../screen/lnd/lndViewAdditionalInvoiceInformation';
import LNDViewAdditionalInvoicePreImage from '../screen/lnd/lndViewAdditionalInvoicePreImage';
import LNDViewInvoice from '../screen/lnd/lndViewInvoice';
import LnurlAuth from '../screen/lnd/lnurlAuth';
import LnurlPay from '../screen/lnd/lnurlPay';
import LnurlPaySuccess from '../screen/lnd/lnurlPaySuccess';
import Broadcast from '../screen/send/Broadcast';
import IsItMyAddress from '../screen/send/isItMyAddress';
import Success from '../screen/send/success';
import CPFP from '../screen/transactions/CPFP';
import TransactionDetails from '../screen/transactions/TransactionDetails';
import RBFBumpFee from '../screen/transactions/RBFBumpFee';
import RBFCancel from '../screen/transactions/RBFCancel';
import TransactionStatus from '../screen/transactions/TransactionStatus';
import WalletAddresses from '../screen/wallets/addresses';
import WalletDetails from '../screen/wallets/details';
import GenerateWord from '../screen/wallets/generateWord';
import LdkViewLogs from '../screen/wallets/ldkViewLogs';
import SelectWallet from '../screen/wallets/selectWallet';
import WalletTransactions from '../screen/wallets/transactions';
import WalletsList from '../screen/wallets/WalletsList';
import { NavigationDefaultOptions, NavigationFormModalOptions, StatusBarLightOptions, DetailViewStack } from './index'; // Importing the navigator
import AddWalletStack from './AddWalletStack';
import AztecoRedeemStackRoot from './AztecoRedeemStack';
import ExportMultisigCoordinationSetupStackRoot from './ExportMultisigCoordinationSetupStack';
import {
  AboutComponent,
  CurrencyComponent,
  DefaultViewComponent,
  ElectrumSettingsComponent,
  EncryptStorageComponent,
  GeneralSettingsComponent,
  LanguageComponent,
  LicensingComponent,
  LightningSettingsComponent,
  NetworkSettingsComponent,
  NotificationSettingsComponent,
  PlausibleDeniabilityComponent,
  ReleaseNotesComponent,
  SelfTestComponent,
  SettingsComponent,
  SettingsPrivacyComponent,
  ToolsComponent,
} from './LazyLoadSettingsStack';
import LDKOpenChannelRoot from './LDKOpenChannelStack';
import LNDCreateInvoiceRoot from './LNDCreateInvoiceStack';
import PaymentCodeStackRoot from './PaymentCodeStack';
import ReceiveDetailsStackRoot from './ReceiveDetailsStack';
import ReorderWalletsStackRoot from './ReorderWalletsStack';
import ScanLndInvoiceRoot from './ScanLndInvoiceStack';
import ScanQRCodeStackRoot from './ScanQRCodeStack';
import SendDetailsStack from './SendDetailsStack';
import SignVerifyStackRoot from './SignVerifyStack';
import ViewEditMultisigCosignersStackRoot from './ViewEditMultisigCosignersStack';
import WalletExportStack from './WalletExportStack';
import WalletXpubStackRoot from './WalletXpubStack';

const DetailViewStackScreensStack = () => {
  const theme = useTheme();
  const navigation = useExtendedNavigation();

<<<<<<< HEAD
  const SaveButton = useMemo(() => <HeaderRightButton testID="Save" disabled={true} title={loc.wallets.details_save} />, []);
=======
  const popToTop = () => {
    navigation.dispatch(StackActions.popToTop());
  };

  const SaveButton = useMemo(() => <HeaderRightButton testID="SaveButton" disabled={true} title={loc.wallets.details_save} />, []);
>>>>>>> a88c95f9
  const DetailButton = useMemo(() => <HeaderRightButton testID="DetailButton" disabled={true} title={loc.send.create_details} />, []);

  const useWalletListScreenOptions = useMemo<NativeStackNavigationOptions>(() => {
    const SettingsButton = (
      <TouchableOpacity
        accessibilityRole="button"
        accessibilityLabel={loc._.more}
        testID="SettingsButton"
        onPress={() => navigation.navigate('Settings')}
      >
        <Icon size={22} name="more-horiz" type="material" color={theme.colors.foregroundColor} />
      </TouchableOpacity>
    );

    return {
      title: '',
      headerBackTitle: loc.wallets.list_title,
      navigationBarColor: theme.colors.navigationBarColor,
      headerShown: !isDesktop,
      headerStyle: {
        backgroundColor: theme.colors.customHeader,
      },
      headerRight: I18nManager.isRTL ? undefined : () => SettingsButton,
      headerLeft: I18nManager.isRTL ? () => SettingsButton : undefined,
    };
  }, [navigation, theme.colors.customHeader, theme.colors.foregroundColor, theme.colors.navigationBarColor]);

  const walletListScreenOptions = useWalletListScreenOptions;
  return (
    <DetailViewStack.Navigator
      initialRouteName="WalletsList"
      screenOptions={{ headerShadowVisible: false, animationTypeForReplace: 'push' }}
    >
      <DetailViewStack.Screen name="WalletsList" component={WalletsList} options={navigationStyle(walletListScreenOptions)(theme)} />
      <DetailViewStack.Screen
        name="WalletTransactions"
        component={WalletTransactions}
        options={WalletTransactions.navigationOptions(theme)}
      />
      <DetailViewStack.Screen
        name="LDKOpenChannelRoot"
        component={LDKOpenChannelRoot}
        options={navigationStyle({
          title: loc.lnd.new_channel,
          headerLargeTitle: true,
          statusBarStyle: 'auto',
          closeButtonPosition: CloseButtonPosition.Right,
          headerBackVisible: false,
          gestureEnabled: false,
        })(theme)}
      />
      <DetailViewStack.Screen name="LdkInfo" component={LdkInfo} options={LdkInfo.navigationOptions(theme)} />
      <DetailViewStack.Screen
        name="WalletDetails"
        component={WalletDetails}
        options={navigationStyle({
          headerTitle: loc.wallets.details_title,
          statusBarStyle: 'auto',
          headerRight: () => SaveButton,
        })(theme)}
      />
      <DetailViewStack.Screen name="LdkViewLogs" component={LdkViewLogs} options={LdkViewLogs.navigationOptions(theme)} />
      <DetailViewStack.Screen
        name="TransactionDetails"
        component={TransactionDetails}
        options={navigationStyle({
          statusBarStyle: 'auto',
          headerStyle: {
            backgroundColor: theme.colors.customHeader,
          },
          headerTitle: loc.transactions.details_title,
          headerRight: () => DetailButton,
        })(theme)}
      />
      <DetailViewStack.Screen
        name="TransactionStatus"
        component={TransactionStatus}
        initialParams={{
          hash: undefined,
          walletID: undefined,
        }}
        options={navigationStyle({
          title: '',
          statusBarStyle: 'auto',
          headerStyle: {
            backgroundColor: theme.colors.customHeader,
          },
          headerRight: () => DetailButton,
        })(theme)}
      />
      <DetailViewStack.Screen name="CPFP" component={CPFP} options={CPFP.navigationOptions(theme)} />
      <DetailViewStack.Screen name="RBFBumpFee" component={RBFBumpFee} options={RBFBumpFee.navigationOptions(theme)} />
      <DetailViewStack.Screen name="RBFCancel" component={RBFCancel} options={RBFCancel.navigationOptions(theme)} />

      <DetailViewStack.Screen
        name="SelectWallet"
        component={SelectWallet}
        options={navigationStyle({ title: loc.wallets.select_wallet })(theme)}
      />
      <DetailViewStack.Screen
        name="LNDViewInvoice"
        component={LNDViewInvoice}
        options={navigationStyle({
          statusBarStyle: 'auto',
          headerTitle: loc.lndViewInvoice.lightning_invoice,
          headerStyle: {
            backgroundColor: theme.colors.customHeader,
          },
        })(theme)}
      />
      <DetailViewStack.Screen
        name="LNDViewAdditionalInvoiceInformation"
        component={LNDViewAdditionalInvoiceInformation}
        options={navigationStyle({ title: loc.lndViewInvoice.additional_info })(theme)}
      />
      <DetailViewStack.Screen
        name="LNDViewAdditionalInvoicePreImage"
        component={LNDViewAdditionalInvoicePreImage}
        options={navigationStyle({ title: loc.lndViewInvoice.additional_info })(theme)}
      />

      <DetailViewStack.Screen
        name="Broadcast"
        component={Broadcast}
        options={navigationStyle({ title: loc.send.create_broadcast })(theme)}
      />
      <DetailViewStack.Screen name="IsItMyAddress" component={IsItMyAddress} options={IsItMyAddress.navigationOptions(theme)} />
      <DetailViewStack.Screen name="GenerateWord" component={GenerateWord} options={GenerateWord.navigationOptions(theme)} />
      <DetailViewStack.Screen
        name="LnurlPay"
        component={LnurlPay}
        options={navigationStyle({
          title: '',
          closeButtonPosition: CloseButtonPosition.Right,
        })(theme)}
      />
      <DetailViewStack.Screen
        name="LnurlPaySuccess"
        component={LnurlPaySuccess}
        options={navigationStyle({
          title: '',
          closeButtonPosition: CloseButtonPosition.Right,
          headerBackVisible: false,
          gestureEnabled: false,
        })(theme)}
      />
      <DetailViewStack.Screen name="LnurlAuth" component={LnurlAuth} options={LnurlAuth.navigationOptions(theme)} />
      <DetailViewStack.Screen
        name="Success"
        component={Success}
        options={{
          headerShown: false,
          gestureEnabled: false,
        }}
      />
      <DetailViewStack.Screen name="WalletAddresses" component={WalletAddresses} options={WalletAddresses.navigationOptions(theme)} />

      <DetailViewStack.Screen name="AddWalletRoot" component={AddWalletStack} options={NavigationFormModalOptions} />
      <DetailViewStack.Screen
        name="SendDetailsRoot"
        component={SendDetailsStack}
        options={navigationStyle({ headerShown: false, presentation: isDesktop ? 'fullScreenModal' : 'modal' })(theme)}
      />
      <DetailViewStack.Screen name="LNDCreateInvoiceRoot" component={LNDCreateInvoiceRoot} options={NavigationDefaultOptions} />
      <DetailViewStack.Screen name="ScanLndInvoiceRoot" component={ScanLndInvoiceRoot} options={NavigationDefaultOptions} />
      <DetailViewStack.Screen name="AztecoRedeemRoot" component={AztecoRedeemStackRoot} options={NavigationDefaultOptions} />
      {/* screens */}
      <DetailViewStack.Screen
        name="WalletExportRoot"
        component={WalletExportStack}
        options={{ ...NavigationDefaultOptions, ...StatusBarLightOptions }}
      />
      <DetailViewStack.Screen
        name="ExportMultisigCoordinationSetupRoot"
        component={ExportMultisigCoordinationSetupStackRoot}
        options={NavigationDefaultOptions}
      />
      <DetailViewStack.Screen
        name="Settings"
        component={SettingsComponent}
        options={navigationStyle({
          headerTransparent: true,
          title: Platform.select({ ios: loc.settings.header, default: '' }),
          headerLargeTitle: true,
          headerShadowVisible: false,
          animationTypeForReplace: 'push',
        })(theme)}
      />
      <DetailViewStack.Screen
        name="Currency"
        component={CurrencyComponent}
        options={navigationStyle({ title: loc.settings.currency })(theme)}
      />
      <DetailViewStack.Screen
        name="GeneralSettings"
        component={GeneralSettingsComponent}
        options={navigationStyle({ title: loc.settings.general })(theme)}
      />
      <DetailViewStack.Screen
        name="PlausibleDeniability"
        component={PlausibleDeniabilityComponent}
        options={navigationStyle({ title: loc.plausibledeniability.title })(theme)}
      />
      <DetailViewStack.Screen
        name="Licensing"
        component={LicensingComponent}
        options={navigationStyle({ title: loc.settings.license })(theme)}
      />
      <DetailViewStack.Screen
        name="NetworkSettings"
        component={NetworkSettingsComponent}
        options={navigationStyle({ title: loc.settings.network })(theme)}
      />
      <DetailViewStack.Screen name="About" component={AboutComponent} options={navigationStyle({ title: loc.settings.about })(theme)} />
      <DetailViewStack.Screen
        name="DefaultView"
        component={DefaultViewComponent}
        options={navigationStyle({ title: loc.settings.default_title })(theme)}
      />
      <DetailViewStack.Screen
        name="ElectrumSettings"
        component={ElectrumSettingsComponent}
        options={navigationStyle({ title: loc.settings.electrum_settings_server })(theme)}
      />
      <DetailViewStack.Screen
        name="EncryptStorage"
        component={EncryptStorageComponent}
        options={navigationStyle({ title: loc.settings.encrypt_title })(theme)}
      />
      <DetailViewStack.Screen
        name="Language"
        component={LanguageComponent}
        options={navigationStyle({ title: loc.settings.language })(theme)}
      />
      <DetailViewStack.Screen
        name="LightningSettings"
        component={LightningSettingsComponent}
        options={navigationStyle({ title: loc.settings.lightning_settings })(theme)}
      />
      <DetailViewStack.Screen
        name="NotificationSettings"
        component={NotificationSettingsComponent}
        options={navigationStyle({ title: loc.settings.notifications })(theme)}
      />
      <DetailViewStack.Screen
        name="SelfTest"
        component={SelfTestComponent}
        options={navigationStyle({ title: loc.settings.selfTest })(theme)}
      />
      <DetailViewStack.Screen
        name="ReleaseNotes"
        component={ReleaseNotesComponent}
        options={navigationStyle({ title: loc.settings.about_release_notes })(theme)}
      />
      <DetailViewStack.Screen name="Tools" component={ToolsComponent} options={navigationStyle({ title: loc.settings.tools })(theme)} />
      <DetailViewStack.Screen
        name="SettingsPrivacy"
        component={SettingsPrivacyComponent}
        options={navigationStyle({ headerLargeTitle: true, title: loc.settings.privacy })(theme)}
      />
      <DetailViewStack.Screen
        name="ViewEditMultisigCosignersRoot"
        component={ViewEditMultisigCosignersStackRoot}
        options={{ ...NavigationDefaultOptions, ...StatusBarLightOptions, gestureEnabled: false, fullScreenGestureEnabled: false }}
        initialParams={{ walletID: undefined, cosigners: undefined }}
      />
      <DetailViewStack.Screen
        name="WalletXpubRoot"
        component={WalletXpubStackRoot}
        options={{ ...NavigationDefaultOptions, ...StatusBarLightOptions }}
      />
      <DetailViewStack.Screen
        name="SignVerifyRoot"
        component={SignVerifyStackRoot}
        options={{ ...NavigationDefaultOptions, ...StatusBarLightOptions }}
      />
      <DetailViewStack.Screen name="ReceiveDetailsRoot" component={ReceiveDetailsStackRoot} options={NavigationDefaultOptions} />
      <DetailViewStack.Screen
        name="ScanQRCodeRoot"
        component={ScanQRCodeStackRoot}
        options={{
          headerShown: false,
          presentation: 'fullScreenModal',
          statusBarHidden: true,
        }}
      />

      <DetailViewStack.Screen name="PaymentCodeRoot" component={PaymentCodeStackRoot} options={NavigationDefaultOptions} />
      <DetailViewStack.Screen
        name="ReorderWallets"
        component={ReorderWalletsStackRoot}
        options={{
          headerShown: false,
          gestureEnabled: false,
          presentation: 'modal',
        }}
      />
    </DetailViewStack.Navigator>
  );
};

export default DetailViewStackScreensStack;<|MERGE_RESOLUTION|>--- conflicted
+++ resolved
@@ -71,15 +71,7 @@
   const theme = useTheme();
   const navigation = useExtendedNavigation();
 
-<<<<<<< HEAD
-  const SaveButton = useMemo(() => <HeaderRightButton testID="Save" disabled={true} title={loc.wallets.details_save} />, []);
-=======
-  const popToTop = () => {
-    navigation.dispatch(StackActions.popToTop());
-  };
-
   const SaveButton = useMemo(() => <HeaderRightButton testID="SaveButton" disabled={true} title={loc.wallets.details_save} />, []);
->>>>>>> a88c95f9
   const DetailButton = useMemo(() => <HeaderRightButton testID="DetailButton" disabled={true} title={loc.send.create_details} />, []);
 
   const useWalletListScreenOptions = useMemo<NativeStackNavigationOptions>(() => {
